<p align="center">
  <img src="https://github.com/user-attachments/assets/feb41274-e2a4-450a-af58-7164c9ecbfb3" width="75%">
</p>

## 📌 Overview

**ChurchLink** is a web and mobile platform designed to help churches manage their content, events, and community interactions. The project includes a **web builder** that allows church staff to create and update pages, add banners, post announcements, and engage with members through an easy-to-use interface.

So far, most of our work has been done on web and admin tools, but by the completion of CSC-191, a full suite for Admin-Web-Mobile will be completed.

## 🎯 Features

- **Simple Page Template System** – Create and edit church pages using pre-designed templates.
- **Headless CMS Integration** – Manage content dynamically without coding.
- **Event Management** – Create and promote church events.
- **User Roles & Permissions** – Secure access control for admins, editors, and members.
- **Mobile App Support** – Native mobile app built with Flutter.
- **Mobile Notifications** – Send push notifications for announcements, events, and updates.
- **Bible on Mobile** – Access and read the Bible within the app (future integration).
- **Announcements & Banners** – Display church updates and messages.
- **Donation & Payment Integration** – Support for online giving via **PayPal**.
- **Multilingual Support** – Accessibility for diverse church communities.



### 📋 Admin Interface, Users View
<p align="center">
  <img src="https://github.com/user-attachments/assets/1faf5c88-a333-4e5e-a399-6c59dc44630e" width="600" alt="Admin UI">
</p>

### 📋 Admin Interface, Creating a new Permission Role
<p align="center">
  <img src="https://github.com/user-attachments/assets/b5398827-a8da-42db-9fe7-cb64b2d797b9" width="600" alt="Role Creation">
</p>

### 📋 Admin Interface, Creating a new Event
<p align="center">
  <img src="https://github.com/user-attachments/assets/56fd6152-9e44-40a9-96b7-55227e41073f" width="600" alt="Event Creation">
</p>

### 🔨 Web Builder, Page View
<p align="center">
  <img src="https://github.com/user-attachments/assets/7e3bad19-1e61-4916-a851-25cb4a8dc0d6" width="600" alt="Web Builder">
</p>

### 🔨 Web Builder, Header Item Creation
<p align="center">
  <img src="https://github.com/user-attachments/assets/dc50bc84-b905-4eec-a60b-77c41b9d3468" width="600" alt="Header Creation">
</p>

### 🎥 Media Library, Strapi Integration
<p align="center">
  <img src="https://github.com/user-attachments/assets/b2b3b1fd-ef02-4ab1-a9de-4e696d775386" width="600" alt="Media Library">
</p>

### 👤 Login Popup
<p align="center">
  <img src="https://github.com/user-attachments/assets/a3194747-d719-467d-872d-babe77edbbae" width="600" alt="Login">
</p>

### 💻 Web Example
<p align="center">
  <img src="https://github.com/user-attachments/assets/204b81f6-7f41-4235-a692-2e4da7c36b3b" width="600" alt="Web Example">
</p>

### 📱 Mobile App – Event View
<p align="center">
  <img src="https://github.com/user-attachments/assets/cb5c3bb3-2b0b-4ab5-b5e3-2188d442e43b" width="300" alt="Mobile Event View">
</p>

## 🛠️ Tech Stack

- **Frontend:**  
  - **Flutter (Mobile App via the Dart Language)**  
  - **React (Web App via the TypeScript Language)**  

- **Backend: FaspAPI (Server via the Python Language)**

- **CMS:** Strapi

- **Database:**  
  - **MongoDB** (Main Database)  
  - **SQLite** (For CMS)  

- **Notifications:** Firebase Cloud Messaging (FCM)  

- **Bible Integration:** *(To be determined)*  

- **Authentication:** Firebase Auth  

- **Payments:** PayPal  

## 🚀 Installation

### Prerequisites

Ensure you have the following installed:

- [Node.js](https://nodejs.org/) (v16+)
- [Yarn](https://yarnpkg.com/) or npm
- [Flutter](https://flutter.dev/) (For mobile development)
- [Docker](https://www.docker.com/) (Optional for database setup)

### Steps (Just for DEMO README - NOT FINAL RELEASE)

1. **Clone the Repository**
   ```sh
   git clone https://github.com/YOUR_GITHUB/ChurchLink.git
   cd ChurchLink
   ```
   

2.	Install Dependencies
   ```sh
   yarn install
   ```
or

   ```sh
   npm install
   ```

3.	Set Up Environment Variables
Create a .env file in the root directory and add the necessary environment variables:
   ```sh
  DATABASE_URL=your_mongodb_url
  CMS_DATABASE_URL=your_sqlite_url
  FIREBASE_API_KEY=your_firebase_key
  PAYPAL_CLIENT_ID=your_paypal_client_id
   ```

4.	Run the Web Frontend (React)
  ```sh
  cd frontend/web
  yarn start
  ```

5.	Run the Mobile App (Flutter)
  ```sh
  cd frontend/app
  flutter run
  ```

6.	Run the CMS
  ```sh
  cd cms
  yarn develop
  ```

7.	Run the Backend (If applicable in the future)
  ```sh
  cd backend
  yarn dev
  ```

8.	Access the Application
	•	Web App: http://localhost:3000
	•	CMS Admin: http://localhost:1337/admin
	•	Mobile App: (Run on emulator or physical device)

## 🏗️ Project Structure

   ```sh
   ChurchLink/
   │── frontend/
   │   └── app/            # App frontend (Flutter)
   │   └── web/            # Web frontend (React)
   │── backend/            # Backend (To be determined)
   │── cms/                # Headless CMS (Strapi)
   │── docs/               # Documentation files
   │── .env                # Environment variables
   │── package.json        # Dependencies and scripts
   │── README.md           # Project documentation
   ```


## 🔔 Mobile Notifications

ChurchLink supports **push notifications** to keep church members informed about announcements, upcoming events, and other important updates.

- Uses **Firebase Cloud Messaging (FCM)** for push notifications.
- Admins can send notifications from the CMS.
- Users can **opt-in or opt-out** of notifications in their settings.

---

## 📖 Bible on Mobile *(Future Integration)*

ChurchLink will support an **integrated Bible feature** in the future, allowing users to:

- Read the **full Bible** within the app.
- Search for **specific verses and chapters**.
- View **daily scripture recommendations**.

---

## 💳 Donations & Payments

ChurchLink supports **online donations** through **PayPal**, allowing churches to accept **tithes and offerings** digitally.

- Integrated with **PayPal API** for secure transactions.
- Allows **one-time or recurring** donations.

---

## ⚙️ Permissions Currently Implemented

ChurchLink supports permissions implemented by the means of **user-defined permission roles.** Some of these permissions are directly integrated into **Strapi**, for a seamless transition from ChurchLink provided utilities to Strapi itself. Below is the list of permissions that can be implemented into these roles, that have fully been implemented as working.

- media_management: Allows this user to be able to upload/edit/delete media content in the Strapi Dashboard

---

<<<<<<< HEAD
=======
## 📊 Database Design

Below is a comprehensive overview of the planned MongoDB Database integration

![image](https://github.com/user-attachments/assets/474516d7-ef95-47d1-8d20-be1606d4e074)

![image](https://github.com/user-attachments/assets/0a10a6a3-40bc-4f25-bfbf-75d85d0dae10)

![image](https://github.com/user-attachments/assets/4e92ee2d-73f0-4a3d-b8e0-2ac92203bca5)

![image](https://github.com/user-attachments/assets/d7ac3199-7b50-4327-be05-aff06136975d)


---

## ⏳ Predicted Timeline

Below is a tentative idea of the kind of timeline that we plan to see for CSC-191 in the completion of this project. Subject to change pending changing conditions of decision making.

Sprint 5 - Completion of Events, including the proper gathering of data for the user and EventPersons, Completing our PayPal Finances integration

Sprint 6 - The Completion of a fully functional Bible Reader, including Reading plans, completing notifications hubs

Sprint 7 - The Completion of Media-Watching such as with the Church's existing content, and watching YouTube livestreams. Completing integration of a simple viewer of pages for Mobile

Spint 8 - PROJECT SHOULD BE DONE, Clean-up of any remaining last things we want to get fixed or implemented

---

## 📖 Instructions

According to the guidelines for the README.md deliverable, sections must be laid out for testing, deployment, and developer instructions. While the filling out of this content is a CSC 191 assignment, we will section out these places. However, we would encourage a current reader of this repository to read our wiki for detailed instructions.

---

## 📖 Developer Instructions

---

## 📖 Testing Instructions

---

## 📖 Deployment Instructions

---

>>>>>>> a043f365
## 🤝 Contributing

We welcome contributions from the community! If you’d like to contribute:

1. **Fork** the repository and create a **new branch**.
2. **Make your changes** and ensure the project runs successfully.
3. **Submit a pull request** for review.

---

## 📜 License

This project is licensed under the **MIT License** – see the [LICENSE](LICENSE) file for details.<|MERGE_RESOLUTION|>--- conflicted
+++ resolved
@@ -211,8 +211,6 @@
 
 ---
 
-<<<<<<< HEAD
-=======
 ## 📊 Database Design
 
 Below is a comprehensive overview of the planned MongoDB Database integration
@@ -260,7 +258,6 @@
 
 ---
 
->>>>>>> a043f365
 ## 🤝 Contributing
 
 We welcome contributions from the community! If you’d like to contribute:
