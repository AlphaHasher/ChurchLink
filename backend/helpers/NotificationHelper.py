import logging
import re
import httpx
from datetime import datetime
from mongo.database import DB
from firebase_admin import messaging, auth as firebase_auth
from mongo.scheduled_notifications import (
	schedule_notification, get_scheduled_notifications, remove_scheduled_notification, get_notification_history, log_notification
)


<<<<<<< HEAD

async def save_fcm_token(request: dict):
		# Update by token, not just user_id, to avoid duplicate tokens
		result = await DB.db['fcm_tokens'].update_one(
			{'token': request['token']},
			{'$set': {'user_id': request['user_id']}},
			upsert=True
		)
		return {"success": True, "matched": result.matched_count, "modified": result.modified_count}

	
=======
>>>>>>> a44c3c3c
async def update_notification_settings(streamNotificationMessage: str, streamNotificationTitle: str):
	result = await DB.db["settings"].update_one(
		{"type": "youtube"},
		{"$set": {
			"streamNotificationMessage": streamNotificationMessage,
			"streamNotificationTitle": streamNotificationTitle
		}},
		upsert=True
	)
	return {"success": True, "matched": result.matched_count, "modified": result.modified_count}

	
async def notification_history(limit: int = 100):
	history = await get_notification_history(DB.db, limit)
	for n in history:
		if '_id' in n:
			n['_id'] = str(n['_id'])
	return history

	
async def send_push_notification(title, body, data, send_to_all, token, eventId, link, route, actionType):
	responses = []
	# Validate link if actionType is 'link'
	if actionType == "link" and link:
		error = await validate_link(link)
		if error:
			return {"success": False, "error": error}
		normalized_link = link.strip()
		if not normalized_link.startswith("http://") and not normalized_link.startswith("https://"):
			normalized_link = f"https://{normalized_link.lstrip('/')}"
		link = normalized_link

	if send_to_all:
		tokens_cursor = DB.db['deviceTokens'].find({}, {'_id': 0, 'token': 1, 'notification_preferences': 1})
		tokens_docs = await tokens_cursor.to_list(length=1000)
		filtered_tokens = []
		for doc in tokens_docs:
			t = doc.get('token')
			prefs = doc.get('notification_preferences', {})
			allow = True  # Default allow to True
			if actionType == 'event':
				allow = prefs.get('Event Notification', True)
			elif actionType in ['text', 'link', 'route']:
				allow = prefs.get('App Announcements', True)
			elif route == 'youtube_live_stream_notification':
				allow = prefs.get('Live Stream Alerts', True)
			if t and allow:
				filtered_tokens.append(t)
		for t in filtered_tokens:
			enhanced_data = {
				**{k: str(v) if v is not None else None for k, v in data.items()},
				**({"eventId": str(eventId)} if eventId is not None else {}),
				**({"link": str(link)} if link is not None else {}),
				**({"route": str(route)} if route is not None else {}),
				**({"actionType": str(actionType)} if actionType is not None else {})
			}
			message = messaging.Message(
				notification=messaging.Notification(
					title=title,
					body=body,
				),
				token=t,
				data=enhanced_data
			)
			try:
				response = messaging.send(message)
				responses.append({"token": t, "response": response})
			except Exception as e:
				responses.append({"token": t, "error": str(e)})
				if "not found" in str(e).lower() or "invalid" in str(e).lower() or "expired" in str(e).lower():
					await DB.db['deviceTokens'].delete_many({"token": t})
		await log_notification(DB.db, title, body, "mobile", filtered_tokens, actionType, link, route, eventId)
		return {"success": True, "results": responses, "count": len(filtered_tokens)}
	elif token:
		enhanced_data = {
			**{k: str(v) if v is not None else None for k, v in data.items()},
			**({"eventId": str(eventId)} if eventId is not None else {}),
			**({"link": str(link)} if link is not None else {}),
			**({"route": str(route)} if route is not None else {}),
			**({"actionType": str(actionType)} if actionType is not None else {})
		}
		message = messaging.Message(
			notification=messaging.Notification(
				title=title,
				body=body,
			),
			token=token,
			data=enhanced_data
		)
		try:
			response = messaging.send(message)
			return {"success": True, "response": response}
		except Exception as e:
			if "not found" in str(e).lower() or "invalid" in str(e).lower() or "expired" in str(e).lower():
				await DB.db['deviceTokens'].delete_many({"token": token})
			return {"success": False, "error": str(e)}
	else:
		return {"success": False, "error": "No token provided and send_to_all is False."}

	
async def api_schedule_notification(title, body, scheduled_time, send_to_all, token, data, eventId, link, route, actionType):
	if actionType == "link" and link:
		error = await validate_link(link)
		if error:
			return {"success": False, "error": error}
		normalized_link = link.strip()
		if not normalized_link.startswith("http://") and not normalized_link.startswith("https://"):
			normalized_link = f"https://{normalized_link.lstrip('/')}"
		link = normalized_link
	enhanced_data = {
		**{k: str(v) if v is not None else None for k, v in data.items()},
		**({"eventId": str(eventId)} if eventId is not None else {}),
		**({"link": str(link)} if link is not None else {}),
		**({"route": str(route)} if route is not None else {}),
		**({"actionType": str(actionType)} if actionType is not None else {})
	}
	payload = {
		"title": title,
		"body": body,
		"scheduled_time": scheduled_time,
		"send_to_all": send_to_all,
		"token": token,
		"data": enhanced_data,
		"actionType": actionType,
		"link": link,
		"route": route,
		"eventId": eventId,
		"sent": False
	}
	notification_id = await schedule_notification(DB.db, payload)
	return {"success": True, "id": notification_id}

	
async def api_get_scheduled_notifications():
	notifications = await get_scheduled_notifications(DB.db)
	for n in notifications:
		if '_id' in n:
			n['_id'] = str(n['_id'])
	return notifications

	
async def api_remove_scheduled_notification(notification_id: str):
	success = await remove_scheduled_notification(DB.db, notification_id)
	return {"success": success}


async def validate_link(link: str) -> str:
	normalized_link = link.strip()
	if not normalized_link.startswith("http://") and not normalized_link.startswith("https://"):
		normalized_link = f"https://{normalized_link.lstrip('/')}"
	file_ext_pattern = re.compile(r"\.(pdf|docx?|xlsx?|pptx?|zip|rar|jpg|jpeg|png|gif|mp4|mp3|avi|mov|txt|csv|exe|dll|js|css|html|php|py|java|c|cpp|h|json|xml|svg|webp|ico|tar|gz|7z|apk|bin|msi|bat|sh|ps1|rtf|md|log|bak|tmp|dat|db)$", re.IGNORECASE)
	if file_ext_pattern.search(normalized_link.split('?')[0]):
		return "Direct file links are not allowed."
	try:
		async with httpx.AsyncClient(timeout=5.0) as client:
			resp = await client.get(normalized_link)
			if resp.status_code < 200 or resp.status_code >= 400:
				return f"Link is not reachable: {normalized_link}"
	except Exception as e:
		return "Link validation failed. Please check the URL and try again."
	return None

async def register_device_token(token, platform, appVersion, userId=None):
    # Validate required fields
    if not token or not platform or not appVersion:
        return {"success": False, "error": "Missing required fields."}

    # Upsert to Firestore/mongo (example for mongo)
    doc = {
        "token": token,
        "platform": platform,
        "appVersion": appVersion,
        "userId": userId,
	"lastSeenAt": datetime.utcnow(),
	"createdAt": datetime.utcnow(),
    }
    await DB.db["deviceTokens"].update_one({"token": token}, {"$set": doc}, upsert=True)
    return {"success": True}


# Device-based notification preferences helpers
async def fetch_device_notification_preferences(token: str):
	doc = await DB.db["deviceTokens"].find_one({"token": token})
	prefs = doc.get("notification_preferences", {}) if doc else {}
	return {"success": True, "notification_preferences": prefs}

async def update_device_notification_preferences(token: str, preferences: dict):
	# Flatten if nested structure is received from frontend
	if isinstance(preferences, dict) and 'preferences' in preferences:
		preferences = preferences['preferences']
	logging.info(f"Updating notification preferences for token: {token} with preferences: {preferences}")
	result = await DB.db["deviceTokens"].update_one(
		{"token": token},
		{"$set": {"notification_preferences": preferences}},
		upsert=True
	)
	logging.info(f"MongoDB update result: matched={result.matched_count}, modified={result.modified_count}, upserted_id={result.upserted_id}")
	updated_doc = await DB.db["deviceTokens"].find_one({"token": token})
	if updated_doc and '_id' in updated_doc:
		updated_doc['_id'] = str(updated_doc['_id'])
	logging.info(f"Updated deviceTokens document: {updated_doc}")
	return {"success": result.modified_count > 0 or result.upserted_id is not None, "doc": updated_doc}<|MERGE_RESOLUTION|>--- conflicted
+++ resolved
@@ -9,20 +9,6 @@
 )
 
 
-<<<<<<< HEAD
-
-async def save_fcm_token(request: dict):
-		# Update by token, not just user_id, to avoid duplicate tokens
-		result = await DB.db['fcm_tokens'].update_one(
-			{'token': request['token']},
-			{'$set': {'user_id': request['user_id']}},
-			upsert=True
-		)
-		return {"success": True, "matched": result.matched_count, "modified": result.modified_count}
-
-	
-=======
->>>>>>> a44c3c3c
 async def update_notification_settings(streamNotificationMessage: str, streamNotificationTitle: str):
 	result = await DB.db["settings"].update_one(
 		{"type": "youtube"},
