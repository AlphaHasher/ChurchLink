from fastapi import HTTPException, Security, Depends, Request
from fastapi.security import HTTPAuthorizationCredentials
from firebase_admin import auth
from pydantic import BaseModel
from fastapi.security import HTTPBearer
from typing import List, Callable
from fastapi import Depends, Request


security = HTTPBearer()

class FirebaseUser:
    def __init__(self, uid: str, email: str, roles: List[str]):
        self.uid = uid
        self.email = email
        self.roles = roles

class Token(BaseModel):
    access_token: str
    token_type: str


<<<<<<< HEAD


async def authenticate_uid(credentials: HTTPAuthorizationCredentials = Security(security)):
    try:
        # The token comes in the format "Bearer <token>"
        token = credentials.credentials
        # Verify the token with Firebase Admin SDK
        decoded_token = auth.verify_id_token(token)
        
        # Get user claims to check
        uid = decoded_token['uid']
        return uid
    except:
        raise HTTPException(status_code=401, detail="Invalid or expired token")


=======
>>>>>>> a5b5d234
async def get_current_user(credentials: HTTPAuthorizationCredentials = Security(security)) -> FirebaseUser:
    """
    Validate Firebase ID token and verify the user has access to the resource
    """
    try:
        # The token comes in the format "Bearer <token>"
        token = credentials.credentials
        # Verify the token with Firebase Admin SDK
        decoded_token = auth.verify_id_token(token)
        
        # Get user claims to check
        uid = decoded_token['uid']
        user = auth.get_user(uid)
        
        # Check email
        email = user.email if user.email else decoded_token.get('email', '')
        
        # Get custom claims
        custom_claims = user.custom_claims or {}
        roles = custom_claims.get('roles', [])
        
        # Create user object
        firebase_user = FirebaseUser(uid=uid, email=email, roles=roles)
        
            
        return firebase_user
        
    except auth.RevokedIdTokenError:
        raise HTTPException(status_code=401, detail="Firebase ID token has been revoked. Please sign in again.")
    except auth.ExpiredIdTokenError:
        raise HTTPException(status_code=401, detail="Firebase ID token has expired. Please sign in again.")
    except auth.InvalidIdTokenError:
        raise HTTPException(status_code=401, detail="Invalid Firebase ID token. Please sign in again.")
    except Exception as e:
        raise HTTPException(status_code=500, detail=f"Unexpected error validating Firebase ID token: {str(e)}")
    

def role_based_access(required_roles: List[str]) -> Callable:
    """
    Factory function to create a dependency that checks if the user has the required roles.
    """
    async def check_role(request: Request, current_user: FirebaseUser = Depends(get_current_user)) -> None:
        """
        Dependency that checks if the user has the required roles in their custom claims.
        """
        try:
            user = auth.get_user(current_user.uid)
            custom_claims = user.custom_claims or {}
            roles = custom_claims.get('roles', [])

            # Check if all required roles are present
            missing_roles = [role for role in required_roles if role not in roles]

            # If user has developer role, grant access to all roles
            if "developer" in roles:
                missing_roles = []

            if missing_roles:
                raise HTTPException(
                    status_code=403,
                    detail=f"User does not have the required roles: {', '.join(missing_roles)}"
                )
            # Store the user in the request state so it can be accessed in endpoints
            request.state.current_user = current_user

        except auth.UserNotFoundError:
            raise HTTPException(
                status_code=404,
                detail="User not found"
            )
        except Exception as e:
            raise HTTPException(
                status_code=500,
                detail=f"Error retrieving user claims: {str(e)}"
            )
    return check_role

<|MERGE_RESOLUTION|>--- conflicted
+++ resolved
@@ -20,7 +20,6 @@
     token_type: str
 
 
-<<<<<<< HEAD
 
 
 async def authenticate_uid(credentials: HTTPAuthorizationCredentials = Security(security)):
@@ -37,8 +36,6 @@
         raise HTTPException(status_code=401, detail="Invalid or expired token")
 
 
-=======
->>>>>>> a5b5d234
 async def get_current_user(credentials: HTTPAuthorizationCredentials = Security(security)) -> FirebaseUser:
     """
     Validate Firebase ID token and verify the user has access to the resource
