--- conflicted
+++ resolved
@@ -1,4 +1,4 @@
-#TODO: THIS STUFF
+# TODO: RECONCILE THIS BUSINESS
 
 '''# Bulk Registration Endpoint for Events with Combined Payment
 
@@ -171,9 +171,6 @@
     except Exception as e:
         # If there's an error, still redirect to cancel page but with error info
         cancel_url = f"{FRONTEND_URL}/events/{event_id}/payment/cancel?error=true"
-<<<<<<< HEAD
-        return RedirectResponse(url=cancel_url, status_code=302)'''
-=======
         return RedirectResponse(url=cancel_url, status_code=302)
 
 
@@ -327,4 +324,5 @@
     except Exception as e:
         logging.error(f"Error getting refund request {request_id}: {e}")
         raise HTTPException(status_code=500, detail="Failed to retrieve refund request")
->>>>>>> 7e2d4a1b
+    
+'''