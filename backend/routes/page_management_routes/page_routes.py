--- conflicted
+++ resolved
@@ -42,8 +42,6 @@
     page["_id"] = str(page["_id"])
     return page
 
-<<<<<<< HEAD
-=======
 # Public Router - List visible pages only
 @public_page_router.get("/")
 async def list_visible_pages(skip: int = 0, limit: int = 20):
@@ -59,7 +57,6 @@
         page["_id"] = str(page["_id"])
     return pages
 
->>>>>>> 83604c05
 # Mod Router
 # @router.put("/api/pages/{page_id}", dependencies=[Depends(permission_required(["can_edit_pages"]))])
 @mod_page_router.put("/{page_id}")
@@ -102,11 +99,6 @@
 
     return {"deleted": result.deleted_count}
 
-<<<<<<< HEAD
-# Mod Router
-@mod_page_router.get("/")
-async def list_pages(skip: int = 0, limit: int = 20):
-=======
 # Mod Router - List all pages (including hidden ones) for admin management
 @mod_page_router.get("/")
 async def list_all_pages(skip: int = 0, limit: int = 20):
@@ -114,7 +106,6 @@
     List all pages for admin management (including hidden pages)
     Returns all pages regardless of visibility status
     """
->>>>>>> 83604c05
     cursor = DB.db["pages"].find().skip(skip).limit(limit)
     pages = await cursor.to_list(length=limit)
     for page in pages:
