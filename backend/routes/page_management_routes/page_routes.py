from fastapi import APIRouter, Body, Path, HTTPException
from mongo.database import DB
from models.page_models import Page
from helpers.slug_validator import validate_slug
from bson import ObjectId, errors as bson_errors
from datetime import datetime
from urllib.parse import unquote

# TODO: make page perms
mod_page_router = APIRouter(prefix="/pages", tags=["pages mod"])

public_page_router = APIRouter(prefix="/pages", tags=["pages public"])


# Internal helper to normalize slugs consistently (handles double-encoding and home/root)
def _normalize_slug(raw_slug: str) -> str:
    decoded = unquote(unquote(raw_slug or "")).strip()
    if decoded == "" or decoded == "home":
        return "/"
    return decoded


# Mod Router
# @router.post("/api/pages", dependencies=[Depends(permission_required(["can_create_pages"]))])
@mod_page_router.post("/")
async def create_page(page: Page = Body(...)):
    if not page.title.strip():
        raise HTTPException(status_code=400, detail="Title is required")
    if not page.slug.strip():
        raise HTTPException(status_code=400, detail="Slug is required")

    existing_page = await DB.db["pages"].find_one({"slug": page.slug})
    if existing_page:
        raise HTTPException(
            status_code=400,
            detail="Slug already exists. Please choose a different slug.",
        )

    page_data = page.dict()
    page_data["created_at"] = datetime.utcnow()
    page_data["updated_at"] = datetime.utcnow()
    page_data["visible"] = True
    result = await DB.db["pages"].insert_one(page_data)
    return {"_id": str(result.inserted_id)}


# Public Router - Get page by slug (moved under /slug to avoid conflict with list endpoint)
@public_page_router.get("/slug/{slug:path}")
async def get_page_by_slug(slug: str):
    # Normalize and safely decode slug (handles double-encoding)
    decoded = _normalize_slug(slug)

    # Try exact match first
    page = await DB.db["pages"].find_one({"slug": decoded, "visible": True})

    # Fallback: if root not found, try "home"
    if not page and decoded == "/":
        page = await DB.db["pages"].find_one({"slug": "home", "visible": True})

    if not page:
        raise HTTPException(status_code=404, detail="Page not found")
    page["_id"] = str(page["_id"])
    return page


# Public Router - List visible pages only
@public_page_router.get("/")
async def list_visible_pages(skip: int = 0, limit: int = 20):
    """
    List all visible pages for public consumption (navigation, menus, etc.)
    Only returns pages where visible=True
    """
    cursor = DB.db["pages"].find({"visible": True}).skip(skip).limit(limit)
    pages = await cursor.to_list(length=limit)
    for page in pages:
        page["_id"] = str(page["_id"])
    return pages


# Mod Router
# @router.put("/api/pages/{page_id}", dependencies=[Depends(permission_required(["can_edit_pages"]))])
@mod_page_router.put("/{page_id}")
async def update_page_sections(page_id: str = Path(...), data: dict = Body(...)):
    data["updated_at"] = datetime.utcnow()
    if "title" in data and not isinstance(data["title"], str):
        raise HTTPException(status_code=400, detail="Invalid title format")
    if "slug" in data:
        if not isinstance(data["slug"], str):
            raise HTTPException(status_code=400, detail="Invalid slug format")
        try:
            data["slug"] = validate_slug(data["slug"], allow_none=True, allow_root=True)
        except ValueError as e:
            raise HTTPException(status_code=400, detail=str(e))
    try:
        object_id = ObjectId(page_id)
    except bson_errors.InvalidId:
        raise HTTPException(status_code=400, detail="Invalid page ID format")

    result = await DB.db["pages"].update_one({"_id": object_id}, {"$set": data})

    if result.matched_count == 0:
        raise HTTPException(status_code=404, detail="Page not found")

    return {"matched": result.matched_count, "modified": result.modified_count}


# ------------------------------
# Staging/Draft Endpoints
# ------------------------------


@public_page_router.get("/staging/{slug:path}")
async def get_staging_page(slug: str):
    """Fetch a staging (draft) page by slug (public preview)."""
    decoded = _normalize_slug(slug)
    # Try exact match first
    page = await DB.db["pages_staging"].find_one({"slug": decoded})
    # Fallback: if root not found, try "home"
    if not page and decoded == "/":
        page = await DB.db["pages_staging"].find_one({"slug": "home"})
    # If no staging draft exists, fall back to live page for previewing with staging=1
    if not page:
        live = await DB.db["pages"].find_one({"slug": decoded, "visible": True})
        if not live and decoded == "/":
            live = await DB.db["pages"].find_one({"slug": "home", "visible": True})
        if not live:
            raise HTTPException(status_code=404, detail="Staging page not found")
        live["_id"] = str(live["_id"])
        return live
    page["_id"] = str(page["_id"])
    return page


@mod_page_router.put("/staging/{slug:path}")
async def upsert_staging_page(slug: str = Path(...), data: dict = Body(...)):
    """Create or update a staging (draft) page by slug. Upserts by slug."""
    data = {**data}
    decoded = _normalize_slug(slug)
    data["slug"] = decoded
    data["updated_at"] = datetime.utcnow()
    # Sanitize client-sent fields that would conflict with $setOnInsert or DB internals
    for forbidden in ["_id", "created_at", "createdAt", "updatedAt"]:
        if forbidden in data:
            data.pop(forbidden, None)

    result = await DB.db["pages_staging"].update_one(
        {"slug": decoded},
        {"$set": data, "$setOnInsert": {"created_at": datetime.utcnow()}},
        upsert=True,
    )
    return {
        "upserted": getattr(result, "upserted_id", None) is not None,
        "modified": result.modified_count,
    }


@mod_page_router.delete("/staging/{slug:path}")
async def delete_staging_page(slug: str):
    decoded = _normalize_slug(slug)
    # Prefer normalized slug, but also try deleting "home" if deleting root
    result = await DB.db["pages_staging"].delete_one({"slug": decoded})
    if result.deleted_count == 0 and decoded == "/":
        result = await DB.db["pages_staging"].delete_one({"slug": "home"})
    if result.deleted_count == 0:
        raise HTTPException(status_code=404, detail="Staging page not found")
    return {"deleted": result.deleted_count}


@mod_page_router.post("/publish/{slug:path}")
async def publish_staging_page(slug: str):
    """
    Publish a staging page into the live pages collection by slug.
<<<<<<< HEAD
    
    Normalizes the provided slug, loads the corresponding staging document (with a root '/' fallback to 'home'), upserts a curated set of fields into the live pages collection, and removes the staging copy after successful publish.
    
    Parameters:
        slug (str): Raw slug or path identifying the page to publish; it will be normalized/decoded before use.
    
    Returns:
        dict: `{'published': True}` when the publish completes successfully.
    
=======

    Normalizes the provided slug, loads the corresponding staging document (with a root '/' fallback to 'home'), upserts a curated set of fields into the live pages collection, and removes the staging copy after successful publish.

    Parameters:
        slug (str): Raw slug or path identifying the page to publish; it will be normalized/decoded before use.

    Returns:
        dict: `{'published': True}` when the publish completes successfully.

>>>>>>> b90460f4
    Raises:
        HTTPException: If the staging page cannot be found (404) or if an internal error occurs during publishing (500).
    """
    try:
        # Normalize and safely decode slug to mirror preview/get behavior
        decoded = _normalize_slug(slug)

        # Load staging with fallback for root/home
        staging = await DB.db["pages_staging"].find_one({"slug": decoded})
        if not staging and decoded == "/":
            staging = await DB.db["pages_staging"].find_one({"slug": "home"})
        if not staging:
            raise HTTPException(status_code=404, detail="Staging page not found")

        # Build publish fields with sane defaults and include style tokens for v2
        # Include mobile sections if provided
<<<<<<< HEAD
        allowed_keys = ["title", "slug", "sections", "sectionsMobile", "visible", "version", "styleTokens"]
=======
        allowed_keys = [
            "title",
            "slug",
            "sections",
            "sectionsMobile",
            "visible",
            "version",
            "styleTokens",
        ]
>>>>>>> b90460f4
        publish_fields = {k: staging.get(k) for k in allowed_keys if k in staging}
        publish_fields["slug"] = decoded
        publish_fields.setdefault("version", 2)
        publish_fields.setdefault("sections", [])
        publish_fields.setdefault("title", decoded)
        publish_fields["updated_at"] = datetime.utcnow()

        await DB.db["pages"].update_one(
            {"slug": decoded},
            {"$set": publish_fields, "$setOnInsert": {"created_at": datetime.utcnow()}},
            upsert=True,
        )

        # Remove staging version after publish (try both normalized and home for root)
        await DB.db["pages_staging"].delete_one({"slug": decoded})
        if decoded == "/":
            await DB.db["pages_staging"].delete_one({"slug": "home"})

        return {"published": True}
    except HTTPException:
        # Re-raise explicit HTTP errors
        raise
    except Exception as e:
        # Surface internal error for easier debugging during development
        raise HTTPException(status_code=500, detail=f"Publish failed: {str(e)}")


# Mod Router
@mod_page_router.delete("/{page_id}")
async def delete_page(page_id: str = Path(...)):
    try:
        object_id = ObjectId(page_id)
    except bson_errors.InvalidId:
        raise HTTPException(status_code=400, detail="Invalid page ID format")

    result = await DB.db["pages"].delete_one({"_id": object_id})

    if result.deleted_count == 0:
        raise HTTPException(status_code=404, detail="Page not found")

    return {"deleted": result.deleted_count}


# Mod Router - List all pages (including hidden ones) for admin management
@mod_page_router.get("/")
async def list_all_pages(skip: int = 0, limit: int = 20):
    """
    List all pages for admin management (including hidden pages)
    Returns all pages regardless of visibility status
    """
    cursor = DB.db["pages"].find().skip(skip).limit(limit)
    pages = await cursor.to_list(length=limit)
    for page in pages:
        page["_id"] = str(page["_id"])
    return pages


# Mod Router
@mod_page_router.get("/check-slug")
async def check_slug_availability(slug: str):
    existing_page = await DB.db["pages"].find_one({"slug": slug})
    return {"available": existing_page is None}


# Mod Router
@mod_page_router.put("/{page_id}/visibility")
async def toggle_page_visibility(page_id: str = Path(...), visible: bool = Body(...)):
    try:
        object_id = ObjectId(page_id)
    except bson_errors.InvalidId:
        raise HTTPException(status_code=400, detail="Invalid page ID format")

    result = await DB.db["pages"].update_one(
        {"_id": object_id},
        {"$set": {"visible": visible, "updated_at": datetime.utcnow()}},
    )

    if result.matched_count == 0:
        raise HTTPException(status_code=404, detail="Page not found")

    return {"matched": result.matched_count, "modified": result.modified_count}


# Mod Router - Preview page for admin (bypasses visibility checks)
@mod_page_router.get("/preview/{slug:path}")
async def preview_page_by_slug(slug: str):
    """
    Preview any page by slug for admin purposes (bypasses visibility checks)
    This allows admins to preview pages even when they're hidden
    """
    decoded = _normalize_slug(slug)
    page = await DB.db["pages"].find_one({"slug": decoded})
    if not page:
        raise HTTPException(status_code=404, detail="Page not found")
    page["_id"] = str(page["_id"])
    return page<|MERGE_RESOLUTION|>--- conflicted
+++ resolved
@@ -170,27 +170,15 @@
 async def publish_staging_page(slug: str):
     """
     Publish a staging page into the live pages collection by slug.
-<<<<<<< HEAD
-    
+
     Normalizes the provided slug, loads the corresponding staging document (with a root '/' fallback to 'home'), upserts a curated set of fields into the live pages collection, and removes the staging copy after successful publish.
-    
+
     Parameters:
         slug (str): Raw slug or path identifying the page to publish; it will be normalized/decoded before use.
-    
+
     Returns:
         dict: `{'published': True}` when the publish completes successfully.
-    
-=======
-
-    Normalizes the provided slug, loads the corresponding staging document (with a root '/' fallback to 'home'), upserts a curated set of fields into the live pages collection, and removes the staging copy after successful publish.
-
-    Parameters:
-        slug (str): Raw slug or path identifying the page to publish; it will be normalized/decoded before use.
-
-    Returns:
-        dict: `{'published': True}` when the publish completes successfully.
-
->>>>>>> b90460f4
+
     Raises:
         HTTPException: If the staging page cannot be found (404) or if an internal error occurs during publishing (500).
     """
@@ -207,9 +195,6 @@
 
         # Build publish fields with sane defaults and include style tokens for v2
         # Include mobile sections if provided
-<<<<<<< HEAD
-        allowed_keys = ["title", "slug", "sections", "sectionsMobile", "visible", "version", "styleTokens"]
-=======
         allowed_keys = [
             "title",
             "slug",
@@ -219,7 +204,6 @@
             "version",
             "styleTokens",
         ]
->>>>>>> b90460f4
         publish_fields = {k: staging.get(k) for k in allowed_keys if k in staging}
         publish_fields["slug"] = decoded
         publish_fields.setdefault("version", 2)
