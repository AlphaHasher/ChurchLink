--- conflicted
+++ resolved
@@ -1,10 +1,6 @@
 from fastapi import APIRouter, Depends
 from models.strapi_article import get_articles, get_article_by_id
-<<<<<<< HEAD
 from models.strapi_uploads import get_uploads, get_upload_by_id, search_uploads
-=======
-from models.strapi_uploads import get_uploads, get_upload_by_id
->>>>>>> 33e73349
 from models.strapi_user_management import process_redirect
 from helpers.Firebase_helpers import authenticate_uid
 
@@ -37,11 +33,8 @@
 async def get_upload_by_id_route(upload_id: str):
     return await get_upload_by_id(upload_id)
 
-<<<<<<< HEAD
 
 
-=======
->>>>>>> 33e73349
 ###################
 # Re-direct service
 
