from fastapi import APIRouter, Body
from mongo.database import DB
from firebase_admin import messaging
from mongo.scheduled_notifications import (
    schedule_notification, get_scheduled_notifications, remove_scheduled_notification, get_notification_history, log_notification
)
from pydantic import BaseModel

class FCMTokenRequest(BaseModel):
    user_id: str
    token: str

# Mod Protected Router from main
# Consider changing to PermProtectedRouter down the line if perm is added
<<<<<<< HEAD
notification_router = APIRouter(prefix="/notification", tags=["notification"])


# Mod Protected Router
# --- FCM Token Management ---
@notification_router.post('/save-fcm-token')
=======
public_notification_router = APIRouter(prefix="/notification", tags=["Notification Public Route"])
private_notification_router = APIRouter(prefix="/notification", tags=["Notification Auth Route"], dependencies=[])

# PUBLIC ROUTES
# --- FCM Token Management (Public) ---
@public_notification_router.post('/save-fcm-token')
>>>>>>> 83604c05
async def save_fcm_token(request: FCMTokenRequest):
    result = await DB.db['fcm_tokens'].update_one(
        {'user_id': request.user_id},
        {'$set': {'token': request.token}},
        upsert=True
    )
    return {"success": True, "matched": result.matched_count, "modified": result.modified_count}

# Mod Protected Router
<<<<<<< HEAD
@notification_router.get('/get-fcm-tokens')
=======
@private_notification_router.get('/get-fcm-tokens')
>>>>>>> 83604c05
async def get_fcm_tokens():
    tokens = await DB.db['fcm_tokens'].find({}, {'_id': 0, 'token': 1, 'user_id': 1}).to_list(length=1000)
    return tokens

# --- Notification Settings ---

# Mod Protected Router
<<<<<<< HEAD
@notification_router.get('/settings')
=======
@private_notification_router.get('/settings')
>>>>>>> 83604c05
async def get_notification_settings():
    doc = await DB.db["settings"].find_one({"type": "youtube"})
    return {
        "streamNotificationMessage": doc.get("streamNotificationMessage", "A new stream is live!") if doc else "A new stream is live!",
        "streamNotificationTitle": doc.get("streamNotificationTitle", "YouTube Live Stream") if doc else "YouTube Live Stream"
    }

# Mod Protected Router
# Add POST endpoint to update notification settings
@private_notification_router.post('/settings')
async def update_notification_settings(
    streamNotificationMessage: str = Body(...),
    streamNotificationTitle: str = Body(...)
):
    result = await DB.db["settings"].update_one(
        {"type": "youtube"},
        {"$set": {
            "streamNotificationMessage": streamNotificationMessage,
            "streamNotificationTitle": streamNotificationTitle
        }},
        upsert=True
    )
    return {"success": True, "matched": result.matched_count, "modified": result.modified_count}

# Mod Protected Router
# --- Notification History ---
@private_notification_router.get('/history')
async def notification_history(limit: int = 100):
    history = await get_notification_history(DB.db, limit)
    for n in history:
        if '_id' in n:
            n['_id'] = str(n['_id'])
    return history

# Mod Protected Router
# --- Send Push Notification (Instant) ---
@private_notification_router.post('/send')
async def send_push_notification(
    title: str = Body(...),
    body: str = Body(...),
    data: dict = Body(default={}),
    send_to_all: bool = Body(default=True),
    token: str = Body(default=None)
):
    responses = []
    target = data.get('target', 'all')
    query = {}
    if send_to_all:
        if target == 'anonymous':
            query = {'user_id': 'anonymous'}
        elif target == 'logged_in':
            query = {'user_id': {'$ne': 'anonymous'}}
        tokens_cursor = DB.db['fcm_tokens'].find(query, {'_id': 0, 'token': 1})
        tokens = [doc['token'] for doc in await tokens_cursor.to_list(length=1000) if doc.get('token')]
        for t in tokens:
            message = messaging.Message(
                notification=messaging.Notification(
                    title=title,
                    body=body,
                ),
                token=t,
                data=data
            )
            try:
                response = messaging.send(message)
                responses.append({"token": t, "response": response})
            except Exception as e:
                responses.append({"token": t, "error": str(e)})
        await log_notification(DB.db, title, body, "mobile", tokens, data.get("actionType"), data.get("link"), data.get("route"))
        return {"success": True, "results": responses, "count": len(tokens)}
    elif token:
        message = messaging.Message(
            notification=messaging.Notification(
                title=title,
                body=body,
            ),
            token=token,
            data=data
        )
        try:
            response = messaging.send(message)
            return {"success": True, "response": response}
        except Exception as e:
            return {"success": False, "error": str(e)}
    else:
        return {"success": False, "error": "No token provided and send_to_all is False."}

# Mod Protected Router
# --- Schedule Notification ---
@private_notification_router.post('/schedule')
async def api_schedule_notification(
    title: str = Body(...),
    body: str = Body(...),
    scheduled_time: str = Body(...),
    send_to_all: bool = Body(default=True),
    token: str = Body(default=None),
    data: dict = Body(default={})
):
    payload = {
        "title": title,
        "body": body,
        "scheduled_time": scheduled_time,
        "send_to_all": send_to_all,
        "token": token,
        "data": data,
        "sent": False
    }
    notification_id = await schedule_notification(DB.db, payload)
    return {"success": True, "id": notification_id}

# Mod Protected Router
# --- List Scheduled Notifications ---
@private_notification_router.get('/scheduled')
async def api_get_scheduled_notifications():
    notifications = await get_scheduled_notifications(DB.db)
    for n in notifications:
        if '_id' in n:
            n['_id'] = str(n['_id'])
    return notifications

# Mod Protected Router
# --- Remove Scheduled Notification ---
@private_notification_router.delete('/scheduled/{notification_id}')
async def api_remove_scheduled_notification(notification_id: str):
    success = await remove_scheduled_notification(DB.db, notification_id)
    return {"success": success}<|MERGE_RESOLUTION|>--- conflicted
+++ resolved
@@ -12,21 +12,12 @@
 
 # Mod Protected Router from main
 # Consider changing to PermProtectedRouter down the line if perm is added
-<<<<<<< HEAD
-notification_router = APIRouter(prefix="/notification", tags=["notification"])
-
-
-# Mod Protected Router
-# --- FCM Token Management ---
-@notification_router.post('/save-fcm-token')
-=======
 public_notification_router = APIRouter(prefix="/notification", tags=["Notification Public Route"])
 private_notification_router = APIRouter(prefix="/notification", tags=["Notification Auth Route"], dependencies=[])
 
 # PUBLIC ROUTES
 # --- FCM Token Management (Public) ---
 @public_notification_router.post('/save-fcm-token')
->>>>>>> 83604c05
 async def save_fcm_token(request: FCMTokenRequest):
     result = await DB.db['fcm_tokens'].update_one(
         {'user_id': request.user_id},
@@ -36,11 +27,7 @@
     return {"success": True, "matched": result.matched_count, "modified": result.modified_count}
 
 # Mod Protected Router
-<<<<<<< HEAD
-@notification_router.get('/get-fcm-tokens')
-=======
 @private_notification_router.get('/get-fcm-tokens')
->>>>>>> 83604c05
 async def get_fcm_tokens():
     tokens = await DB.db['fcm_tokens'].find({}, {'_id': 0, 'token': 1, 'user_id': 1}).to_list(length=1000)
     return tokens
@@ -48,11 +35,7 @@
 # --- Notification Settings ---
 
 # Mod Protected Router
-<<<<<<< HEAD
-@notification_router.get('/settings')
-=======
 @private_notification_router.get('/settings')
->>>>>>> 83604c05
 async def get_notification_settings():
     doc = await DB.db["settings"].find_one({"type": "youtube"})
     return {
