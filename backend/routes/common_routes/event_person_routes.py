from typing import Optional
from fastapi import APIRouter, HTTPException, status, Request, Query
from bson import ObjectId

from models.user import get_family_member_by_id
from helpers.MongoHelper import serialize_objectid

event_person_registration_router = APIRouter(prefix="/event-people", tags=["Event Registration"])
event_person_management_router = APIRouter(prefix="/event-people", tags=["Event People Management"])

#
# --- Protected routes ---
#

# Private Router
# Add (watch) a non-RSVP event to "My Events"
@event_person_registration_router.post("/watch/{event_id}", response_model=dict, status_code=status.HTTP_201_CREATED)
async def watch_event_route(
    event_id: str,
    request: Request,
    scope: str = Query("series", regex="^(series|occurrence)$"),
    occurrenceStart: Optional[str] = Query(None, description="ISO8601 start for single occurrence"),
):
    """
    Adds an event to the user's 'My Events' as a 'watch' reference.
    scope=series|occurrence; when scope=occurrence you may pass occurrenceStart (ISO8601).
    """
    try:
        from mongo.churchuser import UserHandler
        from datetime import datetime

        ev_oid = ObjectId(event_id)
        occurrence_dt = None
        if scope == "occurrence" and occurrenceStart:
            try:
                occurrence_dt = datetime.fromisoformat(occurrenceStart)
            except Exception:
                raise HTTPException(status_code=400, detail="Invalid occurrenceStart; must be ISO8601")

        added = await UserHandler.add_to_my_events(
            uid=request.state.uid,
            event_id=ev_oid,
            reason="watch",
            scope=scope,
            occurrence_start=occurrence_dt,
        )
        if not added:
            # Already present or user not found
            return {"success": True, "added": False}
        return {"success": True, "added": True, "event": serialize_objectid(added)}
    except HTTPException:
        raise
    except Exception as e:
        raise HTTPException(status_code=400, detail=f"Error adding event to My Events: {str(e)}")


# Private Router
# Remove (unwatch) from "My Events"
@event_person_registration_router.delete("/watch/{event_id}", response_model=dict)
async def unwatch_event_route(
    event_id: str,
    request: Request,
    scope: Optional[str] = Query(None, regex="^(series|occurrence)$"),
    occurrenceStart: Optional[str] = Query(None),
):
    """
    Removes the user's 'watch' reference for this event.
    If scope/occurrenceStart are provided, removal will target that specific reference.
    Otherwise it removes any 'watch' entries for that event.
    """
    try:
        from mongo.churchuser import UserHandler
        from datetime import datetime

        ev_oid = ObjectId(event_id)
        occurrence_dt = None
        if occurrenceStart:
            try:
                occurrence_dt = datetime.fromisoformat(occurrenceStart)
            except Exception:
                raise HTTPException(status_code=400, detail="Invalid occurrenceStart; must be ISO8601")

        # Build a precise removal; only removes reason="watch"
        removed = await UserHandler.remove_from_my_events(
            uid=request.state.uid,
            event_id=ev_oid,
            reason="watch",
            scope=scope,
            occurrence_start=occurrence_dt,
        )
        return {"success": True, "removed": bool(removed)}
    except HTTPException:
        raise
    except Exception as e:
        raise HTTPException(status_code=400, detail=f"Error removing event from My Events: {str(e)}")


# Private Router
# Get all events for a user (My Events)
@event_person_management_router.get("/user", response_model=dict)
async def get_user_events_route(request: Request):
    try:
        from mongo.churchuser import UserHandler

        events = await UserHandler.list_my_events(request.state.uid)
        return {"success": True, "events": serialize_objectid(events)}
    except Exception as e:
        raise HTTPException(status_code=400, detail=f"Error fetching user events: {str(e)}")


# Private Router
@event_person_management_router.get("/status/{event_id}", response_model=dict)
async def get_registration_status_route(event_id: str, request: Request):
    """
    Simple check whether the *user themself* (not family) is registered for this event.
    Uses rsvp_list() which returns: { attendees: [...], seats_taken, spots }
    Each attendee has: user_uid, person_id, key, kind, addedOn, ...
    """
    try:
        from models.event import rsvp_list

        data = await rsvp_list(event_id)
        attendees = data.get("attendees", [])
        user_registered = any(a.get("user_uid") == request.state.uid and a.get("person_id") is None for a in attendees)

        return {
            "success": True,
            "status": {
                "event_id": event_id,
                "user_id": request.state.uid,
                "registered": user_registered
            }
        }
    except Exception as e:
        raise HTTPException(status_code=400, detail=f"Error fetching registration status: {str(e)}")


# Private Route
# Add user to event (RSVP/register)
@event_person_registration_router.post("/register/{event_id}", response_model=dict, status_code=status.HTTP_201_CREATED)
async def register_user_for_event(event_id: str, request: Request):
    try:
        from controllers.event_functions import register_rsvp

        result = await register_rsvp(event_id, request.state.uid)
        if not result:
            raise HTTPException(status_code=400, detail="Registration failed")
        return {"success": True, "registration": True}
    except HTTPException:
        raise
    except Exception as e:
        raise HTTPException(status_code=400, detail=f"Error registering for event: {str(e)}")


# Private Route
# Remove user from event (cancel RSVP)
@event_person_registration_router.delete("/unregister/{event_id}", response_model=dict)
async def unregister_user_from_event(event_id: str, request: Request):
    try:
        from controllers.event_functions import cancel_rsvp

        result = await cancel_rsvp(event_id, request.state.uid)
        if not result:
            raise HTTPException(status_code=400, detail="Unregistration failed")
        return {"success": True, "message": "Unregistered successfully"}
    except HTTPException:
        raise
    except Exception as e:
        raise HTTPException(status_code=400, detail=f"Error unregistering from event: {str(e)}")


# Private Route
# Get user's events (alias of /user)
@event_person_registration_router.get("/my-events", response_model=dict)
async def get_my_events(request: Request, include_family: bool = True, expand: bool = False):
    try:
        from mongo.churchuser import UserHandler
        import logging

        if not request.state.uid:
<<<<<<< HEAD
            raise HTTPException(status_code=401, detail="User authentication required")

        events = await UserHandler.list_my_events(request.state.uid)
        return {"success": True, "events": serialize_objectid(events)}
=======
            raise HTTPException(status_code=status.HTTP_401_UNAUTHORIZED, detail="User authentication required")
        
        # Get user's own events (excluding family member events)
        user_events = await UserHandler.list_my_events(request.state.uid, expand=expand)
        if user_events is None:
            user_events = []
        
        # Filter to get only user's direct events (person_id is None)
        user_only_events = [event for event in user_events if not event.get("person_id")]
        all_events = list(user_only_events)
        
        # Include family member events if requested
        if include_family:
            # Get all family members
            family_members = await UserHandler.list_people(request.state.uid)
            
            # Get events for each family member
            for member in family_members:
                member_id = member.get("_id")
                if member_id:
                    family_events = await UserHandler.list_my_events(
                        request.state.uid, 
                        expand=expand, 
                        person_id=member_id
                    )
                    if family_events:
                        # Add display_name to family member events
                        for event in family_events:
                            # Try both camelCase and snake_case field names for compatibility
                            first_name = member.get('firstName') or member.get('first_name', '')
                            last_name = member.get('lastName') or member.get('last_name', '')
                            display_name = f"{first_name} {last_name}".strip()
                            # Fallback to a descriptive name if no name fields are available
                            event["display_name"] = display_name if display_name else "Family Member"
                        all_events.extend(family_events)
        
        # Convert ObjectIds to strings for JSON serialization
        events_serialized = serialize_objectid(all_events)
        
        return {"success": True, "events": events_serialized}
>>>>>>> 303c9089
    except HTTPException:
        raise
    except ValueError as e:
        import logging as _logging
        _logging.error(f"Invalid data format in user events for user {request.state.uid}: {str(e)}")
        raise HTTPException(status_code=400, detail="Invalid data format in user events")
    except Exception as e:
        import logging as _logging
        _logging.error(f"Unexpected error fetching user events for user {request.state.uid}: {str(e)}")
        raise HTTPException(status_code=500, detail="An unexpected error occurred while fetching user events")


#
# --- Family Member Event Routes ---
#

# Private Route
# Register a family member for an event
@event_person_registration_router.post("/register/{event_id}/family-member/{family_member_id}", response_model=dict, status_code=status.HTTP_201_CREATED)
async def register_family_member_for_event(event_id: str, family_member_id: str, request: Request):
    try:
        from controllers.event_functions import register_rsvp

        # Validate family member ownership
        member = await get_family_member_by_id(request.state.uid, family_member_id)
        if not member:
            raise HTTPException(status_code=404, detail="Family member not found")

        result = await register_rsvp(event_id, request.state.uid, family_member_id)
        if not result:
            raise HTTPException(status_code=400, detail="Registration failed")

        return {"success": True, "registration": True}
    except HTTPException:
        raise
    except Exception as e:
        raise HTTPException(status_code=400, detail=f"Error registering family member for event: {str(e)}")


# Private Route
# Unregister a family member from an event
@event_person_registration_router.delete("/unregister/{event_id}/family-member/{family_member_id}", response_model=dict)
async def unregister_family_member_from_event(event_id: str, family_member_id: str, request: Request):
    try:
        from controllers.event_functions import cancel_rsvp

        # Validate family member ownership
        member = await get_family_member_by_id(request.state.uid, family_member_id)
        if not member:
            raise HTTPException(status_code=404, detail="Family member not found")

        result = await cancel_rsvp(event_id, request.state.uid, family_member_id)
        if not result:
            raise HTTPException(status_code=400, detail="Unregistration failed")

        return {"success": True, "message": "Family member unregistered successfully"}
    except HTTPException:
        raise
    except Exception as e:
        raise HTTPException(status_code=400, detail=f"Error unregistering family member from event: {str(e)}")


# Private Route
# Get all events for user's family members (currently returns all; filter if needed)
@event_person_registration_router.get("/my-family-members-events", response_model=dict)
async def get_my_family_members_events(request: Request, filters: Optional[str] = None):
    try:
        from mongo.churchuser import UserHandler
        events = await UserHandler.list_my_events(request.state.uid)
        return {"success": True, "events": serialize_objectid(events)}
    except Exception as e:
        raise HTTPException(status_code=400, detail=f"Error fetching family member events: {str(e)}")


# Private Route
# Get events for a specific family member
@event_person_registration_router.get("/family-member/{family_member_id}/events", response_model=dict)
async def get_family_member_events(family_member_id: str, request: Request):
    try:
        from mongo.churchuser import UserHandler
        import logging

        if not request.state.uid:
            raise HTTPException(status_code=401, detail="User authentication required")

        try:
            family_member_object_id = ObjectId(family_member_id)
        except Exception:
            raise HTTPException(status_code=400, detail="Invalid family member ID format")

        # Validate family member ownership
        member = await get_family_member_by_id(request.state.uid, family_member_id)
        if not member:
            raise HTTPException(status_code=404, detail="Family member not found or not owned by user")

        # Filter by person_id
        events = await UserHandler.list_my_events(request.state.uid, person_id=family_member_object_id)
        return {
            "success": True,
            "events": serialize_objectid(events),
            "family_member_id": family_member_id
        }
    except HTTPException:
        raise
    except ValueError as e:
        logging.error(
            f"Invalid data format in family member events for user {request.state.uid}, family member {family_member_id}: {str(e)}"
        )
        raise HTTPException(status_code=400, detail="Invalid data format in family member events")
    except Exception as e:
        logging.error(
            f"Unexpected error fetching family member events for user {request.state.uid}, family member {family_member_id}: {str(e)}"
        )
        raise HTTPException(status_code=500, detail="An unexpected error occurred while fetching family member events")

<|MERGE_RESOLUTION|>--- conflicted
+++ resolved
@@ -178,53 +178,10 @@
         import logging
 
         if not request.state.uid:
-<<<<<<< HEAD
             raise HTTPException(status_code=401, detail="User authentication required")
 
         events = await UserHandler.list_my_events(request.state.uid)
         return {"success": True, "events": serialize_objectid(events)}
-=======
-            raise HTTPException(status_code=status.HTTP_401_UNAUTHORIZED, detail="User authentication required")
-        
-        # Get user's own events (excluding family member events)
-        user_events = await UserHandler.list_my_events(request.state.uid, expand=expand)
-        if user_events is None:
-            user_events = []
-        
-        # Filter to get only user's direct events (person_id is None)
-        user_only_events = [event for event in user_events if not event.get("person_id")]
-        all_events = list(user_only_events)
-        
-        # Include family member events if requested
-        if include_family:
-            # Get all family members
-            family_members = await UserHandler.list_people(request.state.uid)
-            
-            # Get events for each family member
-            for member in family_members:
-                member_id = member.get("_id")
-                if member_id:
-                    family_events = await UserHandler.list_my_events(
-                        request.state.uid, 
-                        expand=expand, 
-                        person_id=member_id
-                    )
-                    if family_events:
-                        # Add display_name to family member events
-                        for event in family_events:
-                            # Try both camelCase and snake_case field names for compatibility
-                            first_name = member.get('firstName') or member.get('first_name', '')
-                            last_name = member.get('lastName') or member.get('last_name', '')
-                            display_name = f"{first_name} {last_name}".strip()
-                            # Fallback to a descriptive name if no name fields are available
-                            event["display_name"] = display_name if display_name else "Family Member"
-                        all_events.extend(family_events)
-        
-        # Convert ObjectIds to strings for JSON serialization
-        events_serialized = serialize_objectid(all_events)
-        
-        return {"success": True, "events": events_serialized}
->>>>>>> 303c9089
     except HTTPException:
         raise
     except ValueError as e:
