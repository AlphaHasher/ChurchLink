--- conflicted
+++ resolved
@@ -84,13 +84,6 @@
 # Private Route
 # Add user to event (RSVP/register)
 @event_person_registration_router.post("/register/{event_id}", response_model=dict, status_code=status.HTTP_201_CREATED)
-<<<<<<< HEAD
-async def register_user_for_event(event_id: str, request: Request):
-    return await event_person_helper.register_user_for_event(
-        event_id=event_id,
-        user_uid=request.state.uid
-    )
-=======
 async def register_user_for_event(
     event_id: str, 
     request: Request,
@@ -107,19 +100,11 @@
         raise
     except Exception as e:
         raise HTTPException(status_code=400, detail=f"Error registering for event: {str(e)}")
->>>>>>> b2261891
 
 
 # Private Router
 # Remove user from event (cancel RSVP)
 @event_person_registration_router.delete("/unregister/{event_id}", response_model=dict)
-<<<<<<< HEAD
-async def unregister_user_from_event(event_id: str, request: Request):
-    return await event_person_helper.unregister_user_from_event(
-        event_id=event_id,
-        user_uid=request.state.uid
-    )
-=======
 async def unregister_user_from_event(
     event_id: str, 
     request: Request,
@@ -134,9 +119,6 @@
         return {"success": True, "message": "Unregistered successfully"}
     except HTTPException:
         raise
-    except Exception as e:
-        raise HTTPException(status_code=400, detail=f"Error unregistering from event: {str(e)}")
->>>>>>> b2261891
 
 
 # Private Router
@@ -316,15 +298,6 @@
 # Private Route
 # Register a family member for an event
 @event_person_registration_router.post("/register/{event_id}/family-member/{family_member_id}", response_model=dict, status_code=status.HTTP_201_CREATED)
-<<<<<<< HEAD
-async def register_family_member_for_event(event_id: str, family_member_id: str, request: Request):
-    return await event_person_helper.register_family_member_for_event(
-        event_id=event_id,
-        family_member_id=family_member_id,
-        user_uid=request.state.uid
-    )
-
-=======
 async def register_family_member_for_event(
     event_id: str, 
     family_member_id: str, 
@@ -348,7 +321,6 @@
         raise
     except Exception as e:
         raise HTTPException(status_code=400, detail=f"Error registering family member for event: {str(e)}")
->>>>>>> b2261891
 
 # Redundant donation endpoint removed - now using bulk payment system for all event donations
 # Free events with donations should use: /events/{id}/payment/create-bulk-order
@@ -356,15 +328,6 @@
 # Private Route
 # Unregister a family member from an event
 @event_person_registration_router.delete("/unregister/{event_id}/family-member/{family_member_id}", response_model=dict)
-<<<<<<< HEAD
-async def unregister_family_member_from_event(event_id: str, family_member_id: str, request: Request):
-    print(f"DEBUG: Unregister family member route called - event_id: {event_id}, family_member_id: {family_member_id}")
-    return await event_person_helper.unregister_family_member_from_event(
-        event_id=event_id,
-        family_member_id=family_member_id,
-        user_uid=request.state.uid
-    )
-=======
 async def unregister_family_member_from_event(
     event_id: str, 
     family_member_id: str, 
@@ -388,7 +351,6 @@
         raise
     except Exception as e:
         raise HTTPException(status_code=400, detail=f"Error unregistering family member from event: {str(e)}")
->>>>>>> b2261891
 
 
 # Private Route
