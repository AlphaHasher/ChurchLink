--- conflicted
+++ resolved
@@ -7,11 +7,7 @@
 # Import models and functions from models/user.py
 from helpers.Firebase_helpers import authenticate_uid
 from models.user import (
-<<<<<<< HEAD
     UserCreate, UserOut, AddressSchema, PersonCreate, PersonOut, PersonUpdate, PersonUpdateRequest, FamilyMemberIDTag, # Assuming AddressSchema might be needed for updates
-=======
-    UserCreate, UserOut, AddressSchema, PersonCreate, PersonOut, PersonUpdate, PersonUpdateRequest, # Assuming AddressSchema might be needed for updates
->>>>>>> 7d18316a
     create_user, get_user_by_id, get_user_by_email,
     get_users,
     find_users_with_permissions,
@@ -196,7 +192,7 @@
         return {'success':True}
     else:
         return {'success':False}
-    
+
 @user_mod_router.get("/get-users")
 async def process_get_users(request:Request):
     return await fetch_users()
@@ -277,7 +273,7 @@
         
         success = await delete_family_member(user_id, family_id)
         if not success:
-            raise HTTPException(status_code=status.HTTP_404_NOT_FOUND, detail="Family member not found")      
+            raise HTTPException(status_code=status.HTTP_404_NOT_FOUND, detail="Family member not found")
         return {"success": success, "message": "Family member deleted successfully"}
     except HTTPException:
         raise
