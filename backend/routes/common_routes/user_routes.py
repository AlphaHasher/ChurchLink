from typing import List, Optional
from fastapi import APIRouter, HTTPException, status, Query, Body, Depends, Request
from pydantic import EmailStr
from bson import ObjectId
from datetime import datetime # Import datetime if needed for birthday query

# Import models and functions from models/user.py
from helpers.Firebase_helpers import authenticate_uid
from models.user import (
<<<<<<< HEAD
    UserCreate, UserOut, AddressSchema, PersonCreate, PersonOut, PersonUpdate, # Assuming AddressSchema might be needed for updates
=======
    UserCreate, UserOut, AddressSchema, PersonCreate, PersonOut, PersonUpdate, PersonUpdateRequest, FamilyMemberIDTag, # Assuming AddressSchema might be needed for updates
>>>>>>> 3eee8873
    create_user, get_user_by_id, get_user_by_email,
    get_users,
    find_users_with_permissions,
    update_user_roles, delete_user,
    add_family_member, get_family_members, get_family_member_by_id, update_family_member, delete_family_member
)
from controllers.users_functions import fetch_users, process_sync_by_uid, get_my_permissions, fetch_profile_info, update_profile, MyPermsRequest, PersonalInfo
from protected_routers.auth_protected_router import AuthProtectedRouter
from protected_routers.mod_protected_router import ModProtectedRouter

# Assuming RoleOut might be needed if fetching roles associated with users
# from models.roles import RoleOut

user_router = APIRouter(prefix="/users", tags=["Users"])

user_private_router = AuthProtectedRouter(prefix="/users", tags=["Users"])
user_mod_router = ModProtectedRouter(prefix="/users", tags=["Users"])

# --- User Creation ---
@user_router.post(
    "/",
    response_model=UserOut,
    status_code=status.HTTP_201_CREATED,
    summary="Create a new user"
)
async def create_user_route(user_data: UserCreate = Body(...)):
    """
    Creates a new user.
    - **email**: Must be unique.
    - **roles**: Provide a list of *role names* (e.g., `["Administrator", "Event Manager"]`). These will be converted to ObjectIds.
    - Other fields like phone, birthday, address are optional.
    """
    # The user_data model already includes validation via Pydantic/EmailStr
    created_user = await create_user(user_data)
    if not created_user:
        raise HTTPException(
            status_code=status.HTTP_400_BAD_REQUEST,
            detail=f"User with email '{user_data.email}' might already exist, or a provided role name was invalid, or another error occurred."
        )
    return created_user

# --- User Retrieval ---
@user_router.get(
    "/id/{user_id}",
    response_model=UserOut,
    summary="Get user by ID"
)
async def get_user_by_id_route(user_id: str):
    """
    Retrieves a specific user by their unique MongoDB ObjectId string.
    """
    try:
        ObjectId(user_id)
    except Exception:
         raise HTTPException(status_code=status.HTTP_400_BAD_REQUEST, detail=f"Invalid ObjectId format: {user_id}")

    user = await get_user_by_id(user_id)
    if not user:
        raise HTTPException(status_code=status.HTTP_404_NOT_FOUND, detail=f"User with ID '{user_id}' not found")
    return user

@user_router.get(
    "/email/{user_email}",
    response_model=UserOut,
    summary="Get user by email"
)
async def get_user_by_email_route(user_email: EmailStr):
    """
    Retrieves a specific user by their unique email address.
    """
    user = await get_user_by_email(user_email)
    if not user:
        raise HTTPException(status_code=status.HTTP_404_NOT_FOUND, detail=f"User with email '{user_email}' not found")
    return user

# --- Updated Route for Listing/Filtering Multiple Users --- 
@user_router.get(
    "/",
    response_model=List[UserOut],
    summary="List users or find by various criteria"
)
async def get_users_route(
    first_name: Optional[str] = Query(None, description="Filter by first name (exact match)"),
    last_name: Optional[str] = Query(None, description="Filter by last name (exact match)"),
    age: Optional[int] = Query(None, description="Filter by current age"),
    role_id: Optional[str] = Query(None, description="Filter by assigned role ID (ObjectId string)"),
    skip: int = Query(0, ge=0, description="Number of records to skip for pagination"),
    limit: Optional[int] = Query(100, ge=1, description="Maximum number of records to return (default 100)")
):
    """
    Lists users or finds users matching the provided optional query parameters.
    If no filter parameters are provided, lists all users (paginated).
    Supports pagination with `skip` and `limit`.
    """
    # Call the updated function with query parameters (email removed)
    users = await get_users(
        first_name=first_name,
        last_name=last_name,
        age=age,
        role_id=role_id,
        skip=skip,
        limit=limit
    )
    return users

# --- Permission-based search route remains separate --- 
@user_router.get(
    "/with-permissions/",
    response_model=List[UserOut],
    summary="Find users having roles with specific permissions"
)
async def find_users_with_permissions_route(
    permission_names: List[str] = Query(..., description="List of permission keys (e.g., 'admin', 'finance') the user's roles must grant.")
):
    """
    Finds all users who have *at least one role* that grants *all* the specified permissions.
    Provide permission names as query parameters, e.g., `?permission_names=admin&permission_names=event_management`.
    """
    if not permission_names:
         raise HTTPException(status_code=status.HTTP_400_BAD_REQUEST, detail="No permission names provided")
    users = await find_users_with_permissions(permission_names)
    return users

# --- User Modification ---
@user_router.put(
    "/{user_email}/roles",
    summary="Update user roles by email"
)
async def update_user_roles_route(user_email: EmailStr, role_names: List[str] = Body(..., embed=True)):
    """
    Updates the roles assigned to a user specified by their email.
    Replaces the user's current roles with the list provided.
    - **user_email**: Email of the user to update.
    - **role_names**: A list of *role names* to assign to the user.
    """
    success = await update_user_roles(user_email, role_names)
    if not success:
        raise HTTPException(
            status_code=status.HTTP_404_NOT_FOUND, # Or 400 if a role name was invalid
            detail=f"User with email '{user_email}' not found, or one of the role names was invalid."
        )
    return {"message": f"Roles for user '{user_email}' updated successfully", "success": True}

# --- User Deletion ---
@user_router.delete(
    "/{user_id}",
    summary="Delete user by ID"
)
async def delete_user_route(user_id: str):
    """
    Deletes a user specified by their unique ID.
    """
    try:
        ObjectId(user_id)
    except Exception:
         raise HTTPException(status_code=status.HTTP_400_BAD_REQUEST, detail=f"Invalid ObjectId format: {user_id}")

    success = await delete_user(user_id)
    if not success:
        raise HTTPException(status_code=status.HTTP_404_NOT_FOUND, detail=f"User with ID '{user_id}' not found")
    return {"message": f"User '{user_id}' deleted successfully", "success": True}

# TODO: Add endpoints for updating user profile details (name, phone, address, birthday)
# This would likely require a new Pydantic model for partial updates (e.g., UserUpdate)
# and a corresponding model function (e.g., update_user_profile).

@user_private_router.post("/sync-user")
async def process_sync_request(request:Request):
    return await process_sync_by_uid(request)

@user_private_router.get("/get-profile")
async def process_get_profile(request:Request):
    return await fetch_profile_info(request)

@user_private_router.patch("/update-profile")
async def process_update_profile(request:Request, profile_data: PersonalInfo = Body(...)):
    return await update_profile(request, profile_data)

@user_mod_router.get("/check-mod")
async def process_check_mod(request:Request):
    if type(request.state.roles) == list and len(request.state.roles) > 0:
        return {'success':True}
    else:
        return {'success':False}
    
@user_mod_router.get("/get-users")
async def process_get_users(request:Request):
    return await fetch_users()

@user_mod_router.post("/get-my-permissions")
async def process_get_my_permissions(payload: MyPermsRequest, request:Request):
    return await get_my_permissions(payload, request)

#
# --- Family Member Routes ---
#

# Add family member
<<<<<<< HEAD
@user_private_router.post("/{user_id}/family-members", response_model=dict, status_code=status.HTTP_201_CREATED)
async def add_family_member_to_user_route(user_id: str, request: Request, family_member_data: PersonCreate = Body(...)):
    try:
        if request.state.uid != user_id:
            raise HTTPException(status_code=status.HTTP_403_FORBIDDEN, detail="Can only manage own family members")
=======
@user_private_router.post("/add-family-member", response_model=dict, status_code=status.HTTP_201_CREATED)
async def add_family_member_to_user_route(request: Request, family_member_data: PersonCreate = Body(...)):
    try:
        user_id = request.state.uid
>>>>>>> 3eee8873
        
        created_member = await add_family_member(user_id, family_member_data)
        if not created_member:
            raise HTTPException(status_code=status.HTTP_400_BAD_REQUEST, detail="Error adding family member")
        
        return {"success": True, "family_member": created_member}
    except HTTPException:
        raise
    except Exception as e:
        raise HTTPException(status_code=status.HTTP_400_BAD_REQUEST, detail=f"Error adding family member: {str(e)}")

# Get all family members
<<<<<<< HEAD
@user_private_router.get("/{user_id}/family-members", response_model=dict)
async def get_user_family_members_route(user_id: str, request: Request):
    try:
        if request.state.uid != user_id:
            raise HTTPException(status_code=status.HTTP_403_FORBIDDEN, detail="Can only access own family members")
=======
@user_private_router.get("/all-family-members", response_model=dict)
async def get_user_family_members_route(request: Request):
    try:
        user_id = request.state.uid
>>>>>>> 3eee8873
        
        family_members = await get_family_members(user_id)
        return {"success": True, "family_members": family_members}
    except HTTPException:
        raise
    except Exception as e:
        raise HTTPException(status_code=status.HTTP_400_BAD_REQUEST, detail=f"Error fetching family members: {str(e)}")

# Get specific family member
<<<<<<< HEAD
@user_private_router.get("/{user_id}/family-members/{family_member_id}", response_model=dict)
async def get_user_family_member_route(user_id: str, family_member_id: str, request: Request):
    try:
        if request.state.uid != user_id:
            raise HTTPException(status_code=status.HTTP_403_FORBIDDEN, detail="Can only access own family members")
=======
@user_private_router.get("/family-member/{family_member_id}", response_model=dict)
async def get_user_family_member_route(request: Request, family_member_id:str):
    try:
        user_id = request.state.uid
>>>>>>> 3eee8873
        
        member = await get_family_member_by_id(user_id, family_member_id)
        if not member:
            raise HTTPException(status_code=status.HTTP_404_NOT_FOUND, detail="Family member not found")
        
        return {"success": True, "family_member": member}
    except HTTPException:
        raise
    except Exception as e:
        raise HTTPException(status_code=status.HTTP_400_BAD_REQUEST, detail=f"Error fetching family member: {str(e)}")

# Update family member
<<<<<<< HEAD
@user_private_router.put("/{user_id}/family-members/{family_member_id}", response_model=dict)
async def update_user_family_member_route(user_id: str, family_member_id: str, request: Request, family_member_data: PersonUpdate = Body(...)):
    try:
        if request.state.uid != user_id:
            raise HTTPException(status_code=status.HTTP_403_FORBIDDEN, detail="Can only manage own family members")
        
        success = await update_family_member(user_id, family_member_id, family_member_data)
=======
@user_private_router.patch("/family-member", response_model=dict)
async def update_user_family_member_route(request: Request, family_member_data: PersonUpdateRequest = Body(...)):
    try:
        user_id = request.state.uid
        success = await update_family_member(user_id, family_member_data.id, family_member_data)
>>>>>>> 3eee8873
        if not success:
            raise HTTPException(status_code=status.HTTP_404_NOT_FOUND, detail="Family member not found")
        
        return {"success": True, "message": "Family member updated successfully"}
    except HTTPException:
        raise
    except Exception as e:
        raise HTTPException(status_code=status.HTTP_400_BAD_REQUEST, detail=f"Error updating family member: {str(e)}")

# Remove family member
<<<<<<< HEAD
@user_private_router.delete("/{user_id}/family-members/{family_member_id}", response_model=dict)
async def delete_user_family_member_route(user_id: str, family_member_id: str, request: Request):
    try:
        if request.state.uid != user_id:
            raise HTTPException(status_code=status.HTTP_403_FORBIDDEN, detail="Can only manage own family members")
        
        success = await delete_family_member(user_id, family_member_id)
        if not success:
            raise HTTPException(status_code=status.HTTP_404_NOT_FOUND, detail="Family member not found")
        
=======
@user_private_router.delete("/family-member/{family_id}", response_model=dict)
async def delete_user_family_member_route(request: Request, family_id:str):
    try:
        user_id = request.state.uid
        
        success = await delete_family_member(user_id, family_id)
        if not success:
            raise HTTPException(status_code=status.HTTP_404_NOT_FOUND, detail="Family member not found")      
>>>>>>> 3eee8873
        return {"success": success, "message": "Family member deleted successfully"}
    except HTTPException:
        raise
    except Exception as e:
        raise HTTPException(status_code=status.HTTP_400_BAD_REQUEST, detail=f"Error deleting family member: {str(e)}")<|MERGE_RESOLUTION|>--- conflicted
+++ resolved
@@ -7,11 +7,7 @@
 # Import models and functions from models/user.py
 from helpers.Firebase_helpers import authenticate_uid
 from models.user import (
-<<<<<<< HEAD
-    UserCreate, UserOut, AddressSchema, PersonCreate, PersonOut, PersonUpdate, # Assuming AddressSchema might be needed for updates
-=======
     UserCreate, UserOut, AddressSchema, PersonCreate, PersonOut, PersonUpdate, PersonUpdateRequest, FamilyMemberIDTag, # Assuming AddressSchema might be needed for updates
->>>>>>> 3eee8873
     create_user, get_user_by_id, get_user_by_email,
     get_users,
     find_users_with_permissions,
@@ -210,18 +206,10 @@
 #
 
 # Add family member
-<<<<<<< HEAD
-@user_private_router.post("/{user_id}/family-members", response_model=dict, status_code=status.HTTP_201_CREATED)
-async def add_family_member_to_user_route(user_id: str, request: Request, family_member_data: PersonCreate = Body(...)):
-    try:
-        if request.state.uid != user_id:
-            raise HTTPException(status_code=status.HTTP_403_FORBIDDEN, detail="Can only manage own family members")
-=======
 @user_private_router.post("/add-family-member", response_model=dict, status_code=status.HTTP_201_CREATED)
 async def add_family_member_to_user_route(request: Request, family_member_data: PersonCreate = Body(...)):
     try:
         user_id = request.state.uid
->>>>>>> 3eee8873
         
         created_member = await add_family_member(user_id, family_member_data)
         if not created_member:
@@ -234,18 +222,10 @@
         raise HTTPException(status_code=status.HTTP_400_BAD_REQUEST, detail=f"Error adding family member: {str(e)}")
 
 # Get all family members
-<<<<<<< HEAD
-@user_private_router.get("/{user_id}/family-members", response_model=dict)
-async def get_user_family_members_route(user_id: str, request: Request):
-    try:
-        if request.state.uid != user_id:
-            raise HTTPException(status_code=status.HTTP_403_FORBIDDEN, detail="Can only access own family members")
-=======
 @user_private_router.get("/all-family-members", response_model=dict)
 async def get_user_family_members_route(request: Request):
     try:
         user_id = request.state.uid
->>>>>>> 3eee8873
         
         family_members = await get_family_members(user_id)
         return {"success": True, "family_members": family_members}
@@ -255,18 +235,10 @@
         raise HTTPException(status_code=status.HTTP_400_BAD_REQUEST, detail=f"Error fetching family members: {str(e)}")
 
 # Get specific family member
-<<<<<<< HEAD
-@user_private_router.get("/{user_id}/family-members/{family_member_id}", response_model=dict)
-async def get_user_family_member_route(user_id: str, family_member_id: str, request: Request):
-    try:
-        if request.state.uid != user_id:
-            raise HTTPException(status_code=status.HTTP_403_FORBIDDEN, detail="Can only access own family members")
-=======
 @user_private_router.get("/family-member/{family_member_id}", response_model=dict)
 async def get_user_family_member_route(request: Request, family_member_id:str):
     try:
         user_id = request.state.uid
->>>>>>> 3eee8873
         
         member = await get_family_member_by_id(user_id, family_member_id)
         if not member:
@@ -279,21 +251,11 @@
         raise HTTPException(status_code=status.HTTP_400_BAD_REQUEST, detail=f"Error fetching family member: {str(e)}")
 
 # Update family member
-<<<<<<< HEAD
-@user_private_router.put("/{user_id}/family-members/{family_member_id}", response_model=dict)
-async def update_user_family_member_route(user_id: str, family_member_id: str, request: Request, family_member_data: PersonUpdate = Body(...)):
-    try:
-        if request.state.uid != user_id:
-            raise HTTPException(status_code=status.HTTP_403_FORBIDDEN, detail="Can only manage own family members")
-        
-        success = await update_family_member(user_id, family_member_id, family_member_data)
-=======
 @user_private_router.patch("/family-member", response_model=dict)
 async def update_user_family_member_route(request: Request, family_member_data: PersonUpdateRequest = Body(...)):
     try:
         user_id = request.state.uid
         success = await update_family_member(user_id, family_member_data.id, family_member_data)
->>>>>>> 3eee8873
         if not success:
             raise HTTPException(status_code=status.HTTP_404_NOT_FOUND, detail="Family member not found")
         
@@ -304,18 +266,6 @@
         raise HTTPException(status_code=status.HTTP_400_BAD_REQUEST, detail=f"Error updating family member: {str(e)}")
 
 # Remove family member
-<<<<<<< HEAD
-@user_private_router.delete("/{user_id}/family-members/{family_member_id}", response_model=dict)
-async def delete_user_family_member_route(user_id: str, family_member_id: str, request: Request):
-    try:
-        if request.state.uid != user_id:
-            raise HTTPException(status_code=status.HTTP_403_FORBIDDEN, detail="Can only manage own family members")
-        
-        success = await delete_family_member(user_id, family_member_id)
-        if not success:
-            raise HTTPException(status_code=status.HTTP_404_NOT_FOUND, detail="Family member not found")
-        
-=======
 @user_private_router.delete("/family-member/{family_id}", response_model=dict)
 async def delete_user_family_member_route(request: Request, family_id:str):
     try:
@@ -324,7 +274,6 @@
         success = await delete_family_member(user_id, family_id)
         if not success:
             raise HTTPException(status_code=status.HTTP_404_NOT_FOUND, detail="Family member not found")      
->>>>>>> 3eee8873
         return {"success": success, "message": "Family member deleted successfully"}
     except HTTPException:
         raise
