from typing import List, Optional
from fastapi import APIRouter, HTTPException, status, Query, Body, Depends, Request
from pydantic import EmailStr
from bson import ObjectId
from datetime import datetime # Import datetime if needed for birthday query

# Import models and functions from models/user.py
from helpers.Firebase_helpers import authenticate_uid
from models.user import (
    UserCreate, UserOut, AddressSchema, # Assuming AddressSchema might be needed for updates
    create_user, get_user_by_id, get_user_by_email,
    get_users,
    find_users_with_permissions,
    update_user_roles, delete_user
)
from controllers.users_functions import fetch_users, process_sync_by_uid, get_my_permissions, MyPermsRequest
from protected_routers.auth_protected_router import AuthProtectedRouter
from protected_routers.mod_protected_router import ModProtectedRouter

# Basic user function helpers
from backend.helpers.RouteParameterHelper import validate_route_ids, validate_family_member_data

# Assuming RoleOut might be needed if fetching roles associated with users
# from models.roles import RoleOut

user_router = APIRouter(prefix="/users", tags=["Users"])

user_private_router = AuthProtectedRouter(prefix="/users", tags=["Users"])
user_mod_router = ModProtectedRouter(prefix="/users", tags=["Users"])

# --- User Creation ---
@user_router.post(
    "/",
    response_model=UserOut,
    status_code=status.HTTP_201_CREATED,
    summary="Create a new user"
)
async def create_user_route(user_data: UserCreate = Body(...)):
    """
    Creates a new user.
    - **email**: Must be unique.
    - **roles**: Provide a list of *role names* (e.g., `["Administrator", "Event Manager"]`). These will be converted to ObjectIds.
    - Other fields like phone, birthday, address are optional.
    """
    # The user_data model already includes validation via Pydantic/EmailStr
    created_user = await create_user(user_data)
    if not created_user:
        raise HTTPException(
            status_code=status.HTTP_400_BAD_REQUEST,
            detail=f"User with email '{user_data.email}' might already exist, or a provided role name was invalid, or another error occurred."
        )
    return created_user

# --- User Retrieval ---
@user_router.get(
    "/id/{user_id}",
    response_model=UserOut,
    summary="Get user by ID"
)
async def get_user_by_id_route(user_id: str):
    """
    Retrieves a specific user by their unique MongoDB ObjectId string.
    """
    try:
        ObjectId(user_id)
    except Exception:
         raise HTTPException(status_code=status.HTTP_400_BAD_REQUEST, detail=f"Invalid ObjectId format: {user_id}")

    user = await get_user_by_id(user_id)
    if not user:
        raise HTTPException(status_code=status.HTTP_404_NOT_FOUND, detail=f"User with ID '{user_id}' not found")
    return user

@user_router.get(
    "/email/{user_email}",
    response_model=UserOut,
    summary="Get user by email"
)
async def get_user_by_email_route(user_email: EmailStr):
    """
    Retrieves a specific user by their unique email address.
    """
    user = await get_user_by_email(user_email)
    if not user:
        raise HTTPException(status_code=status.HTTP_404_NOT_FOUND, detail=f"User with email '{user_email}' not found")
    return user

# --- Updated Route for Listing/Filtering Multiple Users --- 
@user_router.get(
    "/",
    response_model=List[UserOut],
    summary="List users or find by various criteria"
)
async def get_users_route(
    first_name: Optional[str] = Query(None, description="Filter by first name (exact match)"),
    last_name: Optional[str] = Query(None, description="Filter by last name (exact match)"),
    age: Optional[int] = Query(None, description="Filter by current age"),
    role_id: Optional[str] = Query(None, description="Filter by assigned role ID (ObjectId string)"),
    skip: int = Query(0, ge=0, description="Number of records to skip for pagination"),
    limit: Optional[int] = Query(100, ge=1, description="Maximum number of records to return (default 100)")
):
    """
    Lists users or finds users matching the provided optional query parameters.
    If no filter parameters are provided, lists all users (paginated).
    Supports pagination with `skip` and `limit`.
    """
    # Call the updated function with query parameters (email removed)
    users = await get_users(
        first_name=first_name,
        last_name=last_name,
        age=age,
        role_id=role_id,
        skip=skip,
        limit=limit
    )
    return users

# --- Permission-based search route remains separate --- 
@user_router.get(
    "/with-permissions/",
    response_model=List[UserOut],
    summary="Find users having roles with specific permissions"
)
async def find_users_with_permissions_route(
    permission_names: List[str] = Query(..., description="List of permission keys (e.g., 'admin', 'finance') the user's roles must grant.")
):
    """
    Finds all users who have *at least one role* that grants *all* the specified permissions.
    Provide permission names as query parameters, e.g., `?permission_names=admin&permission_names=event_management`.
    """
    if not permission_names:
         raise HTTPException(status_code=status.HTTP_400_BAD_REQUEST, detail="No permission names provided")
    users = await find_users_with_permissions(permission_names)
    return users

# --- User Modification ---
@user_router.put(
    "/{user_email}/roles",
    summary="Update user roles by email"
)
async def update_user_roles_route(user_email: EmailStr, role_names: List[str] = Body(..., embed=True)):
    """
    Updates the roles assigned to a user specified by their email.
    Replaces the user's current roles with the list provided.
    - **user_email**: Email of the user to update.
    - **role_names**: A list of *role names* to assign to the user.
    """
    success = await update_user_roles(user_email, role_names)
    if not success:
        raise HTTPException(
            status_code=status.HTTP_404_NOT_FOUND, # Or 400 if a role name was invalid
            detail=f"User with email '{user_email}' not found, or one of the role names was invalid."
        )
    return {"message": f"Roles for user '{user_email}' updated successfully", "success": True}

# --- User Deletion ---
@user_router.delete(
    "/{user_id}",
    summary="Delete user by ID"
)
async def delete_user_route(user_id: str):
    """
    Deletes a user specified by their unique ID.
    """
    try:
        ObjectId(user_id)
    except Exception:
         raise HTTPException(status_code=status.HTTP_400_BAD_REQUEST, detail=f"Invalid ObjectId format: {user_id}")

    success = await delete_user(user_id)
    if not success:
        raise HTTPException(status_code=status.HTTP_404_NOT_FOUND, detail=f"User with ID '{user_id}' not found")
    return {"message": f"User '{user_id}' deleted successfully", "success": True}

# TODO: Add endpoints for updating user profile details (name, phone, address, birthday)
# This would likely require a new Pydantic model for partial updates (e.g., UserUpdate)
# and a corresponding model function (e.g., update_user_profile).


@user_private_router.post("/sync-user")
async def process_sync_request(request:Request):
    return await process_sync_by_uid(request)
    

@user_mod_router.get("/get-users")
async def process_get_users(request:Request):
    return await fetch_users()

<<<<<<< HEAD
@user_router.post("/get-my-permissions")
async def process_get_my_permissions(payload: MyPermsRequest, uid: str = Depends(authenticate_uid)):
    return await get_my_permissions(payload, uid)

#
# --- Family Member Routes  ---
#

# Add family member
@user_router.post("/{user_id}/family-members", response_model=dict, status_code=status.HTTP_201_CREATED, summary="Add a new family member to user account")
async def add_family_member_to_user_route(user_id: str, family_member_data: dict = Body(...), uid: str = Depends(authenticate_uid)):
    try: # throws any errors raised during validation
        
        # validate id's
        validate_route_ids(user_id=user_id, uid=uid)
        # validate data
        validated_data = validate_family_member_data(family_member_data)

        # TODO: Add member to database with family member valid data
        family_member = None
        return {"success": True, "family_member": family_member}
    except Exception as e:
        raise HTTPException(status_code=status.HTTP_400_BAD_REQUEST, detail=f"Error adding family member: {str(e)}")

# Get ALL family members
@user_router.get("/{user_id}/family-members", response_model=dict, summary="Get all family members associated with user account")
async def get_user_family_members_route(user_id: str, uid: str = Depends(authenticate_uid)):
    try: 
        from backend.helpers.RouteParameterHelper import validate_route_ids
        # validate id's
        validate_route_ids(user_id=user_id, uid=uid)

        # TODO:
        family_members = [] # Get family members from database
        return {"success": True, "family_members": family_members}
    except Exception as e:
        raise HTTPException(status_code=status.HTTP_400_BAD_REQUEST, detail=f"Error fetching family members: {str(e)}")

# Get specific family member
@user_router.get("/{user_id}/family-members/{family_member_id}", response_model=dict, summary="Get specific family member details")
async def get_user_family_member_route(user_id: str, family_member_id: str, uid: str = Depends(authenticate_uid)):
    try: 
        from backend.helpers.RouteParameterHelper import validate_route_ids
        # validate id's
        validate_route_ids(user_id=user_id, family_member_id=family_member_id, uid=uid)

        # TODO: Get specific family member from database
        family_member = None
        return {"success": True, "family_member": family_member}
    except Exception as e:
        raise HTTPException(status_code=status.HTTP_400_BAD_REQUEST, detail=f"Error fetching family member: {str(e)}")

# Update family member
@user_router.put("/{user_id}/family-members/{family_member_id}", response_model=dict, summary="Update family member information")
async def update_user_family_member_route(user_id: str, family_member_id: str, family_member_data: dict = Body(...), uid: str = Depends(authenticate_uid)):
    try: 
        from backend.helpers.RouteParameterHelper import validate_route_ids, validate_family_member_data
        # validate id's
        validate_route_ids(user_id=user_id, family_member_id=family_member_id, uid=uid)
        # validate data
        validated_data = validate_family_member_data(family_member_data)

        # TODO: Update member in database with validated data
        success = True
        return {"success": success, "message": "Family member updated successfully"}
    except Exception as e:
        raise HTTPException(status_code=status.HTTP_400_BAD_REQUEST, detail=f"Error updating family member: {str(e)}")

# Remove family member
@user_router.delete("/{user_id}/family-members/{family_member_id}", response_model=dict, summary="Remove family member from account")
async def delete_user_family_member_route(user_id: str, family_member_id: str, uid: str = Depends(authenticate_uid)):
    try: 
        from backend.helpers.RouteParameterHelper import validate_route_ids
        # validate id's
        validate_route_ids(user_id=user_id, family_member_id=family_member_id, uid=uid)

        # TODO: Delete family member from database
        success = True
        return {"success": success, "message": "Family member deleted successfully"}
    except Exception as e:
        raise HTTPException(status_code=status.HTTP_400_BAD_REQUEST, detail=f"Error deleting family member: {str(e)}")
=======
@user_mod_router.post("/get-my-permissions")
async def process_get_my_permissions(payload: MyPermsRequest, request:Request):
    return await get_my_permissions(payload, request)
>>>>>>> 0fd869fb
<|MERGE_RESOLUTION|>--- conflicted
+++ resolved
@@ -16,9 +16,6 @@
 from controllers.users_functions import fetch_users, process_sync_by_uid, get_my_permissions, MyPermsRequest
 from protected_routers.auth_protected_router import AuthProtectedRouter
 from protected_routers.mod_protected_router import ModProtectedRouter
-
-# Basic user function helpers
-from backend.helpers.RouteParameterHelper import validate_route_ids, validate_family_member_data
 
 # Assuming RoleOut might be needed if fetching roles associated with users
 # from models.roles import RoleOut
@@ -186,90 +183,6 @@
 async def process_get_users(request:Request):
     return await fetch_users()
 
-<<<<<<< HEAD
-@user_router.post("/get-my-permissions")
-async def process_get_my_permissions(payload: MyPermsRequest, uid: str = Depends(authenticate_uid)):
-    return await get_my_permissions(payload, uid)
-
-#
-# --- Family Member Routes  ---
-#
-
-# Add family member
-@user_router.post("/{user_id}/family-members", response_model=dict, status_code=status.HTTP_201_CREATED, summary="Add a new family member to user account")
-async def add_family_member_to_user_route(user_id: str, family_member_data: dict = Body(...), uid: str = Depends(authenticate_uid)):
-    try: # throws any errors raised during validation
-        
-        # validate id's
-        validate_route_ids(user_id=user_id, uid=uid)
-        # validate data
-        validated_data = validate_family_member_data(family_member_data)
-
-        # TODO: Add member to database with family member valid data
-        family_member = None
-        return {"success": True, "family_member": family_member}
-    except Exception as e:
-        raise HTTPException(status_code=status.HTTP_400_BAD_REQUEST, detail=f"Error adding family member: {str(e)}")
-
-# Get ALL family members
-@user_router.get("/{user_id}/family-members", response_model=dict, summary="Get all family members associated with user account")
-async def get_user_family_members_route(user_id: str, uid: str = Depends(authenticate_uid)):
-    try: 
-        from backend.helpers.RouteParameterHelper import validate_route_ids
-        # validate id's
-        validate_route_ids(user_id=user_id, uid=uid)
-
-        # TODO:
-        family_members = [] # Get family members from database
-        return {"success": True, "family_members": family_members}
-    except Exception as e:
-        raise HTTPException(status_code=status.HTTP_400_BAD_REQUEST, detail=f"Error fetching family members: {str(e)}")
-
-# Get specific family member
-@user_router.get("/{user_id}/family-members/{family_member_id}", response_model=dict, summary="Get specific family member details")
-async def get_user_family_member_route(user_id: str, family_member_id: str, uid: str = Depends(authenticate_uid)):
-    try: 
-        from backend.helpers.RouteParameterHelper import validate_route_ids
-        # validate id's
-        validate_route_ids(user_id=user_id, family_member_id=family_member_id, uid=uid)
-
-        # TODO: Get specific family member from database
-        family_member = None
-        return {"success": True, "family_member": family_member}
-    except Exception as e:
-        raise HTTPException(status_code=status.HTTP_400_BAD_REQUEST, detail=f"Error fetching family member: {str(e)}")
-
-# Update family member
-@user_router.put("/{user_id}/family-members/{family_member_id}", response_model=dict, summary="Update family member information")
-async def update_user_family_member_route(user_id: str, family_member_id: str, family_member_data: dict = Body(...), uid: str = Depends(authenticate_uid)):
-    try: 
-        from backend.helpers.RouteParameterHelper import validate_route_ids, validate_family_member_data
-        # validate id's
-        validate_route_ids(user_id=user_id, family_member_id=family_member_id, uid=uid)
-        # validate data
-        validated_data = validate_family_member_data(family_member_data)
-
-        # TODO: Update member in database with validated data
-        success = True
-        return {"success": success, "message": "Family member updated successfully"}
-    except Exception as e:
-        raise HTTPException(status_code=status.HTTP_400_BAD_REQUEST, detail=f"Error updating family member: {str(e)}")
-
-# Remove family member
-@user_router.delete("/{user_id}/family-members/{family_member_id}", response_model=dict, summary="Remove family member from account")
-async def delete_user_family_member_route(user_id: str, family_member_id: str, uid: str = Depends(authenticate_uid)):
-    try: 
-        from backend.helpers.RouteParameterHelper import validate_route_ids
-        # validate id's
-        validate_route_ids(user_id=user_id, family_member_id=family_member_id, uid=uid)
-
-        # TODO: Delete family member from database
-        success = True
-        return {"success": success, "message": "Family member deleted successfully"}
-    except Exception as e:
-        raise HTTPException(status_code=status.HTTP_400_BAD_REQUEST, detail=f"Error deleting family member: {str(e)}")
-=======
 @user_mod_router.post("/get-my-permissions")
 async def process_get_my_permissions(payload: MyPermsRequest, request:Request):
-    return await get_my_permissions(payload, request)
->>>>>>> 0fd869fb
+    return await get_my_permissions(payload, request)