from dotenv import load_dotenv
import httpx
import sys
import os

from backend.tests.test_auth_helpers import get_admin_headers

backend_dir = os.path.abspath(os.path.join(os.path.dirname(__file__), ".."))
sys.path.append(backend_dir)

load_dotenv()

BASE_URL = os.getenv("BACKEND_URL")


<<<<<<< HEAD
def test_save_fcm_token():
    headers = get_admin_headers()
=======

def test_register_device_token():
    headers = get_auth_headers()
>>>>>>> 740c040a
    response = httpx.post(
        f"{BASE_URL}/api/v1/notification/registerToken",
        json={
            "token": "test-fcm-token",
            "platform": "test-platform",
            "appVersion": "test-version",
            "userId": "test-user-id"
        },
        headers=headers,
    )
    assert response.status_code == 200
    assert response.json().get("success") is True


<<<<<<< HEAD
def test_get_fcm_tokens():
    headers = get_admin_headers()
    response = httpx.get(f"{BASE_URL}/api/v1/notification/get-fcm-tokens", headers=headers)
    assert response.status_code == 200
    assert isinstance(response.json(), list)
=======

>>>>>>> 740c040a


def test_get_notification_settings():
    headers = get_admin_headers()
    response = httpx.get(f"{BASE_URL}/api/v1/notification/settings", headers=headers)
    assert response.status_code == 200
    assert "streamNotificationMessage" in response.json()
    assert "streamNotificationTitle" in response.json()


def test_update_notification_settings():
    headers = get_admin_headers()
    response = httpx.post(
        f"{BASE_URL}/api/v1/notification/settings",
        json={
            "streamNotificationMessage": "Test message",
            "streamNotificationTitle": "Test title"
        },
        headers=headers,
    )
    assert response.status_code == 200
    assert response.json().get("success") is True


def test_notification_history():
    headers = get_admin_headers()
    response = httpx.get(f"{BASE_URL}/api/v1/notification/history", headers=headers)
    assert response.status_code == 200
    assert isinstance(response.json(), list)


def test_send_push_notification():
    headers = get_admin_headers()
    response = httpx.post(
        f"{BASE_URL}/api/v1/notification/send",
        json={
            "title": "Test Push",
            "body": "Push body",
            "data": {"target": "all"},
            "send_to_all": True
        },
        headers=headers,
    )
    assert response.status_code == 200
    assert response.json().get("success") in [True, False]  # May fail if FCM not configured


def test_schedule_notification():
    headers = get_admin_headers()
    response = httpx.post(
        f"{BASE_URL}/api/v1/notification/schedule",
        json={
            "title": "Scheduled Test",
            "body": "Scheduled body",
            "scheduled_time": "2025-09-28T12:00:00Z",
            "send_to_all": True,
            "data": {}
        },
        headers=headers,
    )
    assert response.status_code == 200
    assert response.json().get("success") is True
    assert "id" in response.json()


def test_get_scheduled_notifications():
    headers = get_admin_headers()
    response = httpx.get(f"{BASE_URL}/api/v1/notification/scheduled", headers=headers)
    assert response.status_code == 200
    assert isinstance(response.json(), list)


def test_remove_scheduled_notification():
    headers = get_admin_headers()
    # First, schedule a notification to get an id
    schedule_response = httpx.post(
        f"{BASE_URL}/api/v1/notification/schedule",
        json={
            "title": "Remove Test",
            "body": "Remove body",
            "scheduled_time": "2025-09-28T12:00:00Z",
            "send_to_all": True,
            "data": {}
        },
        headers=headers,
    )
    assert schedule_response.status_code == 200
    notification_id = schedule_response.json().get("id")
    assert notification_id
    # Now, remove it
    remove_response = httpx.delete(
        f"{BASE_URL}/api/v1/notification/scheduled/{notification_id}",
        headers=headers,
    )
    assert remove_response.status_code == 200
    assert remove_response.json().get("success") in [True, False]<|MERGE_RESOLUTION|>--- conflicted
+++ resolved
@@ -13,14 +13,9 @@
 BASE_URL = os.getenv("BACKEND_URL")
 
 
-<<<<<<< HEAD
-def test_save_fcm_token():
-    headers = get_admin_headers()
-=======
 
 def test_register_device_token():
-    headers = get_auth_headers()
->>>>>>> 740c040a
+    headers = get_admin_headers()
     response = httpx.post(
         f"{BASE_URL}/api/v1/notification/registerToken",
         json={
@@ -35,15 +30,7 @@
     assert response.json().get("success") is True
 
 
-<<<<<<< HEAD
-def test_get_fcm_tokens():
-    headers = get_admin_headers()
-    response = httpx.get(f"{BASE_URL}/api/v1/notification/get-fcm-tokens", headers=headers)
-    assert response.status_code == 200
-    assert isinstance(response.json(), list)
-=======
 
->>>>>>> 740c040a
 
 
 def test_get_notification_settings():
