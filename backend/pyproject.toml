--- conflicted
+++ resolved
@@ -5,11 +5,7 @@
 readme = "README.md"
 requires-python = ">=3.13"
 dependencies = [
-<<<<<<< HEAD
-    "aiosqlite>=0.21.0",
-=======
     "bs4>=0.0.2",
->>>>>>> b84f8836
     "fastapi>=0.115.11",
     "firebase-admin>=6.7.0",
     "pydantic>=2.10.6",
