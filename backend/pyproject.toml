--- conflicted
+++ resolved
@@ -22,10 +22,7 @@
     "pytest>=8.4.2",
     "pydantic-settings>=2.11.0",
     "windows-curses>=2.4.1; sys_platform == 'win32'",
-<<<<<<< HEAD
     "python-multipart>=0.0.20",
     "pillow>=11.3.0",
-=======
     "pytz>=2024.2",
->>>>>>> 1a24d627
 ]