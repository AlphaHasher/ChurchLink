--- conflicted
+++ resolved
@@ -21,9 +21,5 @@
     "paypalrestsdk>=1.13.3",
     "pytest>=8.4.2",
     "pydantic-settings>=2.11.0",
-<<<<<<< HEAD
-    "windows-curses>=2.4.1",
-=======
     "windows-curses>=2.4.1; sys_platform == 'win32'",
->>>>>>> df36a2bc
 ]