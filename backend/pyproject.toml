[project]
name = "Church-Link"
version = "0.1.0"
description = "Add your description here"
readme = "README.md"
requires-python = ">=3.13"
dependencies = [
    "bs4>=0.0.2",
    "fastapi>=0.115.11",
    "firebase-admin>=6.7.0",
    "pydantic[email]>=2.10.6",
    "motor>=3.7.0",
    "pymongo>=4.11.2",
    "python-dotenv>=1.0.1",
    "firebase-admin>=6.7.0",
    "google-api-python-client>=2.164.0",
    "httpx>=0.28.1",
    "motor>=3.7.0",
    "python-dotenv>=1.0.1",
    "scalar-fastapi>=1.0.3",
    "uvicorn>=0.34.0",
<<<<<<< HEAD
    "paypal-server-sdk>=1.0.0",
=======
    "faker>=37.1.0",
>>>>>>> a5b5d234
]<|MERGE_RESOLUTION|>--- conflicted
+++ resolved
@@ -19,9 +19,6 @@
     "python-dotenv>=1.0.1",
     "scalar-fastapi>=1.0.3",
     "uvicorn>=0.34.0",
-<<<<<<< HEAD
     "paypal-server-sdk>=1.0.0",
-=======
     "faker>=37.1.0",
->>>>>>> a5b5d234
 ]