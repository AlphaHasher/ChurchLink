--- conflicted
+++ resolved
@@ -8,12 +8,9 @@
     "aiosqlite>=0.21.0",
     "fastapi>=0.115.11",
     "firebase-admin>=6.7.0",
-<<<<<<< HEAD
     "pydantic>=2.10.6",
-=======
     "motor>=3.7.0",
     "python-dotenv>=1.0.1",
->>>>>>> 81fbb36e
     "scalar-fastapi>=1.0.3",
     "uvicorn>=0.34.0",
 ]