from __future__ import annotations

import logging
import re
from typing import Any, Dict, List, Optional, Tuple
from datetime import datetime
from pydantic import BaseModel, Field, field_validator
from bson import ObjectId

from mongo.database import DB
from models.base.ssbc_base_model import MongoBaseModel

logger = logging.getLogger(__name__)


DEFAULT_FORM_WIDTH = "100"
FORM_WIDTH_ALLOWED = {"100", "85", "70", "55", "40", "25", "15"}
FORM_WIDTH_ALLOWED_LIST = sorted(FORM_WIDTH_ALLOWED, key=int, reverse=False)
FORM_WIDTH_ALLOWED_MESSAGE = ", ".join(FORM_WIDTH_ALLOWED_LIST)

def _validate_slug(v: Optional[str], allow_none: bool = True) -> Optional[str]:
    if v is None:
        return None
    s = str(v).strip()
    if s == "":
        return None
    # only allow lowercase letters, numbers and dashes
    if not re.match(r"^[a-z0-9]+(?:-[a-z0-9]+)*$", s):
        raise ValueError("Invalid slug format: only lowercase letters, numbers and dashes allowed")
    if len(s) > 200:
        raise ValueError("Slug too long")
    return s


def _validate_data_is_list(v: Any, allow_none: bool = True) -> Any:
    if v is None:
        return [] if not allow_none else None
    if not isinstance(v, list):
        raise ValueError("Form data must be an array of field definitions")
    return v


def _normalize_form_width_value(v: Optional[str]) -> Optional[str]:
    if v is None:
        return None
    raw = str(v).strip()
    if raw == "":
        return None
    if raw in FORM_WIDTH_ALLOWED:
        return raw
    raise ValueError(f"Invalid form width value. Allowed values: {FORM_WIDTH_ALLOWED_MESSAGE}")


def _validate_form_width(v: Optional[str]) -> Optional[str]:
    normalized = _normalize_form_width_value(v)
    if normalized is None:
        return None
    if normalized not in FORM_WIDTH_ALLOWED:
        raise ValueError(f"Invalid form width value. Allowed values: {FORM_WIDTH_ALLOWED_MESSAGE}")
    return normalized

class FormBase(BaseModel):
    title: str = Field(...)
    folder: Optional[str] = Field(None)
    description: Optional[str] = Field(None)
    visible: bool = Field(True)
    slug: Optional[str] = Field(None)
    expires_at: Optional[datetime] = Field(None)
    form_width: Optional[str] = Field(None)
    
    # Payment configuration fields
    requires_payment: bool = Field(False)
    payment_amount: Optional[float] = Field(None)
    payment_type: Optional[str] = Field("fixed")  # "fixed" | "donation" | "variable"
    payment_description: Optional[str] = Field(None)
    allow_partial_payment: bool = Field(False)
    min_payment_amount: Optional[float] = Field(None)
    max_payment_amount: Optional[float] = Field(None)

    @field_validator("form_width", mode="before")
    def validate_form_width(cls, v):
        return _validate_form_width(v)


class FormCreate(FormBase):
    data: Any = Field(default_factory=list)

    @field_validator("data", mode="before")
    def validate_data_is_list(cls, v):
        return _validate_data_is_list(v, allow_none=False)

    @field_validator("slug", mode="before")
    def validate_slug(cls, v):
        return _validate_slug(v)


class FormUpdate(BaseModel):
    title: Optional[str] = None
    folder: Optional[str] = None
    description: Optional[str] = None
    visible: Optional[bool] = None
    slug: Optional[str] = None
    expires_at: Optional[datetime] = None
    data: Optional[Any] = None
    form_width: Optional[str] = None
    
    # Payment configuration fields
    requires_payment: Optional[bool] = None
    payment_amount: Optional[float] = None
    payment_type: Optional[str] = None
    payment_description: Optional[str] = None
    allow_partial_payment: Optional[bool] = None
    min_payment_amount: Optional[float] = None
    max_payment_amount: Optional[float] = None

    @field_validator("slug", mode="before")
    def validate_slug_update(cls, v):
        return _validate_slug(v)

    @field_validator("data", mode="before")
    def validate_update_data_is_list(cls, v):
        return _validate_data_is_list(v, allow_none=True)

    @field_validator("form_width", mode="before")
    def validate_form_width_update(cls, v):
        return _validate_form_width(v)


class Form(MongoBaseModel, FormBase):
    user_id: str
    data: Any = Field(default_factory=list)
    slug: Optional[str]
    form_width: Optional[str]
<<<<<<< HEAD
    
    # Payment configuration fields
    requires_payment: bool = Field(False)
    payment_amount: Optional[float] = Field(None)
    payment_type: Optional[str] = Field("fixed")
    payment_description: Optional[str] = Field(None)
    allow_partial_payment: bool = Field(False)
    min_payment_amount: Optional[float] = Field(None)
    max_payment_amount: Optional[float] = Field(None)
=======
    expires_at: Optional[datetime]
>>>>>>> 719bd572


class FormOut(BaseModel):
    id: str
    title: str
    folder: Optional[str]
    folder_name: Optional[str] = None
    description: Optional[str]
    user_id: str
    visible: bool
    slug: Optional[str]
    data: Any
    expires_at: Optional[datetime]
    created_at: datetime
    updated_at: datetime
    form_width: Optional[str]
    
    # Payment configuration fields
    requires_payment: bool = Field(False)
    payment_amount: Optional[float] = Field(None)
    payment_type: Optional[str] = Field("fixed")
    payment_description: Optional[str] = Field(None)
    allow_partial_payment: bool = Field(False)
    min_payment_amount: Optional[float] = Field(None)
    max_payment_amount: Optional[float] = Field(None)


def _doc_to_out(doc: dict) -> FormOut:
    try:
        normalized_width = _normalize_form_width_value(doc.get("form_width"))
    except ValueError:
        normalized_width = None
    folder_value = doc.get("folder")
    if isinstance(folder_value, ObjectId):
        folder_value = str(folder_value)
    return FormOut(
        id=str(doc.get("_id")),
        title=doc.get("title"),
        folder=folder_value,
        folder_name=doc.get("folder_name"),
        description=doc.get("description"),
        slug=doc.get("slug"),
        user_id=doc.get("user_id"),
        visible=doc.get("visible", True),
        expires_at=doc.get("expires_at"),
        data=doc.get("data", []),
        created_at=doc.get("created_at"),
        updated_at=doc.get("updated_at"),
        form_width=normalized_width or DEFAULT_FORM_WIDTH,
        requires_payment=doc.get("requires_payment", False),
        payment_amount=doc.get("payment_amount"),
        payment_type=doc.get("payment_type", "fixed"),
        payment_description=doc.get("payment_description"),
        allow_partial_payment=doc.get("allow_partial_payment", False),
        min_payment_amount=doc.get("min_payment_amount"),
        max_payment_amount=doc.get("max_payment_amount"),
    )


def _normalize_folder_value(raw: Any) -> Optional[str]:
    if raw is None:
        return None
    if isinstance(raw, ObjectId):
        return str(raw)
    if isinstance(raw, str):
        cleaned = raw.strip()
        return cleaned or None
    return str(raw)


async def _attach_folder_metadata(documents: List[dict]) -> List[dict]:
    if not documents:
        return documents

    folder_ids: set[str] = set()
    for doc in documents:
        folder_value = _normalize_folder_value(doc.get("folder"))
        doc["folder"] = folder_value
        if folder_value:
            folder_ids.add(folder_value)

    object_ids: List[ObjectId] = []
    for fid in folder_ids:
        try:
            object_ids.append(ObjectId(fid))
        except Exception:
            continue

    folder_name_map: Dict[str, Optional[str]] = {}
    if object_ids:
        cursor = DB.db.form_folders.find({"_id": {"$in": object_ids}})
        folder_docs = await cursor.to_list(length=None)
        for folder_doc in folder_docs:
            folder_name_map[str(folder_doc.get("_id"))] = folder_doc.get("name")

    for doc in documents:
        folder_value = doc.get("folder")
        if folder_value:
            folder_name = folder_name_map.get(folder_value) or folder_value
        else:
            folder_name = None
        doc["folder_name"] = folder_name

    return documents


############################
# CRUD operations
############################


async def create_form(form: FormCreate, user_id: str) -> Optional[FormOut]:
    try:
        width = _normalize_form_width_value(getattr(form, "form_width", None)) or DEFAULT_FORM_WIDTH
        # Normalize expires_at: if provided and tz-aware, convert to local naive datetime
        expires_val = getattr(form, 'expires_at', None)
        if isinstance(expires_val, datetime) and expires_val.tzinfo is not None:
            try:
                expires_val = expires_val.astimezone().replace(tzinfo=None)
            except Exception:
                # fallback to the original value
                expires_val = getattr(form, 'expires_at', None)

        doc = {
            "title": (form.title or "").strip() or "Untitled Form",
            "folder": form.folder,
            "description": form.description,
            "slug": form.slug,
            "user_id": user_id,
            "visible": form.visible if hasattr(form, "visible") else True,
            "data": (form.data),
            "expires_at": expires_val,
            "form_width": width,
            "created_at": datetime.now(),
            "updated_at": datetime.now(),
            # Payment configuration fields
            "requires_payment": getattr(form, "requires_payment", False),
            "payment_amount": getattr(form, "payment_amount", None),
            "payment_type": getattr(form, "payment_type", "fixed"),
            "payment_description": getattr(form, "payment_description", None),
            "allow_partial_payment": getattr(form, "allow_partial_payment", False),
            "min_payment_amount": getattr(form, "min_payment_amount", None),
            "max_payment_amount": getattr(form, "max_payment_amount", None),
        }
        result = await DB.db.forms.insert_one(doc)
        if result.inserted_id:
            created = await DB.db.forms.find_one({"_id": result.inserted_id})
            if created:
                return _doc_to_out(created)
        return None
    except Exception as e:
        logger.error(f"Error creating form: {e}")
        return None


async def list_forms(user_id: str, skip: int = 0, limit: int = 100) -> List[FormOut]:
    try:
        cursor = DB.db.forms.find({"user_id": user_id}).skip(skip).limit(limit).sort([("created_at", -1)])
        docs = await cursor.to_list(length=limit)
        docs = await _attach_folder_metadata(docs)
        return [_doc_to_out(d) for d in docs]
    except Exception as e:
        logger.error(f"Error listing forms: {e}")
        return []


async def list_all_forms(skip: int = 0, limit: int = 100) -> List[FormOut]:
    try:
        cursor = DB.db.forms.find({}).skip(skip).limit(limit).sort([("created_at", -1)])
        docs = await cursor.to_list(length=limit)
        docs = await _attach_folder_metadata(docs)
        return [_doc_to_out(d) for d in docs]
    except Exception as e:
        logger.error(f"Error listing all forms: {e}")
        return []


async def search_forms(user_id: str, name: Optional[str] = None, folder: Optional[str] = None, skip: int = 0, limit: int = 100) -> List[FormOut]:
    try:
        query: dict = {"user_id": user_id}
        if name:
            # case-insensitive partial match on title
            query["title"] = {"$regex": name, "$options": "i"}
        if folder:
            folder_values = [folder]
            try:
                folder_values.append(ObjectId(folder))
            except Exception:
                pass
            query["folder"] = {"$in": folder_values}

        cursor = DB.db.forms.find(query).skip(skip).limit(limit).sort([("created_at", -1)])
        docs = await cursor.to_list(length=limit)
        docs = await _attach_folder_metadata(docs)
        return [_doc_to_out(d) for d in docs]
    except Exception as e:
        logger.error(f"Error searching forms: {e}")
        return []


async def search_all_forms(name: Optional[str] = None, folder: Optional[str] = None, skip: int = 0, limit: int = 100) -> List[FormOut]:
    try:
        query: dict = {}
        if name:
            query["title"] = {"$regex": name, "$options": "i"}
        if folder:
            folder_values = [folder]
            try:
                folder_values.append(ObjectId(folder))
            except Exception:
                pass
            query["folder"] = {"$in": folder_values}

        cursor = DB.db.forms.find(query).skip(skip).limit(limit).sort([("created_at", -1)])
        docs = await cursor.to_list(length=limit)
        docs = await _attach_folder_metadata(docs)
        return [_doc_to_out(d) for d in docs]
    except Exception as e:
        logger.error(f"Error searching all forms: {e}")
        return []


async def list_visible_forms(skip: int = 0, limit: int = 100) -> List[FormOut]:
    try:
        now = datetime.now()
        cursor = (
            DB.db.forms.find({"visible": True, "$or": [{"expires_at": {"$exists": False}}, {"expires_at": None}, {"expires_at": {"$gt": now}}]})
            .skip(skip)
            .limit(limit)
            .sort([("created_at", -1)])
        )
        docs = await cursor.to_list(length=limit)
        docs = await _attach_folder_metadata(docs)
        return [_doc_to_out(d) for d in docs]
    except Exception as e:
        logger.error(f"Error listing visible forms: {e}")
        return []


async def search_visible_forms(
    name: Optional[str] = None,
    folder: Optional[str] = None,
    skip: int = 0,
    limit: int = 100,
) -> List[FormOut]:
    try:
        now = datetime.now()
        query: dict = {"visible": True, "$or": [{"expires_at": {"$exists": False}}, {"expires_at": None}, {"expires_at": {"$gt": now}}]}
        if name:
            query["title"] = {"$regex": name, "$options": "i"}
        if folder:
            folder_values = [folder]
            try:
                folder_values.append(ObjectId(folder))
            except Exception:
                pass
            query["folder"] = {"$in": folder_values}

        cursor = (
            DB.db.forms.find(query)
            .skip(skip)
            .limit(limit)
            .sort([("created_at", -1)])
        )
        docs = await cursor.to_list(length=limit)
        docs = await _attach_folder_metadata(docs)
        return [_doc_to_out(d) for d in docs]
    except Exception as e:
        logger.error(f"Error searching visible forms: {e}")
        return []


###########################
# Folder management
###########################


async def create_folder(user_id: str, name: str) -> Optional[dict]:
    try:
        # Prevent duplicate folder names for the same user (case-insensitive)
        existing = await DB.db.form_folders.find_one({"user_id": user_id, "name": {"$regex": f"^{name}$", "$options": "i"}})
        if existing:
            return None

        doc = {"user_id": user_id, "name": name, "created_at": datetime.now()}
        result = await DB.db.form_folders.insert_one(doc)
        if result.inserted_id:
            created = await DB.db.form_folders.find_one({"_id": result.inserted_id})
            if created:
                return {"_id": str(created.get("_id")), "name": created.get("name"), "created_at": created.get("created_at")}
        return None
    except Exception as e:
        logger.error(f"Error creating folder: {e}")
        return None


async def list_folders(user_id: str) -> List[dict]:
    try:
        cursor = DB.db.form_folders.find({"user_id": user_id}).sort([("created_at", -1)])
        docs = await cursor.to_list(length=None)
        # Convert ObjectId to string for JSON serialization
        out = []
        for d in docs:
            out.append({"_id": str(d.get("_id")), "name": d.get("name"), "created_at": d.get("created_at")})
        return out
    except Exception as e:
        logger.error(f"Error listing folders: {e}")
        return []


async def delete_folder(user_id: str, folder_id: str) -> bool:
    try:
        try:
            folder_obj_id = ObjectId(folder_id)
        except Exception:
            return False

        result = await DB.db.form_folders.delete_one({"_id": folder_obj_id, "user_id": user_id})
        return result.deleted_count > 0
    except Exception as e:
        logger.error(f"Error deleting folder: {e}")
        return False


async def get_form_by_id(form_id: str, user_id: str) -> Optional[FormOut]:
    try:
        doc = await DB.db.forms.find_one({"_id": ObjectId(form_id), "user_id": user_id})
        if not doc:
            return None
        annotated = await _attach_folder_metadata([doc])
        return _doc_to_out(annotated[0])
    except Exception as e:
        logger.error(f"Error fetching form: {e}")
        return None


async def get_form_by_slug(slug: str) -> Optional[FormOut]:
    try:
        now = datetime.now()
        doc = await DB.db.forms.find_one({"slug": slug, "visible": True, "$or": [{"expires_at": {"$exists": False}}, {"expires_at": None}, {"expires_at": {"$gt": now}}]})
        if not doc:
            return None
        annotated = await _attach_folder_metadata([doc])
        return _doc_to_out(annotated[0])
    except Exception as e:
        logger.error(f"Error fetching form by slug: {e}")
        return None


async def check_form_slug_status(slug: str) -> Tuple[str, Optional[dict]]:
    """Return a tuple (status, doc) where status is one of:
       - 'ok' : visible and not expired (doc returned)
       - 'not_found' : no form with that slug
       - 'expired' : form exists but has expired or is not currently visible
       - 'not_visible' : form exists but visible flag is False
    """
    try:
        # Try to find any form with the slug regardless of visibility/expiry
        doc_any = await DB.db.forms.find_one({"slug": slug})
        if not doc_any:
            return "not_found", None
        # Check visible flag first
        if not doc_any.get("visible", False):
            return "not_visible", doc_any
        # If visible, check expiry
        now = datetime.now()
        expires = doc_any.get("expires_at")
        if expires is None:
            return "ok", doc_any
        try:
            # If stored as string, attempt parse
            if isinstance(expires, str):
                expires_dt = datetime.fromisoformat(expires)
            else:
                expires_dt = expires
        except Exception:
            return "ok", doc_any
        if expires_dt <= now:
            return "expired", doc_any
        return "ok", doc_any
    except Exception as e:
        logger.error(f"Error checking form slug status: {e}")
        return "not_found", None


async def get_form_by_id_unrestricted(form_id: str) -> Optional[FormOut]:
    try:
        doc = await DB.db.forms.find_one({"_id": ObjectId(form_id)})
        if not doc:
            return None
        annotated = await _attach_folder_metadata([doc])
        return _doc_to_out(annotated[0])
    except Exception as e:
        logger.error(f"Error fetching form by id: {e}")
        return None


async def get_visible_form_by_id(form_id: str) -> Optional[FormOut]:
    try:
        now = datetime.now()
        doc = await DB.db.forms.find_one({"_id": ObjectId(form_id), "visible": True, "$or": [{"expires_at": {"$exists": False}}, {"expires_at": None}, {"expires_at": {"$gt": now}}]})
        if not doc:
            return None
        annotated = await _attach_folder_metadata([doc])
        return _doc_to_out(annotated[0])
    except Exception as e:
        logger.error(f"Error fetching visible form by id: {e}")
        return None


async def list_visible_folders() -> List[dict]:
    try:
        cursor = DB.db.form_folders.find({}).sort([("name", 1)])
        docs = await cursor.to_list(length=None)
        output: List[dict] = []
        seen_ids: set[str] = set()

        for doc in docs:
            folder_id = str(doc.get("_id")) if doc.get("_id") else None
            name = doc.get("name")
            output.append({
                "_id": folder_id,
                "name": name,
                "created_at": doc.get("created_at"),
            })
            if folder_id:
                seen_ids.add(folder_id)

        distinct_folders = await DB.db.forms.distinct(
            "folder", {"folder": {"$exists": True, "$ne": None, "$ne": ""}}
        )
        for value in distinct_folders:
            normalized = _normalize_folder_value(value)
            if not normalized or normalized in seen_ids:
                continue
            output.append({"_id": normalized, "name": normalized, "created_at": None})
            seen_ids.add(normalized)

        output.sort(key=lambda item: (item.get("name") or "").lower())
        return output
    except Exception as e:
        logger.error(f"Error listing visible folders: {e}")
        return []


def _get_schema_fields(schema_data: Any) -> List[dict]:
    if isinstance(schema_data, list):
        return schema_data
    raise ValueError("Unsupported form schema: expected an array of field definitions")


def _is_present(value: Any) -> bool:
    return value is not None and value != ""


def _validate_field(field: dict, value: Any) -> Tuple[bool, Optional[str]]:
    t = field.get("type")
    component_name = field.get("label") or field.get("component_name")
    # Text/textarea
    if t in ("text", "textarea"):
        if field.get("required") and not _is_present(value):
            return False, f"{component_name} is required"
        if value is None:
            return True, None
        if not isinstance(value, str):
            return False, f"{component_name} must be a string"
        if field.get("minLength") is not None and len(value) < field.get("minLength"):
            return False, f"{component_name} must be at least {field.get('minLength')} characters"
        if field.get("maxLength") is not None and len(value) > field.get("maxLength"):
            return False, f"{component_name} must be at most {field.get('maxLength')} characters"
        if field.get("pattern"):
            if not re.match(field.get("pattern"), value):
                return False, f"{component_name} is invalid"
        return True, None

    if t == "email":
        if field.get("required") and not _is_present(value):
            return False, f"{component_name} is required"
        if value is None:
            return True, None
        email_re = re.compile(r"^[^@\s]+@[^@\s]+\.[^@\s]+$")
        if not isinstance(value, str) or not email_re.match(value):
            return False, f"{component_name} must be a valid email"
        return True, None

    if t == "number":
        if field.get("required") and value is None:
            return False, f"{component_name} is required"
        if value is None:
            return True, None
        try:
            n = float(value)
        except Exception:
            return False, f"{component_name} must be a number"
        if field.get("min") is not None and n < field.get("min"):
            return False, f"{component_name} must be >= {field.get('min')}"
        if field.get("max") is not None and n > field.get("max"):
            return False, f"{component_name} must be <= {field.get('max')}"
        # allowedValues CSV
        if field.get("allowedValues"):
            try:
                allowed = [float(x.strip()) for x in field.get("allowedValues").split(",") if x.strip()]
                if allowed and n not in allowed:
                    return False, f"{component_name} must be one of: {', '.join(str(int(x)) if x.is_integer() else str(x) for x in allowed)}"
            except Exception:
                pass
        return True, None

    if t in ("checkbox", "switch"):
        if field.get("required") and not value:
            return False, f"{component_name} must be checked"
        return True, None

    if t in ("select", "radio"):
        if field.get("required"):
            if value is None:
                return False, f"{component_name} is required"
            if isinstance(value, list) and len(value) == 0:
                return False, f"{component_name} is required"
            if isinstance(value, str) and value == "":
                return False, f"{component_name} is required"
        return True, None

    if t == "date":
        # expect ISO date strings for single date, or {from,to} for range
        from datetime import datetime as _dt
        fcfg = field
        if fcfg.get("mode") == "range":
            if fcfg.get("required"):
                if not value or not value.get("from") or not value.get("to"):
                    return False, f"{component_name} is required"
            if not value:
                return True, None
            try:
                fr = _dt.fromisoformat(value.get("from")) if value.get("from") else None
                to = _dt.fromisoformat(value.get("to")) if value.get("to") else None
            except Exception:
                return False, f"{component_name} has invalid date format"
            if fr and to and to < fr:
                return False, f"{component_name} end date must be on or after start date"
            if fcfg.get("minDate"):
                try:
                    minD = _dt.fromisoformat(fcfg.get("minDate")) if isinstance(fcfg.get("minDate"), str) else fcfg.get("minDate")
                    if fr and fr < minD:
                        return False, f"{component_name} must be on or after {minD.date()}"
                except Exception:
                    pass
            if fcfg.get("maxDate"):
                try:
                    maxD = _dt.fromisoformat(fcfg.get("maxDate")) if isinstance(fcfg.get("maxDate"), str) else fcfg.get("maxDate")
                    if to and to > maxD:
                        return False, f"{component_name} must be on or before {maxD.date()}"
                except Exception:
                    pass
            return True, None
        else:
            if field.get("required") and not _is_present(value):
                return False, f"{component_name} is required"
            if not _is_present(value):
                return True, None
            try:
                _dt.fromisoformat(value)
                return True, None
            except Exception:
                return False, f"{component_name} has invalid date format"

    if t == "time":
        if field.get("required") and not _is_present(value):
            return False, f"{component_name} is required"
        if not _is_present(value):
            return True, None

        if not re.match(r"^([01]\d|2[0-3]):([0-5]\d)$", value):
            return False, f"{component_name} has invalid time format"
        return True, None

    return True, None


def _to_base_key(k: str) -> str:
    return re.sub(r"\.[a-z]{2,}$", "", k or "")


def _canonicalize_response(resp: Any) -> Any:
    """Collapse locale-suffixed keys (e.g., name.en, name.es) into a single base key ('name').
    Preference order: exact base key if present, else '.en' if present, else the first available locale value.
    """
    if not isinstance(resp, dict):
        return resp
    canonical: dict = {}
    buckets: dict[str, dict[str, Any]] = {}
    for k, v in resp.items():
        base = _to_base_key(k)
        # If the exact base key exists, prefer it and don't overwrite
        if k == base:
            if base not in canonical:
                canonical[base] = v
            # No need to add to buckets; base wins
            continue
        # Collect localized variants
        if base not in buckets:
            buckets[base] = {}
        buckets[base][k] = v

    # For any base not already set by exact key, choose a localized value
    for base, variants in buckets.items():
        if base in canonical:
            continue
        # Prefer '.en' if present
        en_key = f"{base}.en"
        if en_key in variants:
            canonical[base] = variants[en_key]
            continue
        # Else take the first variant in sorted key order for stability
        first_key = sorted(variants.keys())[0]
        canonical[base] = variants[first_key]
    return canonical


async def add_response_by_slug(slug: str, response: Any, user_id: Optional[str] = None) -> Tuple[bool, Optional[str]]:
    """Validate the response against the stored form schema and append it to a single
    aggregated response document for the form (one document per form_id) in the
    form_responses collection under the `responses` array.

    Returns (True, response_identifier) or (False, error_message). The identifier is
    the ISO timestamp of when the response was recorded.
    """
    try:
        status_str, doc_any = await check_form_slug_status(slug)
        if status_str == "not_found":
            return False, "Form not found"
        if status_str == "not_visible":
            return False, "Form not available"
        if status_str == "expired":
            return False, "Form expired"
        doc = doc_any
        if not doc:
            return False, "Form not found"
        form_id = doc.get("_id")
        try:
            schema_fields = _get_schema_fields(doc.get("data"))
        except ValueError as ve:
            return False, str(ve)

        # Canonicalize the response to collapse locale-specific keys
        response_canon = _canonicalize_response(response or {})

        # Validate each declared field against the provided response payload
        for f in schema_fields:
            name = f.get("name")
            # value may be under exact name or localized variants; response_canon already collapsed
            value = response_canon.get(name)
            valid, err = _validate_field(f, value)
            if not valid:
                return False, err

        # Upsert a single aggregated responses document per form_id and push the new response
        now = datetime.now()
        # Build response entry and include user_id if provided
        entry: dict = {"response": response_canon, "submitted_at": now}
        if user_id:
            try:
                entry["user_id"] = ObjectId(user_id)
            except Exception:
                # fallback to plain string if not a valid ObjectId
                entry["user_id"] = user_id

        update_result = await DB.db.form_responses.update_one(
            {"form_id": form_id},
            {"$push": {"responses": entry}},
            upsert=True,
        )
        if update_result.matched_count == 0 and update_result.upserted_id is None:
            # Shouldn't happen, but indicates failure
            return False, "Failed to store response"
        # Return the timestamp as a stable identifier for the recorded response
        return True, now.isoformat()
    except Exception as e:
        logger.error(f"Error adding response for slug {slug}: {e}")
        return False, "Server error"


async def update_form(form_id: str, user_id: str, update: FormUpdate) -> Optional[FormOut]:
    try:
        update_doc = {"updated_at": datetime.now()}
        if update.title is not None:
            update_doc["title"] = update.title
        if update.description is not None:
            update_doc["description"] = update.description
        if update.visible is not None:
            update_doc["visible"] = update.visible
        if update.data is not None:
            update_doc["data"] = (update.data)
        if update.expires_at is not None:
            # Normalize tz-aware datetimes to local naive datetime before storing
            expires_val = update.expires_at
            if isinstance(expires_val, datetime) and expires_val.tzinfo is not None:
                try:
                    expires_val = expires_val.astimezone().replace(tzinfo=None)
                except Exception:
                    pass
            update_doc["expires_at"] = expires_val
        
        # Handle payment configuration updates
        if update.requires_payment is not None:
            update_doc["requires_payment"] = update.requires_payment
        if update.payment_amount is not None:
            update_doc["payment_amount"] = update.payment_amount
        if update.payment_type is not None:
            update_doc["payment_type"] = update.payment_type
        if update.payment_description is not None:
            update_doc["payment_description"] = update.payment_description
        if update.allow_partial_payment is not None:
            update_doc["allow_partial_payment"] = update.allow_partial_payment
        if update.min_payment_amount is not None:
            update_doc["min_payment_amount"] = update.min_payment_amount
        if update.max_payment_amount is not None:
            update_doc["max_payment_amount"] = update.max_payment_amount
        
        try:
            provided = update.model_dump(exclude_unset=True)
        except Exception:
            provided = {k: getattr(update, k) for k in update.__dict__.keys()}
        if "folder" in provided:
            update_doc["folder"] = provided.get("folder")
        if "slug" in provided:
            update_doc["slug"] = provided.get("slug")
        if "form_width" in provided:
            update_doc["form_width"] = _normalize_form_width_value(provided.get("form_width")) or DEFAULT_FORM_WIDTH
        if "expires_at" in provided:
            # Provided value may be a datetime; normalize similarly
            provided_val = provided.get("expires_at")
            if isinstance(provided_val, datetime) and provided_val.tzinfo is not None:
                try:
                    provided_val = provided_val.astimezone().replace(tzinfo=None)
                except Exception:
                    pass
            update_doc["expires_at"] = provided_val

        result = await DB.db.forms.update_one({"_id": ObjectId(form_id), "user_id": user_id}, {"$set": update_doc})
        if result.matched_count:
            doc = await DB.db.forms.find_one({"_id": ObjectId(form_id)})
            return _doc_to_out(doc) if doc else None
        return None
    except Exception as e:
        logger.error(f"Error updating form: {e}")
        return None


async def delete_form(form_id: str, user_id: str) -> bool:
    try:
        try:
            form_obj_id = ObjectId(form_id)
        except Exception:
            return False

        result = await DB.db.forms.delete_one({"_id": form_obj_id, "user_id": user_id})
        if result.deleted_count > 0:
            await DB.db.form_responses.delete_one({"form_id": form_obj_id})
            return True
        return False
    except Exception as e:
        logger.error(f"Error deleting form: {e}")
        return False


async def delete_form_responses(form_id: str, user_id: str) -> bool:
    try:
        try:
            form_obj_id = ObjectId(form_id)
        except Exception:
            return False

        owned_form = await DB.db.forms.find_one({"_id": form_obj_id, "user_id": user_id})
        if not owned_form:
            return False

        await DB.db.form_responses.delete_one({"form_id": form_obj_id})
        return True
    except Exception as e:
        logger.error(f"Error deleting form responses: {e}")
        return False


async def get_form_responses(form_id: str, user_id: str, skip: int = 0, limit: int | None = None) -> Optional[dict]:
    """Return responses for a form owned by the given user.

    Results include total count and a slice of items sorted by submitted_at DESC.
    The submitted_at values are returned as ISO strings for JSON serialization.
    """
    try:
        agg_doc = await DB.db.form_responses.find_one({"form_id": ObjectId(form_id)})
        if not agg_doc:
            return {"form_id": form_id, "count": 0, "items": []}

        responses = agg_doc.get("responses", []) or []
        # Sort by submitted_at desc (handle missing gracefully)
        def _to_dt(x):
            return x.get("submitted_at") or datetime.min

        responses_sorted = sorted(responses, key=_to_dt, reverse=True)

        total = len(responses_sorted)
        # Apply pagination
        start = max(0, int(skip))
        if limit is None:
            # No limit - return all items from start
            page_items = responses_sorted[start:]
        else:
            end = max(start, start + int(limit))
            page_items = responses_sorted[start:end]

        items = []
        for r in page_items:
            submitted = r.get("submitted_at")
            if isinstance(submitted, datetime):
                submitted_iso = submitted.isoformat()
            else:
                submitted_iso = str(submitted) if submitted is not None else None
            # Convert user_id to string if present
            uid = r.get("user_id")
            if isinstance(uid, ObjectId):
                uid_str = str(uid)
            else:
                uid_str = str(uid) if uid is not None else None
            items.append({
                "submitted_at": submitted_iso,
                "user_id": uid_str,
                "response": _canonicalize_response(r.get("response", {})),
            })

        return {"form_id": form_id, "count": total, "items": items}
    except Exception as e:
        logger.error(f"Error getting form responses: {e}")
        return None

<|MERGE_RESOLUTION|>--- conflicted
+++ resolved
@@ -1,982 +1,979 @@
-from __future__ import annotations
-
-import logging
-import re
-from typing import Any, Dict, List, Optional, Tuple
-from datetime import datetime
-from pydantic import BaseModel, Field, field_validator
-from bson import ObjectId
-
-from mongo.database import DB
-from models.base.ssbc_base_model import MongoBaseModel
-
-logger = logging.getLogger(__name__)
-
-
-DEFAULT_FORM_WIDTH = "100"
-FORM_WIDTH_ALLOWED = {"100", "85", "70", "55", "40", "25", "15"}
-FORM_WIDTH_ALLOWED_LIST = sorted(FORM_WIDTH_ALLOWED, key=int, reverse=False)
-FORM_WIDTH_ALLOWED_MESSAGE = ", ".join(FORM_WIDTH_ALLOWED_LIST)
-
-def _validate_slug(v: Optional[str], allow_none: bool = True) -> Optional[str]:
-    if v is None:
-        return None
-    s = str(v).strip()
-    if s == "":
-        return None
-    # only allow lowercase letters, numbers and dashes
-    if not re.match(r"^[a-z0-9]+(?:-[a-z0-9]+)*$", s):
-        raise ValueError("Invalid slug format: only lowercase letters, numbers and dashes allowed")
-    if len(s) > 200:
-        raise ValueError("Slug too long")
-    return s
-
-
-def _validate_data_is_list(v: Any, allow_none: bool = True) -> Any:
-    if v is None:
-        return [] if not allow_none else None
-    if not isinstance(v, list):
-        raise ValueError("Form data must be an array of field definitions")
-    return v
-
-
-def _normalize_form_width_value(v: Optional[str]) -> Optional[str]:
-    if v is None:
-        return None
-    raw = str(v).strip()
-    if raw == "":
-        return None
-    if raw in FORM_WIDTH_ALLOWED:
-        return raw
-    raise ValueError(f"Invalid form width value. Allowed values: {FORM_WIDTH_ALLOWED_MESSAGE}")
-
-
-def _validate_form_width(v: Optional[str]) -> Optional[str]:
-    normalized = _normalize_form_width_value(v)
-    if normalized is None:
-        return None
-    if normalized not in FORM_WIDTH_ALLOWED:
-        raise ValueError(f"Invalid form width value. Allowed values: {FORM_WIDTH_ALLOWED_MESSAGE}")
-    return normalized
-
-class FormBase(BaseModel):
-    title: str = Field(...)
-    folder: Optional[str] = Field(None)
-    description: Optional[str] = Field(None)
-    visible: bool = Field(True)
-    slug: Optional[str] = Field(None)
-    expires_at: Optional[datetime] = Field(None)
-    form_width: Optional[str] = Field(None)
-    
-    # Payment configuration fields
-    requires_payment: bool = Field(False)
-    payment_amount: Optional[float] = Field(None)
-    payment_type: Optional[str] = Field("fixed")  # "fixed" | "donation" | "variable"
-    payment_description: Optional[str] = Field(None)
-    allow_partial_payment: bool = Field(False)
-    min_payment_amount: Optional[float] = Field(None)
-    max_payment_amount: Optional[float] = Field(None)
-
-    @field_validator("form_width", mode="before")
-    def validate_form_width(cls, v):
-        return _validate_form_width(v)
-
-
-class FormCreate(FormBase):
-    data: Any = Field(default_factory=list)
-
-    @field_validator("data", mode="before")
-    def validate_data_is_list(cls, v):
-        return _validate_data_is_list(v, allow_none=False)
-
-    @field_validator("slug", mode="before")
-    def validate_slug(cls, v):
-        return _validate_slug(v)
-
-
-class FormUpdate(BaseModel):
-    title: Optional[str] = None
-    folder: Optional[str] = None
-    description: Optional[str] = None
-    visible: Optional[bool] = None
-    slug: Optional[str] = None
-    expires_at: Optional[datetime] = None
-    data: Optional[Any] = None
-    form_width: Optional[str] = None
-    
-    # Payment configuration fields
-    requires_payment: Optional[bool] = None
-    payment_amount: Optional[float] = None
-    payment_type: Optional[str] = None
-    payment_description: Optional[str] = None
-    allow_partial_payment: Optional[bool] = None
-    min_payment_amount: Optional[float] = None
-    max_payment_amount: Optional[float] = None
-
-    @field_validator("slug", mode="before")
-    def validate_slug_update(cls, v):
-        return _validate_slug(v)
-
-    @field_validator("data", mode="before")
-    def validate_update_data_is_list(cls, v):
-        return _validate_data_is_list(v, allow_none=True)
-
-    @field_validator("form_width", mode="before")
-    def validate_form_width_update(cls, v):
-        return _validate_form_width(v)
-
-
-class Form(MongoBaseModel, FormBase):
-    user_id: str
-    data: Any = Field(default_factory=list)
-    slug: Optional[str]
-    form_width: Optional[str]
-<<<<<<< HEAD
-    
-    # Payment configuration fields
-    requires_payment: bool = Field(False)
-    payment_amount: Optional[float] = Field(None)
-    payment_type: Optional[str] = Field("fixed")
-    payment_description: Optional[str] = Field(None)
-    allow_partial_payment: bool = Field(False)
-    min_payment_amount: Optional[float] = Field(None)
-    max_payment_amount: Optional[float] = Field(None)
-=======
-    expires_at: Optional[datetime]
->>>>>>> 719bd572
-
-
-class FormOut(BaseModel):
-    id: str
-    title: str
-    folder: Optional[str]
-    folder_name: Optional[str] = None
-    description: Optional[str]
-    user_id: str
-    visible: bool
-    slug: Optional[str]
-    data: Any
-    expires_at: Optional[datetime]
-    created_at: datetime
-    updated_at: datetime
-    form_width: Optional[str]
-    
-    # Payment configuration fields
-    requires_payment: bool = Field(False)
-    payment_amount: Optional[float] = Field(None)
-    payment_type: Optional[str] = Field("fixed")
-    payment_description: Optional[str] = Field(None)
-    allow_partial_payment: bool = Field(False)
-    min_payment_amount: Optional[float] = Field(None)
-    max_payment_amount: Optional[float] = Field(None)
-
-
-def _doc_to_out(doc: dict) -> FormOut:
-    try:
-        normalized_width = _normalize_form_width_value(doc.get("form_width"))
-    except ValueError:
-        normalized_width = None
-    folder_value = doc.get("folder")
-    if isinstance(folder_value, ObjectId):
-        folder_value = str(folder_value)
-    return FormOut(
-        id=str(doc.get("_id")),
-        title=doc.get("title"),
-        folder=folder_value,
-        folder_name=doc.get("folder_name"),
-        description=doc.get("description"),
-        slug=doc.get("slug"),
-        user_id=doc.get("user_id"),
-        visible=doc.get("visible", True),
-        expires_at=doc.get("expires_at"),
-        data=doc.get("data", []),
-        created_at=doc.get("created_at"),
-        updated_at=doc.get("updated_at"),
-        form_width=normalized_width or DEFAULT_FORM_WIDTH,
-        requires_payment=doc.get("requires_payment", False),
-        payment_amount=doc.get("payment_amount"),
-        payment_type=doc.get("payment_type", "fixed"),
-        payment_description=doc.get("payment_description"),
-        allow_partial_payment=doc.get("allow_partial_payment", False),
-        min_payment_amount=doc.get("min_payment_amount"),
-        max_payment_amount=doc.get("max_payment_amount"),
-    )
-
-
-def _normalize_folder_value(raw: Any) -> Optional[str]:
-    if raw is None:
-        return None
-    if isinstance(raw, ObjectId):
-        return str(raw)
-    if isinstance(raw, str):
-        cleaned = raw.strip()
-        return cleaned or None
-    return str(raw)
-
-
-async def _attach_folder_metadata(documents: List[dict]) -> List[dict]:
-    if not documents:
-        return documents
-
-    folder_ids: set[str] = set()
-    for doc in documents:
-        folder_value = _normalize_folder_value(doc.get("folder"))
-        doc["folder"] = folder_value
-        if folder_value:
-            folder_ids.add(folder_value)
-
-    object_ids: List[ObjectId] = []
-    for fid in folder_ids:
-        try:
-            object_ids.append(ObjectId(fid))
-        except Exception:
-            continue
-
-    folder_name_map: Dict[str, Optional[str]] = {}
-    if object_ids:
-        cursor = DB.db.form_folders.find({"_id": {"$in": object_ids}})
-        folder_docs = await cursor.to_list(length=None)
-        for folder_doc in folder_docs:
-            folder_name_map[str(folder_doc.get("_id"))] = folder_doc.get("name")
-
-    for doc in documents:
-        folder_value = doc.get("folder")
-        if folder_value:
-            folder_name = folder_name_map.get(folder_value) or folder_value
-        else:
-            folder_name = None
-        doc["folder_name"] = folder_name
-
-    return documents
-
-
-############################
-# CRUD operations
-############################
-
-
-async def create_form(form: FormCreate, user_id: str) -> Optional[FormOut]:
-    try:
-        width = _normalize_form_width_value(getattr(form, "form_width", None)) or DEFAULT_FORM_WIDTH
-        # Normalize expires_at: if provided and tz-aware, convert to local naive datetime
-        expires_val = getattr(form, 'expires_at', None)
-        if isinstance(expires_val, datetime) and expires_val.tzinfo is not None:
-            try:
-                expires_val = expires_val.astimezone().replace(tzinfo=None)
-            except Exception:
-                # fallback to the original value
-                expires_val = getattr(form, 'expires_at', None)
-
-        doc = {
-            "title": (form.title or "").strip() or "Untitled Form",
-            "folder": form.folder,
-            "description": form.description,
-            "slug": form.slug,
-            "user_id": user_id,
-            "visible": form.visible if hasattr(form, "visible") else True,
-            "data": (form.data),
-            "expires_at": expires_val,
-            "form_width": width,
-            "created_at": datetime.now(),
-            "updated_at": datetime.now(),
-            # Payment configuration fields
-            "requires_payment": getattr(form, "requires_payment", False),
-            "payment_amount": getattr(form, "payment_amount", None),
-            "payment_type": getattr(form, "payment_type", "fixed"),
-            "payment_description": getattr(form, "payment_description", None),
-            "allow_partial_payment": getattr(form, "allow_partial_payment", False),
-            "min_payment_amount": getattr(form, "min_payment_amount", None),
-            "max_payment_amount": getattr(form, "max_payment_amount", None),
-        }
-        result = await DB.db.forms.insert_one(doc)
-        if result.inserted_id:
-            created = await DB.db.forms.find_one({"_id": result.inserted_id})
-            if created:
-                return _doc_to_out(created)
-        return None
-    except Exception as e:
-        logger.error(f"Error creating form: {e}")
-        return None
-
-
-async def list_forms(user_id: str, skip: int = 0, limit: int = 100) -> List[FormOut]:
-    try:
-        cursor = DB.db.forms.find({"user_id": user_id}).skip(skip).limit(limit).sort([("created_at", -1)])
-        docs = await cursor.to_list(length=limit)
-        docs = await _attach_folder_metadata(docs)
-        return [_doc_to_out(d) for d in docs]
-    except Exception as e:
-        logger.error(f"Error listing forms: {e}")
-        return []
-
-
-async def list_all_forms(skip: int = 0, limit: int = 100) -> List[FormOut]:
-    try:
-        cursor = DB.db.forms.find({}).skip(skip).limit(limit).sort([("created_at", -1)])
-        docs = await cursor.to_list(length=limit)
-        docs = await _attach_folder_metadata(docs)
-        return [_doc_to_out(d) for d in docs]
-    except Exception as e:
-        logger.error(f"Error listing all forms: {e}")
-        return []
-
-
-async def search_forms(user_id: str, name: Optional[str] = None, folder: Optional[str] = None, skip: int = 0, limit: int = 100) -> List[FormOut]:
-    try:
-        query: dict = {"user_id": user_id}
-        if name:
-            # case-insensitive partial match on title
-            query["title"] = {"$regex": name, "$options": "i"}
-        if folder:
-            folder_values = [folder]
-            try:
-                folder_values.append(ObjectId(folder))
-            except Exception:
-                pass
-            query["folder"] = {"$in": folder_values}
-
-        cursor = DB.db.forms.find(query).skip(skip).limit(limit).sort([("created_at", -1)])
-        docs = await cursor.to_list(length=limit)
-        docs = await _attach_folder_metadata(docs)
-        return [_doc_to_out(d) for d in docs]
-    except Exception as e:
-        logger.error(f"Error searching forms: {e}")
-        return []
-
-
-async def search_all_forms(name: Optional[str] = None, folder: Optional[str] = None, skip: int = 0, limit: int = 100) -> List[FormOut]:
-    try:
-        query: dict = {}
-        if name:
-            query["title"] = {"$regex": name, "$options": "i"}
-        if folder:
-            folder_values = [folder]
-            try:
-                folder_values.append(ObjectId(folder))
-            except Exception:
-                pass
-            query["folder"] = {"$in": folder_values}
-
-        cursor = DB.db.forms.find(query).skip(skip).limit(limit).sort([("created_at", -1)])
-        docs = await cursor.to_list(length=limit)
-        docs = await _attach_folder_metadata(docs)
-        return [_doc_to_out(d) for d in docs]
-    except Exception as e:
-        logger.error(f"Error searching all forms: {e}")
-        return []
-
-
-async def list_visible_forms(skip: int = 0, limit: int = 100) -> List[FormOut]:
-    try:
-        now = datetime.now()
-        cursor = (
-            DB.db.forms.find({"visible": True, "$or": [{"expires_at": {"$exists": False}}, {"expires_at": None}, {"expires_at": {"$gt": now}}]})
-            .skip(skip)
-            .limit(limit)
-            .sort([("created_at", -1)])
-        )
-        docs = await cursor.to_list(length=limit)
-        docs = await _attach_folder_metadata(docs)
-        return [_doc_to_out(d) for d in docs]
-    except Exception as e:
-        logger.error(f"Error listing visible forms: {e}")
-        return []
-
-
-async def search_visible_forms(
-    name: Optional[str] = None,
-    folder: Optional[str] = None,
-    skip: int = 0,
-    limit: int = 100,
-) -> List[FormOut]:
-    try:
-        now = datetime.now()
-        query: dict = {"visible": True, "$or": [{"expires_at": {"$exists": False}}, {"expires_at": None}, {"expires_at": {"$gt": now}}]}
-        if name:
-            query["title"] = {"$regex": name, "$options": "i"}
-        if folder:
-            folder_values = [folder]
-            try:
-                folder_values.append(ObjectId(folder))
-            except Exception:
-                pass
-            query["folder"] = {"$in": folder_values}
-
-        cursor = (
-            DB.db.forms.find(query)
-            .skip(skip)
-            .limit(limit)
-            .sort([("created_at", -1)])
-        )
-        docs = await cursor.to_list(length=limit)
-        docs = await _attach_folder_metadata(docs)
-        return [_doc_to_out(d) for d in docs]
-    except Exception as e:
-        logger.error(f"Error searching visible forms: {e}")
-        return []
-
-
-###########################
-# Folder management
-###########################
-
-
-async def create_folder(user_id: str, name: str) -> Optional[dict]:
-    try:
-        # Prevent duplicate folder names for the same user (case-insensitive)
-        existing = await DB.db.form_folders.find_one({"user_id": user_id, "name": {"$regex": f"^{name}$", "$options": "i"}})
-        if existing:
-            return None
-
-        doc = {"user_id": user_id, "name": name, "created_at": datetime.now()}
-        result = await DB.db.form_folders.insert_one(doc)
-        if result.inserted_id:
-            created = await DB.db.form_folders.find_one({"_id": result.inserted_id})
-            if created:
-                return {"_id": str(created.get("_id")), "name": created.get("name"), "created_at": created.get("created_at")}
-        return None
-    except Exception as e:
-        logger.error(f"Error creating folder: {e}")
-        return None
-
-
-async def list_folders(user_id: str) -> List[dict]:
-    try:
-        cursor = DB.db.form_folders.find({"user_id": user_id}).sort([("created_at", -1)])
-        docs = await cursor.to_list(length=None)
-        # Convert ObjectId to string for JSON serialization
-        out = []
-        for d in docs:
-            out.append({"_id": str(d.get("_id")), "name": d.get("name"), "created_at": d.get("created_at")})
-        return out
-    except Exception as e:
-        logger.error(f"Error listing folders: {e}")
-        return []
-
-
-async def delete_folder(user_id: str, folder_id: str) -> bool:
-    try:
-        try:
-            folder_obj_id = ObjectId(folder_id)
-        except Exception:
-            return False
-
-        result = await DB.db.form_folders.delete_one({"_id": folder_obj_id, "user_id": user_id})
-        return result.deleted_count > 0
-    except Exception as e:
-        logger.error(f"Error deleting folder: {e}")
-        return False
-
-
-async def get_form_by_id(form_id: str, user_id: str) -> Optional[FormOut]:
-    try:
-        doc = await DB.db.forms.find_one({"_id": ObjectId(form_id), "user_id": user_id})
-        if not doc:
-            return None
-        annotated = await _attach_folder_metadata([doc])
-        return _doc_to_out(annotated[0])
-    except Exception as e:
-        logger.error(f"Error fetching form: {e}")
-        return None
-
-
-async def get_form_by_slug(slug: str) -> Optional[FormOut]:
-    try:
-        now = datetime.now()
-        doc = await DB.db.forms.find_one({"slug": slug, "visible": True, "$or": [{"expires_at": {"$exists": False}}, {"expires_at": None}, {"expires_at": {"$gt": now}}]})
-        if not doc:
-            return None
-        annotated = await _attach_folder_metadata([doc])
-        return _doc_to_out(annotated[0])
-    except Exception as e:
-        logger.error(f"Error fetching form by slug: {e}")
-        return None
-
-
-async def check_form_slug_status(slug: str) -> Tuple[str, Optional[dict]]:
-    """Return a tuple (status, doc) where status is one of:
-       - 'ok' : visible and not expired (doc returned)
-       - 'not_found' : no form with that slug
-       - 'expired' : form exists but has expired or is not currently visible
-       - 'not_visible' : form exists but visible flag is False
-    """
-    try:
-        # Try to find any form with the slug regardless of visibility/expiry
-        doc_any = await DB.db.forms.find_one({"slug": slug})
-        if not doc_any:
-            return "not_found", None
-        # Check visible flag first
-        if not doc_any.get("visible", False):
-            return "not_visible", doc_any
-        # If visible, check expiry
-        now = datetime.now()
-        expires = doc_any.get("expires_at")
-        if expires is None:
-            return "ok", doc_any
-        try:
-            # If stored as string, attempt parse
-            if isinstance(expires, str):
-                expires_dt = datetime.fromisoformat(expires)
-            else:
-                expires_dt = expires
-        except Exception:
-            return "ok", doc_any
-        if expires_dt <= now:
-            return "expired", doc_any
-        return "ok", doc_any
-    except Exception as e:
-        logger.error(f"Error checking form slug status: {e}")
-        return "not_found", None
-
-
-async def get_form_by_id_unrestricted(form_id: str) -> Optional[FormOut]:
-    try:
-        doc = await DB.db.forms.find_one({"_id": ObjectId(form_id)})
-        if not doc:
-            return None
-        annotated = await _attach_folder_metadata([doc])
-        return _doc_to_out(annotated[0])
-    except Exception as e:
-        logger.error(f"Error fetching form by id: {e}")
-        return None
-
-
-async def get_visible_form_by_id(form_id: str) -> Optional[FormOut]:
-    try:
-        now = datetime.now()
-        doc = await DB.db.forms.find_one({"_id": ObjectId(form_id), "visible": True, "$or": [{"expires_at": {"$exists": False}}, {"expires_at": None}, {"expires_at": {"$gt": now}}]})
-        if not doc:
-            return None
-        annotated = await _attach_folder_metadata([doc])
-        return _doc_to_out(annotated[0])
-    except Exception as e:
-        logger.error(f"Error fetching visible form by id: {e}")
-        return None
-
-
-async def list_visible_folders() -> List[dict]:
-    try:
-        cursor = DB.db.form_folders.find({}).sort([("name", 1)])
-        docs = await cursor.to_list(length=None)
-        output: List[dict] = []
-        seen_ids: set[str] = set()
-
-        for doc in docs:
-            folder_id = str(doc.get("_id")) if doc.get("_id") else None
-            name = doc.get("name")
-            output.append({
-                "_id": folder_id,
-                "name": name,
-                "created_at": doc.get("created_at"),
-            })
-            if folder_id:
-                seen_ids.add(folder_id)
-
-        distinct_folders = await DB.db.forms.distinct(
-            "folder", {"folder": {"$exists": True, "$ne": None, "$ne": ""}}
-        )
-        for value in distinct_folders:
-            normalized = _normalize_folder_value(value)
-            if not normalized or normalized in seen_ids:
-                continue
-            output.append({"_id": normalized, "name": normalized, "created_at": None})
-            seen_ids.add(normalized)
-
-        output.sort(key=lambda item: (item.get("name") or "").lower())
-        return output
-    except Exception as e:
-        logger.error(f"Error listing visible folders: {e}")
-        return []
-
-
-def _get_schema_fields(schema_data: Any) -> List[dict]:
-    if isinstance(schema_data, list):
-        return schema_data
-    raise ValueError("Unsupported form schema: expected an array of field definitions")
-
-
-def _is_present(value: Any) -> bool:
-    return value is not None and value != ""
-
-
-def _validate_field(field: dict, value: Any) -> Tuple[bool, Optional[str]]:
-    t = field.get("type")
-    component_name = field.get("label") or field.get("component_name")
-    # Text/textarea
-    if t in ("text", "textarea"):
-        if field.get("required") and not _is_present(value):
-            return False, f"{component_name} is required"
-        if value is None:
-            return True, None
-        if not isinstance(value, str):
-            return False, f"{component_name} must be a string"
-        if field.get("minLength") is not None and len(value) < field.get("minLength"):
-            return False, f"{component_name} must be at least {field.get('minLength')} characters"
-        if field.get("maxLength") is not None and len(value) > field.get("maxLength"):
-            return False, f"{component_name} must be at most {field.get('maxLength')} characters"
-        if field.get("pattern"):
-            if not re.match(field.get("pattern"), value):
-                return False, f"{component_name} is invalid"
-        return True, None
-
-    if t == "email":
-        if field.get("required") and not _is_present(value):
-            return False, f"{component_name} is required"
-        if value is None:
-            return True, None
-        email_re = re.compile(r"^[^@\s]+@[^@\s]+\.[^@\s]+$")
-        if not isinstance(value, str) or not email_re.match(value):
-            return False, f"{component_name} must be a valid email"
-        return True, None
-
-    if t == "number":
-        if field.get("required") and value is None:
-            return False, f"{component_name} is required"
-        if value is None:
-            return True, None
-        try:
-            n = float(value)
-        except Exception:
-            return False, f"{component_name} must be a number"
-        if field.get("min") is not None and n < field.get("min"):
-            return False, f"{component_name} must be >= {field.get('min')}"
-        if field.get("max") is not None and n > field.get("max"):
-            return False, f"{component_name} must be <= {field.get('max')}"
-        # allowedValues CSV
-        if field.get("allowedValues"):
-            try:
-                allowed = [float(x.strip()) for x in field.get("allowedValues").split(",") if x.strip()]
-                if allowed and n not in allowed:
-                    return False, f"{component_name} must be one of: {', '.join(str(int(x)) if x.is_integer() else str(x) for x in allowed)}"
-            except Exception:
-                pass
-        return True, None
-
-    if t in ("checkbox", "switch"):
-        if field.get("required") and not value:
-            return False, f"{component_name} must be checked"
-        return True, None
-
-    if t in ("select", "radio"):
-        if field.get("required"):
-            if value is None:
-                return False, f"{component_name} is required"
-            if isinstance(value, list) and len(value) == 0:
-                return False, f"{component_name} is required"
-            if isinstance(value, str) and value == "":
-                return False, f"{component_name} is required"
-        return True, None
-
-    if t == "date":
-        # expect ISO date strings for single date, or {from,to} for range
-        from datetime import datetime as _dt
-        fcfg = field
-        if fcfg.get("mode") == "range":
-            if fcfg.get("required"):
-                if not value or not value.get("from") or not value.get("to"):
-                    return False, f"{component_name} is required"
-            if not value:
-                return True, None
-            try:
-                fr = _dt.fromisoformat(value.get("from")) if value.get("from") else None
-                to = _dt.fromisoformat(value.get("to")) if value.get("to") else None
-            except Exception:
-                return False, f"{component_name} has invalid date format"
-            if fr and to and to < fr:
-                return False, f"{component_name} end date must be on or after start date"
-            if fcfg.get("minDate"):
-                try:
-                    minD = _dt.fromisoformat(fcfg.get("minDate")) if isinstance(fcfg.get("minDate"), str) else fcfg.get("minDate")
-                    if fr and fr < minD:
-                        return False, f"{component_name} must be on or after {minD.date()}"
-                except Exception:
-                    pass
-            if fcfg.get("maxDate"):
-                try:
-                    maxD = _dt.fromisoformat(fcfg.get("maxDate")) if isinstance(fcfg.get("maxDate"), str) else fcfg.get("maxDate")
-                    if to and to > maxD:
-                        return False, f"{component_name} must be on or before {maxD.date()}"
-                except Exception:
-                    pass
-            return True, None
-        else:
-            if field.get("required") and not _is_present(value):
-                return False, f"{component_name} is required"
-            if not _is_present(value):
-                return True, None
-            try:
-                _dt.fromisoformat(value)
-                return True, None
-            except Exception:
-                return False, f"{component_name} has invalid date format"
-
-    if t == "time":
-        if field.get("required") and not _is_present(value):
-            return False, f"{component_name} is required"
-        if not _is_present(value):
-            return True, None
-
-        if not re.match(r"^([01]\d|2[0-3]):([0-5]\d)$", value):
-            return False, f"{component_name} has invalid time format"
-        return True, None
-
-    return True, None
-
-
-def _to_base_key(k: str) -> str:
-    return re.sub(r"\.[a-z]{2,}$", "", k or "")
-
-
-def _canonicalize_response(resp: Any) -> Any:
-    """Collapse locale-suffixed keys (e.g., name.en, name.es) into a single base key ('name').
-    Preference order: exact base key if present, else '.en' if present, else the first available locale value.
-    """
-    if not isinstance(resp, dict):
-        return resp
-    canonical: dict = {}
-    buckets: dict[str, dict[str, Any]] = {}
-    for k, v in resp.items():
-        base = _to_base_key(k)
-        # If the exact base key exists, prefer it and don't overwrite
-        if k == base:
-            if base not in canonical:
-                canonical[base] = v
-            # No need to add to buckets; base wins
-            continue
-        # Collect localized variants
-        if base not in buckets:
-            buckets[base] = {}
-        buckets[base][k] = v
-
-    # For any base not already set by exact key, choose a localized value
-    for base, variants in buckets.items():
-        if base in canonical:
-            continue
-        # Prefer '.en' if present
-        en_key = f"{base}.en"
-        if en_key in variants:
-            canonical[base] = variants[en_key]
-            continue
-        # Else take the first variant in sorted key order for stability
-        first_key = sorted(variants.keys())[0]
-        canonical[base] = variants[first_key]
-    return canonical
-
-
-async def add_response_by_slug(slug: str, response: Any, user_id: Optional[str] = None) -> Tuple[bool, Optional[str]]:
-    """Validate the response against the stored form schema and append it to a single
-    aggregated response document for the form (one document per form_id) in the
-    form_responses collection under the `responses` array.
-
-    Returns (True, response_identifier) or (False, error_message). The identifier is
-    the ISO timestamp of when the response was recorded.
-    """
-    try:
-        status_str, doc_any = await check_form_slug_status(slug)
-        if status_str == "not_found":
-            return False, "Form not found"
-        if status_str == "not_visible":
-            return False, "Form not available"
-        if status_str == "expired":
-            return False, "Form expired"
-        doc = doc_any
-        if not doc:
-            return False, "Form not found"
-        form_id = doc.get("_id")
-        try:
-            schema_fields = _get_schema_fields(doc.get("data"))
-        except ValueError as ve:
-            return False, str(ve)
-
-        # Canonicalize the response to collapse locale-specific keys
-        response_canon = _canonicalize_response(response or {})
-
-        # Validate each declared field against the provided response payload
-        for f in schema_fields:
-            name = f.get("name")
-            # value may be under exact name or localized variants; response_canon already collapsed
-            value = response_canon.get(name)
-            valid, err = _validate_field(f, value)
-            if not valid:
-                return False, err
-
-        # Upsert a single aggregated responses document per form_id and push the new response
-        now = datetime.now()
-        # Build response entry and include user_id if provided
-        entry: dict = {"response": response_canon, "submitted_at": now}
-        if user_id:
-            try:
-                entry["user_id"] = ObjectId(user_id)
-            except Exception:
-                # fallback to plain string if not a valid ObjectId
-                entry["user_id"] = user_id
-
-        update_result = await DB.db.form_responses.update_one(
-            {"form_id": form_id},
-            {"$push": {"responses": entry}},
-            upsert=True,
-        )
-        if update_result.matched_count == 0 and update_result.upserted_id is None:
-            # Shouldn't happen, but indicates failure
-            return False, "Failed to store response"
-        # Return the timestamp as a stable identifier for the recorded response
-        return True, now.isoformat()
-    except Exception as e:
-        logger.error(f"Error adding response for slug {slug}: {e}")
-        return False, "Server error"
-
-
-async def update_form(form_id: str, user_id: str, update: FormUpdate) -> Optional[FormOut]:
-    try:
-        update_doc = {"updated_at": datetime.now()}
-        if update.title is not None:
-            update_doc["title"] = update.title
-        if update.description is not None:
-            update_doc["description"] = update.description
-        if update.visible is not None:
-            update_doc["visible"] = update.visible
-        if update.data is not None:
-            update_doc["data"] = (update.data)
-        if update.expires_at is not None:
-            # Normalize tz-aware datetimes to local naive datetime before storing
-            expires_val = update.expires_at
-            if isinstance(expires_val, datetime) and expires_val.tzinfo is not None:
-                try:
-                    expires_val = expires_val.astimezone().replace(tzinfo=None)
-                except Exception:
-                    pass
-            update_doc["expires_at"] = expires_val
-        
-        # Handle payment configuration updates
-        if update.requires_payment is not None:
-            update_doc["requires_payment"] = update.requires_payment
-        if update.payment_amount is not None:
-            update_doc["payment_amount"] = update.payment_amount
-        if update.payment_type is not None:
-            update_doc["payment_type"] = update.payment_type
-        if update.payment_description is not None:
-            update_doc["payment_description"] = update.payment_description
-        if update.allow_partial_payment is not None:
-            update_doc["allow_partial_payment"] = update.allow_partial_payment
-        if update.min_payment_amount is not None:
-            update_doc["min_payment_amount"] = update.min_payment_amount
-        if update.max_payment_amount is not None:
-            update_doc["max_payment_amount"] = update.max_payment_amount
-        
-        try:
-            provided = update.model_dump(exclude_unset=True)
-        except Exception:
-            provided = {k: getattr(update, k) for k in update.__dict__.keys()}
-        if "folder" in provided:
-            update_doc["folder"] = provided.get("folder")
-        if "slug" in provided:
-            update_doc["slug"] = provided.get("slug")
-        if "form_width" in provided:
-            update_doc["form_width"] = _normalize_form_width_value(provided.get("form_width")) or DEFAULT_FORM_WIDTH
-        if "expires_at" in provided:
-            # Provided value may be a datetime; normalize similarly
-            provided_val = provided.get("expires_at")
-            if isinstance(provided_val, datetime) and provided_val.tzinfo is not None:
-                try:
-                    provided_val = provided_val.astimezone().replace(tzinfo=None)
-                except Exception:
-                    pass
-            update_doc["expires_at"] = provided_val
-
-        result = await DB.db.forms.update_one({"_id": ObjectId(form_id), "user_id": user_id}, {"$set": update_doc})
-        if result.matched_count:
-            doc = await DB.db.forms.find_one({"_id": ObjectId(form_id)})
-            return _doc_to_out(doc) if doc else None
-        return None
-    except Exception as e:
-        logger.error(f"Error updating form: {e}")
-        return None
-
-
-async def delete_form(form_id: str, user_id: str) -> bool:
-    try:
-        try:
-            form_obj_id = ObjectId(form_id)
-        except Exception:
-            return False
-
-        result = await DB.db.forms.delete_one({"_id": form_obj_id, "user_id": user_id})
-        if result.deleted_count > 0:
-            await DB.db.form_responses.delete_one({"form_id": form_obj_id})
-            return True
-        return False
-    except Exception as e:
-        logger.error(f"Error deleting form: {e}")
-        return False
-
-
-async def delete_form_responses(form_id: str, user_id: str) -> bool:
-    try:
-        try:
-            form_obj_id = ObjectId(form_id)
-        except Exception:
-            return False
-
-        owned_form = await DB.db.forms.find_one({"_id": form_obj_id, "user_id": user_id})
-        if not owned_form:
-            return False
-
-        await DB.db.form_responses.delete_one({"form_id": form_obj_id})
-        return True
-    except Exception as e:
-        logger.error(f"Error deleting form responses: {e}")
-        return False
-
-
-async def get_form_responses(form_id: str, user_id: str, skip: int = 0, limit: int | None = None) -> Optional[dict]:
-    """Return responses for a form owned by the given user.
-
-    Results include total count and a slice of items sorted by submitted_at DESC.
-    The submitted_at values are returned as ISO strings for JSON serialization.
-    """
-    try:
-        agg_doc = await DB.db.form_responses.find_one({"form_id": ObjectId(form_id)})
-        if not agg_doc:
-            return {"form_id": form_id, "count": 0, "items": []}
-
-        responses = agg_doc.get("responses", []) or []
-        # Sort by submitted_at desc (handle missing gracefully)
-        def _to_dt(x):
-            return x.get("submitted_at") or datetime.min
-
-        responses_sorted = sorted(responses, key=_to_dt, reverse=True)
-
-        total = len(responses_sorted)
-        # Apply pagination
-        start = max(0, int(skip))
-        if limit is None:
-            # No limit - return all items from start
-            page_items = responses_sorted[start:]
-        else:
-            end = max(start, start + int(limit))
-            page_items = responses_sorted[start:end]
-
-        items = []
-        for r in page_items:
-            submitted = r.get("submitted_at")
-            if isinstance(submitted, datetime):
-                submitted_iso = submitted.isoformat()
-            else:
-                submitted_iso = str(submitted) if submitted is not None else None
-            # Convert user_id to string if present
-            uid = r.get("user_id")
-            if isinstance(uid, ObjectId):
-                uid_str = str(uid)
-            else:
-                uid_str = str(uid) if uid is not None else None
-            items.append({
-                "submitted_at": submitted_iso,
-                "user_id": uid_str,
-                "response": _canonicalize_response(r.get("response", {})),
-            })
-
-        return {"form_id": form_id, "count": total, "items": items}
-    except Exception as e:
-        logger.error(f"Error getting form responses: {e}")
-        return None
-
+from __future__ import annotations
+
+import logging
+import re
+from typing import Any, Dict, List, Optional, Tuple
+from datetime import datetime
+from pydantic import BaseModel, Field, field_validator
+from bson import ObjectId
+
+from mongo.database import DB
+from models.base.ssbc_base_model import MongoBaseModel
+
+logger = logging.getLogger(__name__)
+
+
+DEFAULT_FORM_WIDTH = "100"
+FORM_WIDTH_ALLOWED = {"100", "85", "70", "55", "40", "25", "15"}
+FORM_WIDTH_ALLOWED_LIST = sorted(FORM_WIDTH_ALLOWED, key=int, reverse=False)
+FORM_WIDTH_ALLOWED_MESSAGE = ", ".join(FORM_WIDTH_ALLOWED_LIST)
+
+def _validate_slug(v: Optional[str], allow_none: bool = True) -> Optional[str]:
+    if v is None:
+        return None
+    s = str(v).strip()
+    if s == "":
+        return None
+    # only allow lowercase letters, numbers and dashes
+    if not re.match(r"^[a-z0-9]+(?:-[a-z0-9]+)*$", s):
+        raise ValueError("Invalid slug format: only lowercase letters, numbers and dashes allowed")
+    if len(s) > 200:
+        raise ValueError("Slug too long")
+    return s
+
+
+def _validate_data_is_list(v: Any, allow_none: bool = True) -> Any:
+    if v is None:
+        return [] if not allow_none else None
+    if not isinstance(v, list):
+        raise ValueError("Form data must be an array of field definitions")
+    return v
+
+
+def _normalize_form_width_value(v: Optional[str]) -> Optional[str]:
+    if v is None:
+        return None
+    raw = str(v).strip()
+    if raw == "":
+        return None
+    if raw in FORM_WIDTH_ALLOWED:
+        return raw
+    raise ValueError(f"Invalid form width value. Allowed values: {FORM_WIDTH_ALLOWED_MESSAGE}")
+
+
+def _validate_form_width(v: Optional[str]) -> Optional[str]:
+    normalized = _normalize_form_width_value(v)
+    if normalized is None:
+        return None
+    if normalized not in FORM_WIDTH_ALLOWED:
+        raise ValueError(f"Invalid form width value. Allowed values: {FORM_WIDTH_ALLOWED_MESSAGE}")
+    return normalized
+
+class FormBase(BaseModel):
+    title: str = Field(...)
+    folder: Optional[str] = Field(None)
+    description: Optional[str] = Field(None)
+    visible: bool = Field(True)
+    slug: Optional[str] = Field(None)
+    expires_at: Optional[datetime] = Field(None)
+    form_width: Optional[str] = Field(None)
+    
+    # Payment configuration fields
+    requires_payment: bool = Field(False)
+    payment_amount: Optional[float] = Field(None)
+    payment_type: Optional[str] = Field("fixed")  # "fixed" | "donation" | "variable"
+    payment_description: Optional[str] = Field(None)
+    allow_partial_payment: bool = Field(False)
+    min_payment_amount: Optional[float] = Field(None)
+    max_payment_amount: Optional[float] = Field(None)
+
+    @field_validator("form_width", mode="before")
+    def validate_form_width(cls, v):
+        return _validate_form_width(v)
+
+
+class FormCreate(FormBase):
+    data: Any = Field(default_factory=list)
+
+    @field_validator("data", mode="before")
+    def validate_data_is_list(cls, v):
+        return _validate_data_is_list(v, allow_none=False)
+
+    @field_validator("slug", mode="before")
+    def validate_slug(cls, v):
+        return _validate_slug(v)
+
+
+class FormUpdate(BaseModel):
+    title: Optional[str] = None
+    folder: Optional[str] = None
+    description: Optional[str] = None
+    visible: Optional[bool] = None
+    slug: Optional[str] = None
+    expires_at: Optional[datetime] = None
+    data: Optional[Any] = None
+    form_width: Optional[str] = None
+    
+    # Payment configuration fields
+    requires_payment: Optional[bool] = None
+    payment_amount: Optional[float] = None
+    payment_type: Optional[str] = None
+    payment_description: Optional[str] = None
+    allow_partial_payment: Optional[bool] = None
+    min_payment_amount: Optional[float] = None
+    max_payment_amount: Optional[float] = None
+
+    @field_validator("slug", mode="before")
+    def validate_slug_update(cls, v):
+        return _validate_slug(v)
+
+    @field_validator("data", mode="before")
+    def validate_update_data_is_list(cls, v):
+        return _validate_data_is_list(v, allow_none=True)
+
+    @field_validator("form_width", mode="before")
+    def validate_form_width_update(cls, v):
+        return _validate_form_width(v)
+
+
+class Form(MongoBaseModel, FormBase):
+    user_id: str
+    data: Any = Field(default_factory=list)
+    slug: Optional[str]
+    form_width: Optional[str]
+    
+    # Payment configuration fields
+    requires_payment: bool = Field(False)
+    payment_amount: Optional[float] = Field(None)
+    payment_type: Optional[str] = Field("fixed")
+    payment_description: Optional[str] = Field(None)
+    allow_partial_payment: bool = Field(False)
+    min_payment_amount: Optional[float] = Field(None)
+    max_payment_amount: Optional[float] = Field(None)
+    expires_at: Optional[datetime]
+
+
+class FormOut(BaseModel):
+    id: str
+    title: str
+    folder: Optional[str]
+    folder_name: Optional[str] = None
+    description: Optional[str]
+    user_id: str
+    visible: bool
+    slug: Optional[str]
+    data: Any
+    expires_at: Optional[datetime]
+    created_at: datetime
+    updated_at: datetime
+    form_width: Optional[str]
+    
+    # Payment configuration fields
+    requires_payment: bool = Field(False)
+    payment_amount: Optional[float] = Field(None)
+    payment_type: Optional[str] = Field("fixed")
+    payment_description: Optional[str] = Field(None)
+    allow_partial_payment: bool = Field(False)
+    min_payment_amount: Optional[float] = Field(None)
+    max_payment_amount: Optional[float] = Field(None)
+
+
+def _doc_to_out(doc: dict) -> FormOut:
+    try:
+        normalized_width = _normalize_form_width_value(doc.get("form_width"))
+    except ValueError:
+        normalized_width = None
+    folder_value = doc.get("folder")
+    if isinstance(folder_value, ObjectId):
+        folder_value = str(folder_value)
+    return FormOut(
+        id=str(doc.get("_id")),
+        title=doc.get("title"),
+        folder=folder_value,
+        folder_name=doc.get("folder_name"),
+        description=doc.get("description"),
+        slug=doc.get("slug"),
+        user_id=doc.get("user_id"),
+        visible=doc.get("visible", True),
+        expires_at=doc.get("expires_at"),
+        data=doc.get("data", []),
+        created_at=doc.get("created_at"),
+        updated_at=doc.get("updated_at"),
+        form_width=normalized_width or DEFAULT_FORM_WIDTH,
+        requires_payment=doc.get("requires_payment", False),
+        payment_amount=doc.get("payment_amount"),
+        payment_type=doc.get("payment_type", "fixed"),
+        payment_description=doc.get("payment_description"),
+        allow_partial_payment=doc.get("allow_partial_payment", False),
+        min_payment_amount=doc.get("min_payment_amount"),
+        max_payment_amount=doc.get("max_payment_amount"),
+    )
+
+
+def _normalize_folder_value(raw: Any) -> Optional[str]:
+    if raw is None:
+        return None
+    if isinstance(raw, ObjectId):
+        return str(raw)
+    if isinstance(raw, str):
+        cleaned = raw.strip()
+        return cleaned or None
+    return str(raw)
+
+
+async def _attach_folder_metadata(documents: List[dict]) -> List[dict]:
+    if not documents:
+        return documents
+
+    folder_ids: set[str] = set()
+    for doc in documents:
+        folder_value = _normalize_folder_value(doc.get("folder"))
+        doc["folder"] = folder_value
+        if folder_value:
+            folder_ids.add(folder_value)
+
+    object_ids: List[ObjectId] = []
+    for fid in folder_ids:
+        try:
+            object_ids.append(ObjectId(fid))
+        except Exception:
+            continue
+
+    folder_name_map: Dict[str, Optional[str]] = {}
+    if object_ids:
+        cursor = DB.db.form_folders.find({"_id": {"$in": object_ids}})
+        folder_docs = await cursor.to_list(length=None)
+        for folder_doc in folder_docs:
+            folder_name_map[str(folder_doc.get("_id"))] = folder_doc.get("name")
+
+    for doc in documents:
+        folder_value = doc.get("folder")
+        if folder_value:
+            folder_name = folder_name_map.get(folder_value) or folder_value
+        else:
+            folder_name = None
+        doc["folder_name"] = folder_name
+
+    return documents
+
+
+############################
+# CRUD operations
+############################
+
+
+async def create_form(form: FormCreate, user_id: str) -> Optional[FormOut]:
+    try:
+        width = _normalize_form_width_value(getattr(form, "form_width", None)) or DEFAULT_FORM_WIDTH
+        # Normalize expires_at: if provided and tz-aware, convert to local naive datetime
+        expires_val = getattr(form, 'expires_at', None)
+        if isinstance(expires_val, datetime) and expires_val.tzinfo is not None:
+            try:
+                expires_val = expires_val.astimezone().replace(tzinfo=None)
+            except Exception:
+                # fallback to the original value
+                expires_val = getattr(form, 'expires_at', None)
+
+        doc = {
+            "title": (form.title or "").strip() or "Untitled Form",
+            "folder": form.folder,
+            "description": form.description,
+            "slug": form.slug,
+            "user_id": user_id,
+            "visible": form.visible if hasattr(form, "visible") else True,
+            "data": (form.data),
+            "expires_at": expires_val,
+            "form_width": width,
+            "created_at": datetime.now(),
+            "updated_at": datetime.now(),
+            # Payment configuration fields
+            "requires_payment": getattr(form, "requires_payment", False),
+            "payment_amount": getattr(form, "payment_amount", None),
+            "payment_type": getattr(form, "payment_type", "fixed"),
+            "payment_description": getattr(form, "payment_description", None),
+            "allow_partial_payment": getattr(form, "allow_partial_payment", False),
+            "min_payment_amount": getattr(form, "min_payment_amount", None),
+            "max_payment_amount": getattr(form, "max_payment_amount", None),
+        }
+        result = await DB.db.forms.insert_one(doc)
+        if result.inserted_id:
+            created = await DB.db.forms.find_one({"_id": result.inserted_id})
+            if created:
+                return _doc_to_out(created)
+        return None
+    except Exception as e:
+        logger.error(f"Error creating form: {e}")
+        return None
+
+
+async def list_forms(user_id: str, skip: int = 0, limit: int = 100) -> List[FormOut]:
+    try:
+        cursor = DB.db.forms.find({"user_id": user_id}).skip(skip).limit(limit).sort([("created_at", -1)])
+        docs = await cursor.to_list(length=limit)
+        docs = await _attach_folder_metadata(docs)
+        return [_doc_to_out(d) for d in docs]
+    except Exception as e:
+        logger.error(f"Error listing forms: {e}")
+        return []
+
+
+async def list_all_forms(skip: int = 0, limit: int = 100) -> List[FormOut]:
+    try:
+        cursor = DB.db.forms.find({}).skip(skip).limit(limit).sort([("created_at", -1)])
+        docs = await cursor.to_list(length=limit)
+        docs = await _attach_folder_metadata(docs)
+        return [_doc_to_out(d) for d in docs]
+    except Exception as e:
+        logger.error(f"Error listing all forms: {e}")
+        return []
+
+
+async def search_forms(user_id: str, name: Optional[str] = None, folder: Optional[str] = None, skip: int = 0, limit: int = 100) -> List[FormOut]:
+    try:
+        query: dict = {"user_id": user_id}
+        if name:
+            # case-insensitive partial match on title
+            query["title"] = {"$regex": name, "$options": "i"}
+        if folder:
+            folder_values = [folder]
+            try:
+                folder_values.append(ObjectId(folder))
+            except Exception:
+                pass
+            query["folder"] = {"$in": folder_values}
+
+        cursor = DB.db.forms.find(query).skip(skip).limit(limit).sort([("created_at", -1)])
+        docs = await cursor.to_list(length=limit)
+        docs = await _attach_folder_metadata(docs)
+        return [_doc_to_out(d) for d in docs]
+    except Exception as e:
+        logger.error(f"Error searching forms: {e}")
+        return []
+
+
+async def search_all_forms(name: Optional[str] = None, folder: Optional[str] = None, skip: int = 0, limit: int = 100) -> List[FormOut]:
+    try:
+        query: dict = {}
+        if name:
+            query["title"] = {"$regex": name, "$options": "i"}
+        if folder:
+            folder_values = [folder]
+            try:
+                folder_values.append(ObjectId(folder))
+            except Exception:
+                pass
+            query["folder"] = {"$in": folder_values}
+
+        cursor = DB.db.forms.find(query).skip(skip).limit(limit).sort([("created_at", -1)])
+        docs = await cursor.to_list(length=limit)
+        docs = await _attach_folder_metadata(docs)
+        return [_doc_to_out(d) for d in docs]
+    except Exception as e:
+        logger.error(f"Error searching all forms: {e}")
+        return []
+
+
+async def list_visible_forms(skip: int = 0, limit: int = 100) -> List[FormOut]:
+    try:
+        now = datetime.now()
+        cursor = (
+            DB.db.forms.find({"visible": True, "$or": [{"expires_at": {"$exists": False}}, {"expires_at": None}, {"expires_at": {"$gt": now}}]})
+            .skip(skip)
+            .limit(limit)
+            .sort([("created_at", -1)])
+        )
+        docs = await cursor.to_list(length=limit)
+        docs = await _attach_folder_metadata(docs)
+        return [_doc_to_out(d) for d in docs]
+    except Exception as e:
+        logger.error(f"Error listing visible forms: {e}")
+        return []
+
+
+async def search_visible_forms(
+    name: Optional[str] = None,
+    folder: Optional[str] = None,
+    skip: int = 0,
+    limit: int = 100,
+) -> List[FormOut]:
+    try:
+        now = datetime.now()
+        query: dict = {"visible": True, "$or": [{"expires_at": {"$exists": False}}, {"expires_at": None}, {"expires_at": {"$gt": now}}]}
+        if name:
+            query["title"] = {"$regex": name, "$options": "i"}
+        if folder:
+            folder_values = [folder]
+            try:
+                folder_values.append(ObjectId(folder))
+            except Exception:
+                pass
+            query["folder"] = {"$in": folder_values}
+
+        cursor = (
+            DB.db.forms.find(query)
+            .skip(skip)
+            .limit(limit)
+            .sort([("created_at", -1)])
+        )
+        docs = await cursor.to_list(length=limit)
+        docs = await _attach_folder_metadata(docs)
+        return [_doc_to_out(d) for d in docs]
+    except Exception as e:
+        logger.error(f"Error searching visible forms: {e}")
+        return []
+
+
+###########################
+# Folder management
+###########################
+
+
+async def create_folder(user_id: str, name: str) -> Optional[dict]:
+    try:
+        # Prevent duplicate folder names for the same user (case-insensitive)
+        existing = await DB.db.form_folders.find_one({"user_id": user_id, "name": {"$regex": f"^{name}$", "$options": "i"}})
+        if existing:
+            return None
+
+        doc = {"user_id": user_id, "name": name, "created_at": datetime.now()}
+        result = await DB.db.form_folders.insert_one(doc)
+        if result.inserted_id:
+            created = await DB.db.form_folders.find_one({"_id": result.inserted_id})
+            if created:
+                return {"_id": str(created.get("_id")), "name": created.get("name"), "created_at": created.get("created_at")}
+        return None
+    except Exception as e:
+        logger.error(f"Error creating folder: {e}")
+        return None
+
+
+async def list_folders(user_id: str) -> List[dict]:
+    try:
+        cursor = DB.db.form_folders.find({"user_id": user_id}).sort([("created_at", -1)])
+        docs = await cursor.to_list(length=None)
+        # Convert ObjectId to string for JSON serialization
+        out = []
+        for d in docs:
+            out.append({"_id": str(d.get("_id")), "name": d.get("name"), "created_at": d.get("created_at")})
+        return out
+    except Exception as e:
+        logger.error(f"Error listing folders: {e}")
+        return []
+
+
+async def delete_folder(user_id: str, folder_id: str) -> bool:
+    try:
+        try:
+            folder_obj_id = ObjectId(folder_id)
+        except Exception:
+            return False
+
+        result = await DB.db.form_folders.delete_one({"_id": folder_obj_id, "user_id": user_id})
+        return result.deleted_count > 0
+    except Exception as e:
+        logger.error(f"Error deleting folder: {e}")
+        return False
+
+
+async def get_form_by_id(form_id: str, user_id: str) -> Optional[FormOut]:
+    try:
+        doc = await DB.db.forms.find_one({"_id": ObjectId(form_id), "user_id": user_id})
+        if not doc:
+            return None
+        annotated = await _attach_folder_metadata([doc])
+        return _doc_to_out(annotated[0])
+    except Exception as e:
+        logger.error(f"Error fetching form: {e}")
+        return None
+
+
+async def get_form_by_slug(slug: str) -> Optional[FormOut]:
+    try:
+        now = datetime.now()
+        doc = await DB.db.forms.find_one({"slug": slug, "visible": True, "$or": [{"expires_at": {"$exists": False}}, {"expires_at": None}, {"expires_at": {"$gt": now}}]})
+        if not doc:
+            return None
+        annotated = await _attach_folder_metadata([doc])
+        return _doc_to_out(annotated[0])
+    except Exception as e:
+        logger.error(f"Error fetching form by slug: {e}")
+        return None
+
+
+async def check_form_slug_status(slug: str) -> Tuple[str, Optional[dict]]:
+    """Return a tuple (status, doc) where status is one of:
+       - 'ok' : visible and not expired (doc returned)
+       - 'not_found' : no form with that slug
+       - 'expired' : form exists but has expired or is not currently visible
+       - 'not_visible' : form exists but visible flag is False
+    """
+    try:
+        # Try to find any form with the slug regardless of visibility/expiry
+        doc_any = await DB.db.forms.find_one({"slug": slug})
+        if not doc_any:
+            return "not_found", None
+        # Check visible flag first
+        if not doc_any.get("visible", False):
+            return "not_visible", doc_any
+        # If visible, check expiry
+        now = datetime.now()
+        expires = doc_any.get("expires_at")
+        if expires is None:
+            return "ok", doc_any
+        try:
+            # If stored as string, attempt parse
+            if isinstance(expires, str):
+                expires_dt = datetime.fromisoformat(expires)
+            else:
+                expires_dt = expires
+        except Exception:
+            return "ok", doc_any
+        if expires_dt <= now:
+            return "expired", doc_any
+        return "ok", doc_any
+    except Exception as e:
+        logger.error(f"Error checking form slug status: {e}")
+        return "not_found", None
+
+
+async def get_form_by_id_unrestricted(form_id: str) -> Optional[FormOut]:
+    try:
+        doc = await DB.db.forms.find_one({"_id": ObjectId(form_id)})
+        if not doc:
+            return None
+        annotated = await _attach_folder_metadata([doc])
+        return _doc_to_out(annotated[0])
+    except Exception as e:
+        logger.error(f"Error fetching form by id: {e}")
+        return None
+
+
+async def get_visible_form_by_id(form_id: str) -> Optional[FormOut]:
+    try:
+        now = datetime.now()
+        doc = await DB.db.forms.find_one({"_id": ObjectId(form_id), "visible": True, "$or": [{"expires_at": {"$exists": False}}, {"expires_at": None}, {"expires_at": {"$gt": now}}]})
+        if not doc:
+            return None
+        annotated = await _attach_folder_metadata([doc])
+        return _doc_to_out(annotated[0])
+    except Exception as e:
+        logger.error(f"Error fetching visible form by id: {e}")
+        return None
+
+
+async def list_visible_folders() -> List[dict]:
+    try:
+        cursor = DB.db.form_folders.find({}).sort([("name", 1)])
+        docs = await cursor.to_list(length=None)
+        output: List[dict] = []
+        seen_ids: set[str] = set()
+
+        for doc in docs:
+            folder_id = str(doc.get("_id")) if doc.get("_id") else None
+            name = doc.get("name")
+            output.append({
+                "_id": folder_id,
+                "name": name,
+                "created_at": doc.get("created_at"),
+            })
+            if folder_id:
+                seen_ids.add(folder_id)
+
+        distinct_folders = await DB.db.forms.distinct(
+            "folder", {"folder": {"$exists": True, "$ne": None, "$ne": ""}}
+        )
+        for value in distinct_folders:
+            normalized = _normalize_folder_value(value)
+            if not normalized or normalized in seen_ids:
+                continue
+            output.append({"_id": normalized, "name": normalized, "created_at": None})
+            seen_ids.add(normalized)
+
+        output.sort(key=lambda item: (item.get("name") or "").lower())
+        return output
+    except Exception as e:
+        logger.error(f"Error listing visible folders: {e}")
+        return []
+
+
+def _get_schema_fields(schema_data: Any) -> List[dict]:
+    if isinstance(schema_data, list):
+        return schema_data
+    raise ValueError("Unsupported form schema: expected an array of field definitions")
+
+
+def _is_present(value: Any) -> bool:
+    return value is not None and value != ""
+
+
+def _validate_field(field: dict, value: Any) -> Tuple[bool, Optional[str]]:
+    t = field.get("type")
+    component_name = field.get("label") or field.get("component_name")
+    # Text/textarea
+    if t in ("text", "textarea"):
+        if field.get("required") and not _is_present(value):
+            return False, f"{component_name} is required"
+        if value is None:
+            return True, None
+        if not isinstance(value, str):
+            return False, f"{component_name} must be a string"
+        if field.get("minLength") is not None and len(value) < field.get("minLength"):
+            return False, f"{component_name} must be at least {field.get('minLength')} characters"
+        if field.get("maxLength") is not None and len(value) > field.get("maxLength"):
+            return False, f"{component_name} must be at most {field.get('maxLength')} characters"
+        if field.get("pattern"):
+            if not re.match(field.get("pattern"), value):
+                return False, f"{component_name} is invalid"
+        return True, None
+
+    if t == "email":
+        if field.get("required") and not _is_present(value):
+            return False, f"{component_name} is required"
+        if value is None:
+            return True, None
+        email_re = re.compile(r"^[^@\s]+@[^@\s]+\.[^@\s]+$")
+        if not isinstance(value, str) or not email_re.match(value):
+            return False, f"{component_name} must be a valid email"
+        return True, None
+
+    if t == "number":
+        if field.get("required") and value is None:
+            return False, f"{component_name} is required"
+        if value is None:
+            return True, None
+        try:
+            n = float(value)
+        except Exception:
+            return False, f"{component_name} must be a number"
+        if field.get("min") is not None and n < field.get("min"):
+            return False, f"{component_name} must be >= {field.get('min')}"
+        if field.get("max") is not None and n > field.get("max"):
+            return False, f"{component_name} must be <= {field.get('max')}"
+        # allowedValues CSV
+        if field.get("allowedValues"):
+            try:
+                allowed = [float(x.strip()) for x in field.get("allowedValues").split(",") if x.strip()]
+                if allowed and n not in allowed:
+                    return False, f"{component_name} must be one of: {', '.join(str(int(x)) if x.is_integer() else str(x) for x in allowed)}"
+            except Exception:
+                pass
+        return True, None
+
+    if t in ("checkbox", "switch"):
+        if field.get("required") and not value:
+            return False, f"{component_name} must be checked"
+        return True, None
+
+    if t in ("select", "radio"):
+        if field.get("required"):
+            if value is None:
+                return False, f"{component_name} is required"
+            if isinstance(value, list) and len(value) == 0:
+                return False, f"{component_name} is required"
+            if isinstance(value, str) and value == "":
+                return False, f"{component_name} is required"
+        return True, None
+
+    if t == "date":
+        # expect ISO date strings for single date, or {from,to} for range
+        from datetime import datetime as _dt
+        fcfg = field
+        if fcfg.get("mode") == "range":
+            if fcfg.get("required"):
+                if not value or not value.get("from") or not value.get("to"):
+                    return False, f"{component_name} is required"
+            if not value:
+                return True, None
+            try:
+                fr = _dt.fromisoformat(value.get("from")) if value.get("from") else None
+                to = _dt.fromisoformat(value.get("to")) if value.get("to") else None
+            except Exception:
+                return False, f"{component_name} has invalid date format"
+            if fr and to and to < fr:
+                return False, f"{component_name} end date must be on or after start date"
+            if fcfg.get("minDate"):
+                try:
+                    minD = _dt.fromisoformat(fcfg.get("minDate")) if isinstance(fcfg.get("minDate"), str) else fcfg.get("minDate")
+                    if fr and fr < minD:
+                        return False, f"{component_name} must be on or after {minD.date()}"
+                except Exception:
+                    pass
+            if fcfg.get("maxDate"):
+                try:
+                    maxD = _dt.fromisoformat(fcfg.get("maxDate")) if isinstance(fcfg.get("maxDate"), str) else fcfg.get("maxDate")
+                    if to and to > maxD:
+                        return False, f"{component_name} must be on or before {maxD.date()}"
+                except Exception:
+                    pass
+            return True, None
+        else:
+            if field.get("required") and not _is_present(value):
+                return False, f"{component_name} is required"
+            if not _is_present(value):
+                return True, None
+            try:
+                _dt.fromisoformat(value)
+                return True, None
+            except Exception:
+                return False, f"{component_name} has invalid date format"
+
+    if t == "time":
+        if field.get("required") and not _is_present(value):
+            return False, f"{component_name} is required"
+        if not _is_present(value):
+            return True, None
+
+        if not re.match(r"^([01]\d|2[0-3]):([0-5]\d)$", value):
+            return False, f"{component_name} has invalid time format"
+        return True, None
+
+    return True, None
+
+
+def _to_base_key(k: str) -> str:
+    return re.sub(r"\.[a-z]{2,}$", "", k or "")
+
+
+def _canonicalize_response(resp: Any) -> Any:
+    """Collapse locale-suffixed keys (e.g., name.en, name.es) into a single base key ('name').
+    Preference order: exact base key if present, else '.en' if present, else the first available locale value.
+    """
+    if not isinstance(resp, dict):
+        return resp
+    canonical: dict = {}
+    buckets: dict[str, dict[str, Any]] = {}
+    for k, v in resp.items():
+        base = _to_base_key(k)
+        # If the exact base key exists, prefer it and don't overwrite
+        if k == base:
+            if base not in canonical:
+                canonical[base] = v
+            # No need to add to buckets; base wins
+            continue
+        # Collect localized variants
+        if base not in buckets:
+            buckets[base] = {}
+        buckets[base][k] = v
+
+    # For any base not already set by exact key, choose a localized value
+    for base, variants in buckets.items():
+        if base in canonical:
+            continue
+        # Prefer '.en' if present
+        en_key = f"{base}.en"
+        if en_key in variants:
+            canonical[base] = variants[en_key]
+            continue
+        # Else take the first variant in sorted key order for stability
+        first_key = sorted(variants.keys())[0]
+        canonical[base] = variants[first_key]
+    return canonical
+
+
+async def add_response_by_slug(slug: str, response: Any, user_id: Optional[str] = None) -> Tuple[bool, Optional[str]]:
+    """Validate the response against the stored form schema and append it to a single
+    aggregated response document for the form (one document per form_id) in the
+    form_responses collection under the `responses` array.
+
+    Returns (True, response_identifier) or (False, error_message). The identifier is
+    the ISO timestamp of when the response was recorded.
+    """
+    try:
+        status_str, doc_any = await check_form_slug_status(slug)
+        if status_str == "not_found":
+            return False, "Form not found"
+        if status_str == "not_visible":
+            return False, "Form not available"
+        if status_str == "expired":
+            return False, "Form expired"
+        doc = doc_any
+        if not doc:
+            return False, "Form not found"
+        form_id = doc.get("_id")
+        try:
+            schema_fields = _get_schema_fields(doc.get("data"))
+        except ValueError as ve:
+            return False, str(ve)
+
+        # Canonicalize the response to collapse locale-specific keys
+        response_canon = _canonicalize_response(response or {})
+
+        # Validate each declared field against the provided response payload
+        for f in schema_fields:
+            name = f.get("name")
+            # value may be under exact name or localized variants; response_canon already collapsed
+            value = response_canon.get(name)
+            valid, err = _validate_field(f, value)
+            if not valid:
+                return False, err
+
+        # Upsert a single aggregated responses document per form_id and push the new response
+        now = datetime.now()
+        # Build response entry and include user_id if provided
+        entry: dict = {"response": response_canon, "submitted_at": now}
+        if user_id:
+            try:
+                entry["user_id"] = ObjectId(user_id)
+            except Exception:
+                # fallback to plain string if not a valid ObjectId
+                entry["user_id"] = user_id
+
+        update_result = await DB.db.form_responses.update_one(
+            {"form_id": form_id},
+            {"$push": {"responses": entry}},
+            upsert=True,
+        )
+        if update_result.matched_count == 0 and update_result.upserted_id is None:
+            # Shouldn't happen, but indicates failure
+            return False, "Failed to store response"
+        # Return the timestamp as a stable identifier for the recorded response
+        return True, now.isoformat()
+    except Exception as e:
+        logger.error(f"Error adding response for slug {slug}: {e}")
+        return False, "Server error"
+
+
+async def update_form(form_id: str, user_id: str, update: FormUpdate) -> Optional[FormOut]:
+    try:
+        update_doc = {"updated_at": datetime.now()}
+        if update.title is not None:
+            update_doc["title"] = update.title
+        if update.description is not None:
+            update_doc["description"] = update.description
+        if update.visible is not None:
+            update_doc["visible"] = update.visible
+        if update.data is not None:
+            update_doc["data"] = (update.data)
+        if update.expires_at is not None:
+            # Normalize tz-aware datetimes to local naive datetime before storing
+            expires_val = update.expires_at
+            if isinstance(expires_val, datetime) and expires_val.tzinfo is not None:
+                try:
+                    expires_val = expires_val.astimezone().replace(tzinfo=None)
+                except Exception:
+                    pass
+            update_doc["expires_at"] = expires_val
+        
+        # Handle payment configuration updates
+        if update.requires_payment is not None:
+            update_doc["requires_payment"] = update.requires_payment
+        if update.payment_amount is not None:
+            update_doc["payment_amount"] = update.payment_amount
+        if update.payment_type is not None:
+            update_doc["payment_type"] = update.payment_type
+        if update.payment_description is not None:
+            update_doc["payment_description"] = update.payment_description
+        if update.allow_partial_payment is not None:
+            update_doc["allow_partial_payment"] = update.allow_partial_payment
+        if update.min_payment_amount is not None:
+            update_doc["min_payment_amount"] = update.min_payment_amount
+        if update.max_payment_amount is not None:
+            update_doc["max_payment_amount"] = update.max_payment_amount
+        
+        try:
+            provided = update.model_dump(exclude_unset=True)
+        except Exception:
+            provided = {k: getattr(update, k) for k in update.__dict__.keys()}
+        if "folder" in provided:
+            update_doc["folder"] = provided.get("folder")
+        if "slug" in provided:
+            update_doc["slug"] = provided.get("slug")
+        if "form_width" in provided:
+            update_doc["form_width"] = _normalize_form_width_value(provided.get("form_width")) or DEFAULT_FORM_WIDTH
+        if "expires_at" in provided:
+            # Provided value may be a datetime; normalize similarly
+            provided_val = provided.get("expires_at")
+            if isinstance(provided_val, datetime) and provided_val.tzinfo is not None:
+                try:
+                    provided_val = provided_val.astimezone().replace(tzinfo=None)
+                except Exception:
+                    pass
+            update_doc["expires_at"] = provided_val
+
+        result = await DB.db.forms.update_one({"_id": ObjectId(form_id), "user_id": user_id}, {"$set": update_doc})
+        if result.matched_count:
+            doc = await DB.db.forms.find_one({"_id": ObjectId(form_id)})
+            return _doc_to_out(doc) if doc else None
+        return None
+    except Exception as e:
+        logger.error(f"Error updating form: {e}")
+        return None
+
+
+async def delete_form(form_id: str, user_id: str) -> bool:
+    try:
+        try:
+            form_obj_id = ObjectId(form_id)
+        except Exception:
+            return False
+
+        result = await DB.db.forms.delete_one({"_id": form_obj_id, "user_id": user_id})
+        if result.deleted_count > 0:
+            await DB.db.form_responses.delete_one({"form_id": form_obj_id})
+            return True
+        return False
+    except Exception as e:
+        logger.error(f"Error deleting form: {e}")
+        return False
+
+
+async def delete_form_responses(form_id: str, user_id: str) -> bool:
+    try:
+        try:
+            form_obj_id = ObjectId(form_id)
+        except Exception:
+            return False
+
+        owned_form = await DB.db.forms.find_one({"_id": form_obj_id, "user_id": user_id})
+        if not owned_form:
+            return False
+
+        await DB.db.form_responses.delete_one({"form_id": form_obj_id})
+        return True
+    except Exception as e:
+        logger.error(f"Error deleting form responses: {e}")
+        return False
+
+
+async def get_form_responses(form_id: str, user_id: str, skip: int = 0, limit: int | None = None) -> Optional[dict]:
+    """Return responses for a form owned by the given user.
+
+    Results include total count and a slice of items sorted by submitted_at DESC.
+    The submitted_at values are returned as ISO strings for JSON serialization.
+    """
+    try:
+        agg_doc = await DB.db.form_responses.find_one({"form_id": ObjectId(form_id)})
+        if not agg_doc:
+            return {"form_id": form_id, "count": 0, "items": []}
+
+        responses = agg_doc.get("responses", []) or []
+        # Sort by submitted_at desc (handle missing gracefully)
+        def _to_dt(x):
+            return x.get("submitted_at") or datetime.min
+
+        responses_sorted = sorted(responses, key=_to_dt, reverse=True)
+
+        total = len(responses_sorted)
+        # Apply pagination
+        start = max(0, int(skip))
+        if limit is None:
+            # No limit - return all items from start
+            page_items = responses_sorted[start:]
+        else:
+            end = max(start, start + int(limit))
+            page_items = responses_sorted[start:end]
+
+        items = []
+        for r in page_items:
+            submitted = r.get("submitted_at")
+            if isinstance(submitted, datetime):
+                submitted_iso = submitted.isoformat()
+            else:
+                submitted_iso = str(submitted) if submitted is not None else None
+            # Convert user_id to string if present
+            uid = r.get("user_id")
+            if isinstance(uid, ObjectId):
+                uid_str = str(uid)
+            else:
+                uid_str = str(uid) if uid is not None else None
+            items.append({
+                "submitted_at": submitted_iso,
+                "user_id": uid_str,
+                "response": _canonicalize_response(r.get("response", {})),
+            })
+
+        return {"form_id": form_id, "count": total, "items": items}
+    except Exception as e:
+        logger.error(f"Error getting form responses: {e}")
+        return None
+