--- conflicted
+++ resolved
@@ -12,11 +12,8 @@
 from pydantic import BaseModel, Field
 from bson.objectid import ObjectId
 from helpers.MongoHelper import serialize_objectid_deep
-<<<<<<< HEAD
 import logging
-=======
 from models.ministry import list_ministries
->>>>>>> 06fbcd2f
 
 class Event(BaseModel):
     id: str
