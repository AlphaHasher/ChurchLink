# Ministry selection
# Age Range
# Gender (Male/Female/Both)
# Free/Paid
# Search

from typing import Literal, Optional, List, Dict
from http.client import HTTPException
from typing import Literal, Optional, List
from datetime import datetime, time, timezone
from mongo.database import DB
from pydantic import BaseModel, Field
from bson.objectid import ObjectId
from helpers.MongoHelper import serialize_objectid_deep

class Event(BaseModel):
    id: str
    name: str
    ru_name: str
    description: str
    ru_description: str
    date: datetime
    location: str
    price: float
    spots: int
    rsvp: bool
    recurring: Literal["daily", "weekly", "monthly", "yearly", "never"]
    ministry: List[str]
    min_age: int = Field(default=1, ge=0)
    max_age: int = Field(default=100, ge=0)
    gender: Literal["all", "male", "female"]
    image_url: Optional[str] = None  # Add optional image URL
    roles: List[str]
    published: bool
    seats_taken: int = 0
    attendee_keys: List[str] = []
    attendees: List[Dict] = []


class EventCreate(BaseModel):
    name: str
    ru_name: str
    description: str
    ru_description: str
    date: datetime
    location: str
    price: float
    spots: int
    rsvp: bool
    recurring: Literal["daily", "weekly", "monthly", "yearly", "never"]
    ministry: List[str]
    min_age: int = Field(default=1, ge=0)
    max_age: int = Field(default=100, ge=0)
    gender: Literal["all", "male", "female"]
    image_url: Optional[str] = None
    roles: List[str]
    published: bool
    seats_taken: Optional[int] = 0
    attendee_keys: Optional[List[str]] = []
    attendees: Optional[List[Dict]] = []


class EventOut(Event):
    id: str
    roles: List[str]


# CRUD Operations
async def create_event(event: EventCreate) -> Optional[EventOut]:
    """
    Creates a new event using DB.insert_document.
    """
    try:
        # Use the helper method to insert
        inserted_id = await DB.insert_document("events", event.model_dump())
        if inserted_id is not None:
            # Fetch the created event to return it as EventOut
            event_data = await DB.db["events"].find_one({"_id": inserted_id})
            if event_data is not None:
                event_data["id"] = str(event_data.pop("_id"))
                return EventOut(**event_data)
        # Return None if insertion or fetching failed
        return None
    except Exception as e:
        print(f"An error occurred during event creation: {e}")
        return None


async def get_event_by_id(event_id: str) -> Optional[EventOut]:
    """
    Retrieves an event by its ID.
    (Uses find_one directly to target specific _id)
    """
    try:
        event_doc = await DB.db["events"].find_one({"_id": ObjectId(event_id)})
        if event_doc is not None:
            event_doc["id"] = str(event_doc.pop("_id"))
            return EventOut(**event_doc)
        return None
    except Exception as e:
        print(f"Error fetching event by ID {event_id}: {e}")
        return None


async def update_event(event_id: str, event: EventCreate) -> bool:
    """
    Updates an event by its ID.
    (Uses update_one directly to target specific _id)
    """
    try:
        result = await DB.db["events"].update_one(
            {"_id": ObjectId(event_id)},
            {
                "$set": event.model_dump(exclude_unset=True)
            },  # exclude_unset for partial updates
        )
        return result.modified_count > 0
    except Exception as e:
        print(f"Error updating event {event_id}: {e}")
        return False


async def delete_event(event_id: str) -> bool:
    """
    Deletes an event by its ID.
    (Uses delete_one directly to target specific _id)
    """
    try:
        result = await DB.db["events"].delete_one({"_id": ObjectId(event_id)})
        return result.deleted_count > 0
    except Exception as e:
        print(f"Error deleting event {event_id}: {e}")
        return False


async def delete_events(filter_query: dict) -> int:
    """
    Deletes multiple events matching the filter query using the DB.delete_documents helper.
    Returns the number of documents deleted.

    Args:
        filter_query (dict): The MongoDB filter query to select documents for deletion.

    Returns:
        int: The number of events deleted.
    """
    print(
        f"Attempting to delete events with filter: {filter_query}"
    )  # Log the filter being used
    deleted_count = await DB.delete_documents("events", filter_query)
    print(f"Deleted {deleted_count} events.")
    return deleted_count


##search and filter function with sane defaults
async def search_events(
    query_text: str,
    skip: int = 0,
    limit: int = 100,
    ministry: str = None,
    age: Optional[int] = None,
    gender: Literal["male", "female", "all"] = "all",
    is_free: Optional[bool] = None,
    sort: Literal["asc", "desc"] = "asc",
    sort_by: Literal[
        "date", "name", "location", "price", "ministry", "min_age", "max_age", "gender"
    ] = "date",
):
    query = {"$text": {"$search": query_text}}

    # Apply filters
    if ministry:
        query["ministry"] = {"$in": [ministry]}
    
    age_filter = {}
    if age is not None:
        query["min_age"] = {"$lte": age}
        query["max_age"] = {"$gte": age}

    if gender != "all":
        query["gender"] = gender
    if is_free is not None:
        query["price"] = 0.0 if is_free else {"$gt": 0.0}

    # Get total count matching search and filters
    total = await DB.db["events"].count_documents(query)

    # Get events with sorting and pagination
    sort_direction = 1 if sort == "asc" else -1
    cursor = (
        DB.db["events"]
        .find(query)
        .sort(sort_by, sort_direction)
        .skip(skip)
        .limit(limit)
    )
    events = await cursor.to_list(length=limit)

    # Convert MongoDB documents to EventOut objects
    events_out = []
    for event in events:
        event["id"] = str(event.pop("_id"))
        events_out.append(EventOut(**event))
    return events_out


# sort and filter with limit no search
async def sort_events(
    skip: int = 0,
    limit: int = 100,
    ministry: str = None,
    age: Optional[int] = None,
    gender: Literal["male", "female", "all"] = "all",
    is_free: Optional[bool] = None,
    sort: Literal["asc", "desc"] = "asc",
    sort_by: Literal[
        "date", "name", "location", "price", "ministry", "min_age", "max_age", "gender"
    ] = "date",
    name: Optional[str] = None,
    max_price: Optional[float] = None,
    date_after: Optional[datetime] = None,
    date_before: Optional[datetime] = None,
):
    """
    Get events with optional filters and sorting.

    Args:
        skip (int): Number of events to skip
        limit (int): Maximum number of events to return
        ministry (str): Filter by ministry (must be in the event's list)
        min_age (int): Filter by minimum attendee age
        max_age (int): Filter by maximum attendee age
        gender (str): Filter by gender
        is_free (bool): Filter by free status (price == 0)
        sort (str): Sort direction ("asc" or "desc")
        sort_by (str): Field to sort by

    Returns:
        list: List of events matching the filters
    """
    query = {}

    # Apply filters
    if ministry:
        query["ministry"] = {"$in": [ministry]}

    if age is not None:
        query["min_age"] = {"$lte": age}
        query["max_age"] = {"$gte": age}

    if gender is not None:
        query["gender"] = gender

    if is_free is not None and is_free:
        # Only free events
        query["price"] = 0.0
    elif max_price is not None:
        # Paid events
        query["price"] = {"$lte": max_price}

    if name:
        query["name"] = {"$regex": name, "$options": "i"}  # Case-insensitive name search

    if date_after is not None:
        query.setdefault("date", {})
        query["date"]["$gte"] = datetime.combine(date_after, time.min)

    if date_before is not None:
        query.setdefault("date", {})
        query["date"]["$lte"] = datetime.combine(date_before, time.max)

    # Get events with sorting
    sort_direction = 1 if sort == "asc" else -1
    cursor = (
        DB.db["events"]
        .find(query)
        .sort(sort_by, sort_direction)
        .skip(skip)
        .limit(limit)
    )
    events = await cursor.to_list(length=limit)

    # Convert MongoDB documents to EventOut objects
    events_out = []
    for event in events:
        # Convert _id to id string first
        event["id"] = str(event.pop("_id"))
        # Then serialize any remaining ObjectIds in nested structures
        event_clean = serialize_objectid_deep(event)
        events_out.append(
            EventOut(**event_clean)
        )  # Create EventOut by unpacking the modified dict
    return events_out


##get event amount
async def get_event_amount() -> int:
    """Gets the total number of events in the collection."""
    try:
        # count_documents is a direct method, no specific helper for this
        count = await DB.db["events"].count_documents({})
        return count
    except Exception as e:
        print(f"Error counting events: {e}")
        return 0


async def get_all_ministries():
    if DB.db is None:
        raise HTTPException(status_code=500, detail="Database not initialized.")
    try:
        ministries_cursor = DB.db["events"].aggregate([
            {"$unwind": {"path": "$ministry", "preserveNullAndEmptyArrays": False}},
            {"$group": {"_id": "$ministry"}},
            {"$sort": {"_id": 1}}
        ])
        ministries = await ministries_cursor.to_list(length=100)
        return [m["_id"] for m in ministries]
    except Exception as e:
        import traceback
        traceback.print_exc()
        raise HTTPException(
            status_code=500,
            detail={"error": "Failed to fetch ministries", "reason": str(e)}
        )
    
def _attendee_key(uid: str, person_id: Optional[ObjectId], kind: str = "rsvp") -> str:
    # “kind” allows extension (e.g., "registration") while keeping uniqueness separate
    return f"{uid}|{str(person_id) if person_id else 'self'}|{kind}"

def _attendee_doc(uid: str, person_id: Optional[ObjectId], display_name: Optional[str], kind: str = "rsvp") -> Dict:
    return {
        "key": _attendee_key(uid, person_id, kind),
        "kind": kind,  # "rsvp" | "registration"
        "user_uid": uid,
        "person_id": person_id,
        "display_name": display_name,
        "addedOn": datetime.now(),
    }

async def rsvp_add_person(
    event_id: str,
    uid: str,
    person_id: Optional[ObjectId] = None,
    display_name: Optional[str] = None,
    kind: str = "rsvp",
) -> bool:
    """
    Add RSVP atomically. Only manages the event collection.
    """
    ev_oid = ObjectId(event_id)
    key = _attendee_key(uid, person_id, kind)
    attendee = _attendee_doc(uid, person_id, display_name, kind)

    result = await DB.db["events"].find_one_and_update(
        {
            "_id": ev_oid,
            "attendee_keys": {"$ne": key},
            "$expr": {"$lte": [{"$add": ["$seats_taken", 1]}, "$spots"]},
        },
        {
            "$inc": {"seats_taken": 1},
            "$addToSet": {"attendee_keys": key},
            "$push": {"attendees": attendee},
        },
        return_document=False,
    )
    return result is not None

async def rsvp_remove_person(
    event_id: str,
    uid: str,
    person_id: Optional[ObjectId] = None,
    kind: str = "rsvp",
) -> bool:
    """
    Remove RSVP atomically. Only manages the event collection.
    """
    ev_oid = ObjectId(event_id)
    key = _attendee_key(uid, person_id, kind)

    result = await DB.db["events"].find_one_and_update(
<<<<<<< HEAD
        {"_id": ev_oid, "attendee_keys": key},
        {
            "$inc": {"seats_taken": -1},
            "$pull": {
                "attendees": {"key": key},
                "attendee_keys": key
            },
        },
        return_document=False,
    )
=======
    {"_id": ev_oid, "attendee_keys": key},
    {
        "$inc": {"seats_taken": -1},
        "$pull": {
            "attendees": {"key": key},
            "attendee_keys": key
        },
    },
    return_document=False,
)
>>>>>>> 82ae1453
    return result is not None

async def rsvp_add_many(event_id: str, uid: str, person_ids: List[Optional[ObjectId]], kind: str = "rsvp") -> List[Optional[ObjectId]]:
    added: List[Optional[ObjectId]] = []
    for pid in person_ids:
        ok = await rsvp_add_person(event_id, uid, pid, None, kind)
        if not ok:
            break
        added.append(pid)
    return added

async def rsvp_remove_many(event_id: str, uid: str, person_ids: List[Optional[ObjectId]], kind: str = "rsvp") -> List[Optional[ObjectId]]:
    removed: List[Optional[ObjectId]] = []
    for pid in person_ids:
        if await rsvp_remove_person(event_id, uid, pid, kind):
            removed.append(pid)
    return removed

async def rsvp_list(event_id: str) -> Dict:
    ev = await DB.db["events"].find_one(
        {"_id": ObjectId(event_id)}, {"attendees": 1, "seats_taken": 1, "spots": 1}
    )
    return ev or {"attendees": [], "seats_taken": 0, "spots": 0}<|MERGE_RESOLUTION|>--- conflicted
+++ resolved
@@ -323,7 +323,7 @@
             status_code=500,
             detail={"error": "Failed to fetch ministries", "reason": str(e)}
         )
-    
+
 def _attendee_key(uid: str, person_id: Optional[ObjectId], kind: str = "rsvp") -> str:
     # “kind” allows extension (e.g., "registration") while keeping uniqueness separate
     return f"{uid}|{str(person_id) if person_id else 'self'}|{kind}"
@@ -380,7 +380,6 @@
     key = _attendee_key(uid, person_id, kind)
 
     result = await DB.db["events"].find_one_and_update(
-<<<<<<< HEAD
         {"_id": ev_oid, "attendee_keys": key},
         {
             "$inc": {"seats_taken": -1},
@@ -391,18 +390,6 @@
         },
         return_document=False,
     )
-=======
-    {"_id": ev_oid, "attendee_keys": key},
-    {
-        "$inc": {"seats_taken": -1},
-        "$pull": {
-            "attendees": {"key": key},
-            "attendee_keys": key
-        },
-    },
-    return_document=False,
-)
->>>>>>> 82ae1453
     return result is not None
 
 async def rsvp_add_many(event_id: str, uid: str, person_ids: List[Optional[ObjectId]], kind: str = "rsvp") -> List[Optional[ObjectId]]:
