--- conflicted
+++ resolved
@@ -379,15 +379,9 @@
     # “kind” allows extension (e.g., "registration") while keeping uniqueness separate
     return f"{uid}|{str(person_id) if person_id else 'self'}|{kind}|{scope}"
 
-<<<<<<< HEAD
-def _attendee_doc(uid: str, person_id: Optional[ObjectId], display_name: Optional[str], kind: str = "rsvp", payment_status: Optional[str] = None) -> Dict:
+def _attendee_doc(uid: str, person_id: Optional[ObjectId], display_name: Optional[str], kind: str = "rsvp", scope: str = "series", payment_status: Optional[str] = None) -> Dict:
     attendee_doc = {
-        "key": _attendee_key(uid, person_id, kind),
-=======
-def _attendee_doc(uid: str, person_id: Optional[ObjectId], display_name: Optional[str], kind: str = "rsvp", scope: str = "series") -> Dict:
-    return {
         "key": _attendee_key(uid, person_id, kind, scope),
->>>>>>> b2261891
         "kind": kind,  # "rsvp" | "registration"
         "scope": scope,  # "series" | "occurrence"
         "user_uid": uid,
@@ -408,7 +402,7 @@
     person_id: Optional[ObjectId] = None,
     display_name: Optional[str] = None,
     kind: str = "rsvp",
-<<<<<<< HEAD
+    scope: str = "series",
     payment_status: Optional[str] = None,
 ) -> tuple[bool, str]:
     """
@@ -416,8 +410,9 @@
     Returns (success, reason) where reason explains why it failed if success is False.
     """
     ev_oid = ObjectId(event_id)
-    key = _attendee_key(uid, person_id, kind)
-    attendee = _attendee_doc(uid, person_id, display_name, kind, payment_status)
+    key = _attendee_key(uid, person_id, kind, scope)
+    attendee = _attendee_doc(uid, person_id, display_name, kind, scope, payment_status)
+
 
     print(f"[RSVP_ADD] Debug info:")
     print(f"  - Event ID: {event_id}")
@@ -457,6 +452,7 @@
     query_conditions = {
         "_id": ev_oid,
         "attendee_keys": {"$ne": key},
+        "$expr": {"$lte": [{"$add": ["$seats_taken", 1]}, "$spots"]},
     }
     
     # Only add capacity constraint if event has limited spots
@@ -525,36 +521,6 @@
         return True, "success"
     else:
         return False, "unknown_error"
-=======
-    scope: str = "series",
-) -> bool:
-    """
-    Add RSVP atomically. Only manages the event collection.
-    scope: "series" for recurring registration, "occurrence" for one-time registration
-    """
-    ev_oid = ObjectId(event_id)
-    key = _attendee_key(uid, person_id, kind, scope)
-    attendee = _attendee_doc(uid, person_id, display_name, kind, scope)
-
-    try:
-        result = await DB.db["events"].find_one_and_update(
-            {
-                "_id": ev_oid,
-                "attendee_keys": {"$ne": key},
-                "$expr": {"$lte": [{"$add": ["$seats_taken", 1]}, "$spots"]},
-            },
-            {
-                "$inc": {"seats_taken": 1},
-                "$addToSet": {"attendee_keys": key},
-                "$push": {"attendees": attendee},
-            },
-            return_document=False,
-        )
-        return result is not None
-    except Exception as e:
-        print(f"Error in rsvp_add_person: {e}")
-        return False
->>>>>>> b2261891
 
 async def rsvp_remove_person(
     event_id: str,
