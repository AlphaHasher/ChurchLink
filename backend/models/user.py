from typing import Optional, List, Literal
from datetime import datetime
from pydantic import (
    BaseModel, Field, EmailStr, ConfigDict
)
from bson import ObjectId
from mongo.database import DB
# Import the refactored roles functions
from models.roles import get_role_ids_from_names, get_roles_with_permissions
# Import UserHandler for family member operations
from mongo.churchuser import UserHandler
from models.base.ssbc_base_model import PydanticObjectId

# Use shared PydanticObjectId from base model

# Pydantic Models for User Data
class AddressSchema(BaseModel):
    address: Optional[str] = None
    suite: Optional[str] = None
    city: Optional[str] = None
    state: Optional[str] = None
    country: Optional[str] = None
    postal_code: Optional[str] = None

class UserBase(BaseModel):
    first_name: str
    last_name: str
    email: EmailStr
    phone: Optional[str] = None
    birthday: Optional[datetime] = None
    address: AddressSchema = Field(default_factory=AddressSchema)
    roles: List[PydanticObjectId] = Field(default_factory=list)
    bible_notes: List[str] = Field(default_factory=list)
    createdOn: datetime = Field(default_factory=datetime.now)

class UserCreate(UserBase):
    # Input roles as names, will be converted to ObjectIds before saving
    roles_in: List[str] = Field(..., alias="roles") # Expect 'roles' in input as list of names

    # Exclude the direct 'roles' field from the input model if conversion happens separately
    model_config = ConfigDict(
        exclude={"roles"}
    )

class UserOut(UserBase):
    id: str # Output id as string

class FamilyMemberIDTag(BaseModel):
    id: str

# CRUD Operations as top-level async functions

async def create_user(user_data: UserCreate) -> Optional[UserOut]:
    """
    Creates a new user in the database using DB.insert_document.
    Converts role names provided in 'roles_in' to ObjectIds before storing.
    """
    existing_user = await DB.db["users"].find_one({"email": user_data.email})
    if existing_user:
        print(f"User with this email already exists: {user_data.email}")
        return None

    try:
        # Convert role names to ObjectIds
        role_ids = await get_role_ids_from_names(user_data.roles_in)
        if len(role_ids) != len(user_data.roles_in):
             print(f"Warning: Some roles for user {user_data.email} were not found and skipped.")

        # Create the user document data, excluding 'roles_in' and including converted 'roles'
        user_dict = user_data.model_dump(exclude={"roles_in"})
        user_dict["roles"] = role_ids
        user_dict["createdOn"] = datetime.now() # Ensure creation time is set now

        # Use the helper method to insert
        inserted_id = await DB.insert_document("users", user_dict)

        if inserted_id:
            # Fetch the created user to return it as UserOut
            created_user_doc = await DB.db["users"].find_one({"_id": inserted_id})
            if created_user_doc:
                created_user_doc["id"] = str(created_user_doc.pop("_id"))
                return UserOut(**created_user_doc)
        # Return None if insertion or fetching failed
        return None
    except Exception as e:
        # The insert_document method already prints errors, but we can add more context
        print(f"An error occurred during the create_user process: {e}")
        return None

async def get_user_by_id(user_id: str) -> Optional[UserOut]:
    """
    Retrieves a user by their MongoDB ObjectId string.
    (Uses find_one directly as it targets a unique _id)
    """
    try:
        # Use find_one directly for specific ID lookup
        user_doc = await DB.db["users"].find_one({"_id": ObjectId(user_id)})
        if user_doc:
            user_doc["id"] = str(user_doc.pop("_id"))
            return UserOut(**user_doc)
        return None
    except Exception as e:
        print(f"An error occurred fetching user by ID: {e}")
        return None


async def get_user_by_email(email: EmailStr) -> Optional[UserOut]:
    """
    Retrieves a user by their email address.
    (Uses find_one directly as email is expected to be unique)
    """
    try:
        # Use find_one directly for unique email lookup
        user_doc = await DB.db["users"].find_one({"email": email})
        if user_doc:
            user_doc["id"] = str(user_doc.pop("_id"))
            return UserOut(**user_doc)
        return None
    except Exception as e:
        print(f"An error occurred fetching user by email: {e}")
        return None

# --- Renamed and Refined Get Users Function --- 
async def get_users(
    first_name: Optional[str] = None,
    last_name: Optional[str] = None,
    age: Optional[int] = None,
    role_id: Optional[str] = None, # Input as string, convert to ObjectId
    skip: int = 0,
    limit: Optional[int] = 100 # Default limit, use None for no limit
) -> List[UserOut]:
    """
    Finds a list of users based on various optional non-unique criteria.
    Supports pagination using skip and limit.
    Use get_user_by_id or get_user_by_email for single user lookups by unique fields.
    """
    query = {}
    
    if first_name:
        query["first_name"] = first_name
    if last_name:
        query["last_name"] = last_name
    # Removed email query logic
    if role_id:
        try:
            query["roles"] = ObjectId(role_id)
        except Exception:
             print(f"Invalid role_id format provided to get_users: {role_id}")
             return []
    if age is not None:
        if age < 0:
            print("Age must be non-negative")
            return []
        today = datetime.now()
        start_date = datetime(today.year - age - 1, today.month, today.day)
        end_date = datetime(today.year - age, today.month, today.day)
        query["birthday"] = {"$gte": start_date, "$lt": end_date}

    # If query is empty, it implies fetching all users (respecting pagination)
    # We might want different behavior, e.g., require at least one filter?
    # For now, allowing empty query to list users.
    # if not query:
    #     print("Warning: get_users called without any search criteria.")
    #     return [] 

    users_out = []
    try:
        cursor = DB.db["users"].find(query)
        
        # Apply pagination
        if skip > 0:
            cursor = cursor.skip(skip)
        effective_limit = limit if limit is not None else 0
        if effective_limit > 0:
             cursor = cursor.limit(effective_limit)

        user_docs = await cursor.to_list(length=effective_limit if effective_limit > 0 else None)
        
        for user_doc in user_docs:
            user_doc["id"] = str(user_doc.pop("_id"))
            users_out.append(UserOut(**user_doc))
        return users_out
    except Exception as e:
        # Renamed function name in error message
        print(f"An error occurred during get_users: {e}") 
        return []

# --- Keep permission-based search separate as it involves role lookup --- 
async def find_users_with_permissions(permission_names: List[str]) -> List[UserOut]:
    """
    Finds users with roles granting specified permissions using DB.find_documents.
    Uses the refactored get_roles_with_permissions function.
    """
    users_out = []
    try:
        roles_with_perms = await get_roles_with_permissions(permission_names)
        role_ids = [ObjectId(role.id) for role in roles_with_perms]

        if not role_ids:
            return []

        # Use find_documents helper
        user_docs = await DB.find_documents("users", {"roles": {"$in": role_ids}})
        for user_doc in user_docs:
            user_doc["id"] = str(user_doc.pop("_id"))
            users_out.append(UserOut(**user_doc))
        return users_out
    except Exception as e:
        print(f"An error occurred finding users by permissions: {e}")
        return []

# --- User Modification/Deletion --- 
async def update_user_roles(email: EmailStr, role_names: List[str]) -> bool:
    """
    Updates the roles for a user specified by email.
    (Uses update_one directly to target a specific email)
    Replaces the existing roles list with the new one derived from role_names.
    """
    try:
        role_ids = await get_role_ids_from_names(role_names)
        if len(role_ids) != len(role_names):
            print(f"Warning: Some roles for user {email} were not found during update.")

        # Use update_one directly for specific email update
        result = await DB.db["users"].update_one(
            {"email": email},
            {"$set": {"roles": role_ids}}
        )
        if result.matched_count == 0:
            print(f"User with email {email} not found for role update.")
            return False
        return result.modified_count > 0
    except Exception as e:
        print(f"An error occurred updating user roles: {e}")
        return False

async def delete_user(user_id: str) -> bool:
    """
    Deletes a user by their ID.
    (Uses delete_one directly to target a specific _id)
    """
    try:
        # Use delete_one directly for specific ID deletion
        result = await DB.db["users"].delete_one({"_id": ObjectId(user_id)})
        if result.deleted_count == 0:
             print(f"User with ID {user_id} not found for deletion.")
        return result.deleted_count > 0
    except Exception as e:
        print(f"An error occurred deleting user: {e}")
        return False


# Family Member Models for Person Management

class PersonCreate(BaseModel):
    first_name: str = Field(..., min_length=1, max_length=50)
    last_name: str = Field(..., min_length=1, max_length=50) 
<<<<<<< HEAD
    gender: Literal["male", "female", "nonbinary", "unspecified"]
=======
    gender: Literal["M", "F"]
>>>>>>> 3eee8873
    date_of_birth: datetime

class PersonOut(BaseModel):
    id: str  # ObjectId converted to string
    first_name: str
    last_name: str
    gender: str
    date_of_birth: datetime
    created_on: datetime = Field(..., alias="createdOn")

class PersonUpdate(BaseModel):
    first_name: Optional[str] = Field(None, min_length=1, max_length=50)
    last_name: Optional[str] = Field(None, min_length=1, max_length=50)
<<<<<<< HEAD
    gender: Optional[Literal["male", "female", "nonbinary", "unspecified"]] = None
    date_of_birth: Optional[datetime] = None

=======
    gender: Optional[Literal["M", "F"]] = None
    date_of_birth: Optional[datetime] = None

class PersonUpdateRequest(PersonUpdate):
    id: str

>>>>>>> 3eee8873

# Family Member Database Functions - Direct Wrappers for UserHandler

async def add_family_member(user_uid: str, person_data: PersonCreate) -> Optional[PersonOut]:
    """
    Adds a family member to a user's family list.
    (Direct wrapper for UserHandler.add_person_to_user)
    """
    try:
        person_id = await UserHandler.add_person_to_user(
            user_uid, 
            person_data.first_name, 
            person_data.last_name, 
            person_data.gender, 
            person_data.date_of_birth
        )
        if person_id:
            # Get created person and convert to PersonOut
            person = await UserHandler.get_person(user_uid, person_id)
            if person:
                person['id'] = str(person.pop('_id'))
                return PersonOut(**person)
        return None
    except Exception as e:
        print(f"An error occurred adding family member: {e}")
        return None

async def get_family_members(user_uid: str) -> List[PersonOut]:
    """
    Retrieves all family members for a user.
    (Direct wrapper for UserHandler.list_people)
    """
    try:
        people = await UserHandler.list_people(user_uid)
        result = []
        for person in people:
            person['id'] = str(person.pop('_id'))
            result.append(PersonOut(**person))
        return result
    except Exception as e:
        print(f"An error occurred retrieving family members: {e}")
        return []

async def get_family_member_by_id(user_uid: str, person_id: str) -> Optional[PersonOut]:
    """
    Retrieves a specific family member by their ID.
    (Direct wrapper for UserHandler.get_person)
    """
    try:
        person = await UserHandler.get_person(user_uid, ObjectId(person_id))
        if person:
            person['id'] = str(person.pop('_id'))
            return PersonOut(**person)
        return None
    except Exception as e:
        print(f"An error occurred retrieving family member by ID: {e}")
        return None

async def update_family_member(user_uid: str, person_id: str, updates: PersonUpdate) -> bool:
    """
    Updates a family member's information.
    (Direct wrapper for UserHandler.update_person)
    """
    try:
        update_dict = {k: v for k, v in updates.model_dump().items() if v is not None}
        if not update_dict:
            print("No updates provided for family member")
            return False
        return await UserHandler.update_person(user_uid, ObjectId(person_id), update_dict)
    except Exception as e:
        print(f"An error occurred updating family member: {e}")
        return False

async def delete_family_member(user_uid: str, person_id: str) -> bool:
    """
    Removes a family member from a user's family list.
    (Direct wrapper for UserHandler.remove_person)
    """
    try:
        return await UserHandler.remove_person(user_uid, ObjectId(person_id))
    except Exception as e:
        print(f"An error occurred deleting family member: {e}")
        return False
<|MERGE_RESOLUTION|>--- conflicted
+++ resolved
@@ -255,11 +255,7 @@
 class PersonCreate(BaseModel):
     first_name: str = Field(..., min_length=1, max_length=50)
     last_name: str = Field(..., min_length=1, max_length=50) 
-<<<<<<< HEAD
-    gender: Literal["male", "female", "nonbinary", "unspecified"]
-=======
     gender: Literal["M", "F"]
->>>>>>> 3eee8873
     date_of_birth: datetime
 
 class PersonOut(BaseModel):
@@ -273,18 +269,12 @@
 class PersonUpdate(BaseModel):
     first_name: Optional[str] = Field(None, min_length=1, max_length=50)
     last_name: Optional[str] = Field(None, min_length=1, max_length=50)
-<<<<<<< HEAD
-    gender: Optional[Literal["male", "female", "nonbinary", "unspecified"]] = None
-    date_of_birth: Optional[datetime] = None
-
-=======
     gender: Optional[Literal["M", "F"]] = None
     date_of_birth: Optional[datetime] = None
 
 class PersonUpdateRequest(PersonUpdate):
     id: str
 
->>>>>>> 3eee8873
 
 # Family Member Database Functions - Direct Wrappers for UserHandler
 
