version = 1
revision = 1
requires-python = ">=3.13"

[[package]]
name = "aiosqlite"
version = "0.21.0"
source = { registry = "https://pypi.org/simple" }
dependencies = [
    { name = "typing-extensions" },
]
sdist = { url = "https://files.pythonhosted.org/packages/13/7d/8bca2bf9a247c2c5dfeec1d7a5f40db6518f88d314b8bca9da29670d2671/aiosqlite-0.21.0.tar.gz", hash = "sha256:131bb8056daa3bc875608c631c678cda73922a2d4ba8aec373b19f18c17e7aa3", size = 13454 }
wheels = [
    { url = "https://files.pythonhosted.org/packages/f5/10/6c25ed6de94c49f88a91fa5018cb4c0f3625f31d5be9f771ebe5cc7cd506/aiosqlite-0.21.0-py3-none-any.whl", hash = "sha256:2549cf4057f95f53dcba16f2b64e8e2791d7e1adedb13197dd8ed77bb226d7d0", size = 15792 },
]

[[package]]
name = "annotated-types"
version = "0.7.0"
source = { registry = "https://pypi.org/simple" }
sdist = { url = "https://files.pythonhosted.org/packages/ee/67/531ea369ba64dcff5ec9c3402f9f51bf748cec26dde048a2f973a4eea7f5/annotated_types-0.7.0.tar.gz", hash = "sha256:aff07c09a53a08bc8cfccb9c85b05f1aa9a2a6f23728d790723543408344ce89", size = 16081 }
wheels = [
    { url = "https://files.pythonhosted.org/packages/78/b6/6307fbef88d9b5ee7421e68d78a9f162e0da4900bc5f5793f6d3d0e34fb8/annotated_types-0.7.0-py3-none-any.whl", hash = "sha256:1f02e8b43a8fbbc3f3e0d4f0f4bfc8131bcb4eebe8849b8e5c773f3a1c582a53", size = 13643 },
]

[[package]]
name = "anyio"
version = "4.8.0"
source = { registry = "https://pypi.org/simple" }
dependencies = [
    { name = "idna" },
    { name = "sniffio" },
]
sdist = { url = "https://files.pythonhosted.org/packages/a3/73/199a98fc2dae33535d6b8e8e6ec01f8c1d76c9adb096c6b7d64823038cde/anyio-4.8.0.tar.gz", hash = "sha256:1d9fe889df5212298c0c0723fa20479d1b94883a2df44bd3897aa91083316f7a", size = 181126 }
wheels = [
    { url = "https://files.pythonhosted.org/packages/46/eb/e7f063ad1fec6b3178a3cd82d1a3c4de82cccf283fc42746168188e1cdd5/anyio-4.8.0-py3-none-any.whl", hash = "sha256:b5011f270ab5eb0abf13385f851315585cc37ef330dd88e27ec3d34d651fd47a", size = 96041 },
]

[[package]]
name = "cachecontrol"
version = "0.14.2"
source = { registry = "https://pypi.org/simple" }
dependencies = [
    { name = "msgpack" },
    { name = "requests" },
]
sdist = { url = "https://files.pythonhosted.org/packages/b7/a4/3390ac4dfa1773f661c8780368018230e8207ec4fd3800d2c0c3adee4456/cachecontrol-0.14.2.tar.gz", hash = "sha256:7d47d19f866409b98ff6025b6a0fca8e4c791fb31abbd95f622093894ce903a2", size = 28832 }
wheels = [
    { url = "https://files.pythonhosted.org/packages/c8/63/baffb44ca6876e7b5fc8fe17b24a7c07bf479d604a592182db9af26ea366/cachecontrol-0.14.2-py3-none-any.whl", hash = "sha256:ebad2091bf12d0d200dfc2464330db638c5deb41d546f6d7aca079e87290f3b0", size = 21780 },
]

[[package]]
name = "cachetools"
version = "5.5.2"
source = { registry = "https://pypi.org/simple" }
sdist = { url = "https://files.pythonhosted.org/packages/6c/81/3747dad6b14fa2cf53fcf10548cf5aea6913e96fab41a3c198676f8948a5/cachetools-5.5.2.tar.gz", hash = "sha256:1a661caa9175d26759571b2e19580f9d6393969e5dfca11fdb1f947a23e640d4", size = 28380 }
wheels = [
    { url = "https://files.pythonhosted.org/packages/72/76/20fa66124dbe6be5cafeb312ece67de6b61dd91a0247d1ea13db4ebb33c2/cachetools-5.5.2-py3-none-any.whl", hash = "sha256:d26a22bcc62eb95c3beabd9f1ee5e820d3d2704fe2967cbe350e20c8ffcd3f0a", size = 10080 },
]

[[package]]
name = "certifi"
version = "2025.1.31"
source = { registry = "https://pypi.org/simple" }
sdist = { url = "https://files.pythonhosted.org/packages/1c/ab/c9f1e32b7b1bf505bf26f0ef697775960db7932abeb7b516de930ba2705f/certifi-2025.1.31.tar.gz", hash = "sha256:3d5da6925056f6f18f119200434a4780a94263f10d1c21d032a6f6b2baa20651", size = 167577 }
wheels = [
    { url = "https://files.pythonhosted.org/packages/38/fc/bce832fd4fd99766c04d1ee0eead6b0ec6486fb100ae5e74c1d91292b982/certifi-2025.1.31-py3-none-any.whl", hash = "sha256:ca78db4565a652026a4db2bcdf68f2fb589ea80d0be70e03929ed730746b84fe", size = 166393 },
]

[[package]]
name = "cffi"
version = "1.17.1"
source = { registry = "https://pypi.org/simple" }
dependencies = [
    { name = "pycparser" },
]
sdist = { url = "https://files.pythonhosted.org/packages/fc/97/c783634659c2920c3fc70419e3af40972dbaf758daa229a7d6ea6135c90d/cffi-1.17.1.tar.gz", hash = "sha256:1c39c6016c32bc48dd54561950ebd6836e1670f2ae46128f67cf49e789c52824", size = 516621 }
wheels = [
    { url = "https://files.pythonhosted.org/packages/8d/f8/dd6c246b148639254dad4d6803eb6a54e8c85c6e11ec9df2cffa87571dbe/cffi-1.17.1-cp313-cp313-macosx_10_13_x86_64.whl", hash = "sha256:f3a2b4222ce6b60e2e8b337bb9596923045681d71e5a082783484d845390938e", size = 182989 },
    { url = "https://files.pythonhosted.org/packages/8b/f1/672d303ddf17c24fc83afd712316fda78dc6fce1cd53011b839483e1ecc8/cffi-1.17.1-cp313-cp313-macosx_11_0_arm64.whl", hash = "sha256:0984a4925a435b1da406122d4d7968dd861c1385afe3b45ba82b750f229811e2", size = 178802 },
    { url = "https://files.pythonhosted.org/packages/0e/2d/eab2e858a91fdff70533cab61dcff4a1f55ec60425832ddfdc9cd36bc8af/cffi-1.17.1-cp313-cp313-manylinux_2_12_i686.manylinux2010_i686.manylinux_2_17_i686.manylinux2014_i686.whl", hash = "sha256:d01b12eeeb4427d3110de311e1774046ad344f5b1a7403101878976ecd7a10f3", size = 454792 },
    { url = "https://files.pythonhosted.org/packages/75/b2/fbaec7c4455c604e29388d55599b99ebcc250a60050610fadde58932b7ee/cffi-1.17.1-cp313-cp313-manylinux_2_17_aarch64.manylinux2014_aarch64.whl", hash = "sha256:706510fe141c86a69c8ddc029c7910003a17353970cff3b904ff0686a5927683", size = 478893 },
    { url = "https://files.pythonhosted.org/packages/4f/b7/6e4a2162178bf1935c336d4da8a9352cccab4d3a5d7914065490f08c0690/cffi-1.17.1-cp313-cp313-manylinux_2_17_ppc64le.manylinux2014_ppc64le.whl", hash = "sha256:de55b766c7aa2e2a3092c51e0483d700341182f08e67c63630d5b6f200bb28e5", size = 485810 },
    { url = "https://files.pythonhosted.org/packages/c7/8a/1d0e4a9c26e54746dc08c2c6c037889124d4f59dffd853a659fa545f1b40/cffi-1.17.1-cp313-cp313-manylinux_2_17_s390x.manylinux2014_s390x.whl", hash = "sha256:c59d6e989d07460165cc5ad3c61f9fd8f1b4796eacbd81cee78957842b834af4", size = 471200 },
    { url = "https://files.pythonhosted.org/packages/26/9f/1aab65a6c0db35f43c4d1b4f580e8df53914310afc10ae0397d29d697af4/cffi-1.17.1-cp313-cp313-manylinux_2_17_x86_64.manylinux2014_x86_64.whl", hash = "sha256:dd398dbc6773384a17fe0d3e7eeb8d1a21c2200473ee6806bb5e6a8e62bb73dd", size = 479447 },
    { url = "https://files.pythonhosted.org/packages/5f/e4/fb8b3dd8dc0e98edf1135ff067ae070bb32ef9d509d6cb0f538cd6f7483f/cffi-1.17.1-cp313-cp313-musllinux_1_1_aarch64.whl", hash = "sha256:3edc8d958eb099c634dace3c7e16560ae474aa3803a5df240542b305d14e14ed", size = 484358 },
    { url = "https://files.pythonhosted.org/packages/f1/47/d7145bf2dc04684935d57d67dff9d6d795b2ba2796806bb109864be3a151/cffi-1.17.1-cp313-cp313-musllinux_1_1_x86_64.whl", hash = "sha256:72e72408cad3d5419375fc87d289076ee319835bdfa2caad331e377589aebba9", size = 488469 },
    { url = "https://files.pythonhosted.org/packages/bf/ee/f94057fa6426481d663b88637a9a10e859e492c73d0384514a17d78ee205/cffi-1.17.1-cp313-cp313-win32.whl", hash = "sha256:e03eab0a8677fa80d646b5ddece1cbeaf556c313dcfac435ba11f107ba117b5d", size = 172475 },
    { url = "https://files.pythonhosted.org/packages/7c/fc/6a8cb64e5f0324877d503c854da15d76c1e50eb722e320b15345c4d0c6de/cffi-1.17.1-cp313-cp313-win_amd64.whl", hash = "sha256:f6a16c31041f09ead72d69f583767292f750d24913dadacf5756b966aacb3f1a", size = 182009 },
]

[[package]]
name = "charset-normalizer"
version = "3.4.1"
source = { registry = "https://pypi.org/simple" }
sdist = { url = "https://files.pythonhosted.org/packages/16/b0/572805e227f01586461c80e0fd25d65a2115599cc9dad142fee4b747c357/charset_normalizer-3.4.1.tar.gz", hash = "sha256:44251f18cd68a75b56585dd00dae26183e102cd5e0f9f1466e6df5da2ed64ea3", size = 123188 }
wheels = [
    { url = "https://files.pythonhosted.org/packages/38/94/ce8e6f63d18049672c76d07d119304e1e2d7c6098f0841b51c666e9f44a0/charset_normalizer-3.4.1-cp313-cp313-macosx_10_13_universal2.whl", hash = "sha256:aabfa34badd18f1da5ec1bc2715cadc8dca465868a4e73a0173466b688f29dda", size = 195698 },
    { url = "https://files.pythonhosted.org/packages/24/2e/dfdd9770664aae179a96561cc6952ff08f9a8cd09a908f259a9dfa063568/charset_normalizer-3.4.1-cp313-cp313-manylinux_2_17_aarch64.manylinux2014_aarch64.whl", hash = "sha256:22e14b5d70560b8dd51ec22863f370d1e595ac3d024cb8ad7d308b4cd95f8313", size = 140162 },
    { url = "https://files.pythonhosted.org/packages/24/4e/f646b9093cff8fc86f2d60af2de4dc17c759de9d554f130b140ea4738ca6/charset_normalizer-3.4.1-cp313-cp313-manylinux_2_17_ppc64le.manylinux2014_ppc64le.whl", hash = "sha256:8436c508b408b82d87dc5f62496973a1805cd46727c34440b0d29d8a2f50a6c9", size = 150263 },
    { url = "https://files.pythonhosted.org/packages/5e/67/2937f8d548c3ef6e2f9aab0f6e21001056f692d43282b165e7c56023e6dd/charset_normalizer-3.4.1-cp313-cp313-manylinux_2_17_s390x.manylinux2014_s390x.whl", hash = "sha256:2d074908e1aecee37a7635990b2c6d504cd4766c7bc9fc86d63f9c09af3fa11b", size = 142966 },
    { url = "https://files.pythonhosted.org/packages/52/ed/b7f4f07de100bdb95c1756d3a4d17b90c1a3c53715c1a476f8738058e0fa/charset_normalizer-3.4.1-cp313-cp313-manylinux_2_17_x86_64.manylinux2014_x86_64.whl", hash = "sha256:955f8851919303c92343d2f66165294848d57e9bba6cf6e3625485a70a038d11", size = 144992 },
    { url = "https://files.pythonhosted.org/packages/96/2c/d49710a6dbcd3776265f4c923bb73ebe83933dfbaa841c5da850fe0fd20b/charset_normalizer-3.4.1-cp313-cp313-manylinux_2_5_i686.manylinux1_i686.manylinux_2_17_i686.manylinux2014_i686.whl", hash = "sha256:44ecbf16649486d4aebafeaa7ec4c9fed8b88101f4dd612dcaf65d5e815f837f", size = 147162 },
    { url = "https://files.pythonhosted.org/packages/b4/41/35ff1f9a6bd380303dea55e44c4933b4cc3c4850988927d4082ada230273/charset_normalizer-3.4.1-cp313-cp313-musllinux_1_2_aarch64.whl", hash = "sha256:0924e81d3d5e70f8126529951dac65c1010cdf117bb75eb02dd12339b57749dd", size = 140972 },
    { url = "https://files.pythonhosted.org/packages/fb/43/c6a0b685fe6910d08ba971f62cd9c3e862a85770395ba5d9cad4fede33ab/charset_normalizer-3.4.1-cp313-cp313-musllinux_1_2_i686.whl", hash = "sha256:2967f74ad52c3b98de4c3b32e1a44e32975e008a9cd2a8cc8966d6a5218c5cb2", size = 149095 },
    { url = "https://files.pythonhosted.org/packages/4c/ff/a9a504662452e2d2878512115638966e75633519ec11f25fca3d2049a94a/charset_normalizer-3.4.1-cp313-cp313-musllinux_1_2_ppc64le.whl", hash = "sha256:c75cb2a3e389853835e84a2d8fb2b81a10645b503eca9bcb98df6b5a43eb8886", size = 152668 },
    { url = "https://files.pythonhosted.org/packages/6c/71/189996b6d9a4b932564701628af5cee6716733e9165af1d5e1b285c530ed/charset_normalizer-3.4.1-cp313-cp313-musllinux_1_2_s390x.whl", hash = "sha256:09b26ae6b1abf0d27570633b2b078a2a20419c99d66fb2823173d73f188ce601", size = 150073 },
    { url = "https://files.pythonhosted.org/packages/e4/93/946a86ce20790e11312c87c75ba68d5f6ad2208cfb52b2d6a2c32840d922/charset_normalizer-3.4.1-cp313-cp313-musllinux_1_2_x86_64.whl", hash = "sha256:fa88b843d6e211393a37219e6a1c1df99d35e8fd90446f1118f4216e307e48cd", size = 145732 },
    { url = "https://files.pythonhosted.org/packages/cd/e5/131d2fb1b0dddafc37be4f3a2fa79aa4c037368be9423061dccadfd90091/charset_normalizer-3.4.1-cp313-cp313-win32.whl", hash = "sha256:eb8178fe3dba6450a3e024e95ac49ed3400e506fd4e9e5c32d30adda88cbd407", size = 95391 },
    { url = "https://files.pythonhosted.org/packages/27/f2/4f9a69cc7712b9b5ad8fdb87039fd89abba997ad5cbe690d1835d40405b0/charset_normalizer-3.4.1-cp313-cp313-win_amd64.whl", hash = "sha256:b1ac5992a838106edb89654e0aebfc24f5848ae2547d22c2c3f66454daa11971", size = 102702 },
    { url = "https://files.pythonhosted.org/packages/0e/f6/65ecc6878a89bb1c23a086ea335ad4bf21a588990c3f535a227b9eea9108/charset_normalizer-3.4.1-py3-none-any.whl", hash = "sha256:d98b1668f06378c6dbefec3b92299716b931cd4e6061f3c875a71ced1780ab85", size = 49767 },
]

[[package]]
name = "church-link"
version = "0.1.0"
source = { virtual = "." }
dependencies = [
    { name = "aiosqlite" },
    { name = "fastapi" },
    { name = "firebase-admin" },
<<<<<<< HEAD
    { name = "pydantic" },
=======
    { name = "motor" },
    { name = "python-dotenv" },
>>>>>>> 81fbb36e
    { name = "scalar-fastapi" },
    { name = "uvicorn" },
]

[package.metadata]
requires-dist = [
    { name = "aiosqlite", specifier = ">=0.21.0" },
    { name = "fastapi", specifier = ">=0.115.11" },
    { name = "firebase-admin", specifier = ">=6.7.0" },
<<<<<<< HEAD
    { name = "pydantic", specifier = ">=2.10.6" },
=======
    { name = "motor", specifier = ">=3.7.0" },
    { name = "python-dotenv", specifier = ">=1.0.1" },
>>>>>>> 81fbb36e
    { name = "scalar-fastapi", specifier = ">=1.0.3" },
    { name = "uvicorn", specifier = ">=0.34.0" },
]

[[package]]
name = "click"
version = "8.1.8"
source = { registry = "https://pypi.org/simple" }
dependencies = [
    { name = "colorama", marker = "sys_platform == 'win32'" },
]
sdist = { url = "https://files.pythonhosted.org/packages/b9/2e/0090cbf739cee7d23781ad4b89a9894a41538e4fcf4c31dcdd705b78eb8b/click-8.1.8.tar.gz", hash = "sha256:ed53c9d8990d83c2a27deae68e4ee337473f6330c040a31d4225c9574d16096a", size = 226593 }
wheels = [
    { url = "https://files.pythonhosted.org/packages/7e/d4/7ebdbd03970677812aac39c869717059dbb71a4cfc033ca6e5221787892c/click-8.1.8-py3-none-any.whl", hash = "sha256:63c132bbbed01578a06712a2d1f497bb62d9c1c0d329b7903a866228027263b2", size = 98188 },
]

[[package]]
name = "colorama"
version = "0.4.6"
source = { registry = "https://pypi.org/simple" }
sdist = { url = "https://files.pythonhosted.org/packages/d8/53/6f443c9a4a8358a93a6792e2acffb9d9d5cb0a5cfd8802644b7b1c9a02e4/colorama-0.4.6.tar.gz", hash = "sha256:08695f5cb7ed6e0531a20572697297273c47b8cae5a63ffc6d6ed5c201be6e44", size = 27697 }
wheels = [
    { url = "https://files.pythonhosted.org/packages/d1/d6/3965ed04c63042e047cb6a3e6ed1a63a35087b6a609aa3a15ed8ac56c221/colorama-0.4.6-py2.py3-none-any.whl", hash = "sha256:4f1d9991f5acc0ca119f9d443620b77f9d6b33703e51011c16baf57afb285fc6", size = 25335 },
]

[[package]]
name = "cryptography"
version = "44.0.2"
source = { registry = "https://pypi.org/simple" }
dependencies = [
    { name = "cffi", marker = "platform_python_implementation != 'PyPy'" },
]
sdist = { url = "https://files.pythonhosted.org/packages/cd/25/4ce80c78963834b8a9fd1cc1266be5ed8d1840785c0f2e1b73b8d128d505/cryptography-44.0.2.tar.gz", hash = "sha256:c63454aa261a0cf0c5b4718349629793e9e634993538db841165b3df74f37ec0", size = 710807 }
wheels = [
    { url = "https://files.pythonhosted.org/packages/92/ef/83e632cfa801b221570c5f58c0369db6fa6cef7d9ff859feab1aae1a8a0f/cryptography-44.0.2-cp37-abi3-macosx_10_9_universal2.whl", hash = "sha256:efcfe97d1b3c79e486554efddeb8f6f53a4cdd4cf6086642784fa31fc384e1d7", size = 6676361 },
    { url = "https://files.pythonhosted.org/packages/30/ec/7ea7c1e4c8fc8329506b46c6c4a52e2f20318425d48e0fe597977c71dbce/cryptography-44.0.2-cp37-abi3-manylinux_2_17_aarch64.manylinux2014_aarch64.whl", hash = "sha256:29ecec49f3ba3f3849362854b7253a9f59799e3763b0c9d0826259a88efa02f1", size = 3952350 },
    { url = "https://files.pythonhosted.org/packages/27/61/72e3afdb3c5ac510330feba4fc1faa0fe62e070592d6ad00c40bb69165e5/cryptography-44.0.2-cp37-abi3-manylinux_2_17_x86_64.manylinux2014_x86_64.whl", hash = "sha256:bc821e161ae88bfe8088d11bb39caf2916562e0a2dc7b6d56714a48b784ef0bb", size = 4166572 },
    { url = "https://files.pythonhosted.org/packages/26/e4/ba680f0b35ed4a07d87f9e98f3ebccb05091f3bf6b5a478b943253b3bbd5/cryptography-44.0.2-cp37-abi3-manylinux_2_28_aarch64.whl", hash = "sha256:3c00b6b757b32ce0f62c574b78b939afab9eecaf597c4d624caca4f9e71e7843", size = 3958124 },
    { url = "https://files.pythonhosted.org/packages/9c/e8/44ae3e68c8b6d1cbc59040288056df2ad7f7f03bbcaca6b503c737ab8e73/cryptography-44.0.2-cp37-abi3-manylinux_2_28_armv7l.manylinux_2_31_armv7l.whl", hash = "sha256:7bdcd82189759aba3816d1f729ce42ffded1ac304c151d0a8e89b9996ab863d5", size = 3678122 },
    { url = "https://files.pythonhosted.org/packages/27/7b/664ea5e0d1eab511a10e480baf1c5d3e681c7d91718f60e149cec09edf01/cryptography-44.0.2-cp37-abi3-manylinux_2_28_x86_64.whl", hash = "sha256:4973da6ca3db4405c54cd0b26d328be54c7747e89e284fcff166132eb7bccc9c", size = 4191831 },
    { url = "https://files.pythonhosted.org/packages/2a/07/79554a9c40eb11345e1861f46f845fa71c9e25bf66d132e123d9feb8e7f9/cryptography-44.0.2-cp37-abi3-manylinux_2_34_aarch64.whl", hash = "sha256:4e389622b6927d8133f314949a9812972711a111d577a5d1f4bee5e58736b80a", size = 3960583 },
    { url = "https://files.pythonhosted.org/packages/bb/6d/858e356a49a4f0b591bd6789d821427de18432212e137290b6d8a817e9bf/cryptography-44.0.2-cp37-abi3-manylinux_2_34_x86_64.whl", hash = "sha256:f514ef4cd14bb6fb484b4a60203e912cfcb64f2ab139e88c2274511514bf7308", size = 4191753 },
    { url = "https://files.pythonhosted.org/packages/b2/80/62df41ba4916067fa6b125aa8c14d7e9181773f0d5d0bd4dcef580d8b7c6/cryptography-44.0.2-cp37-abi3-musllinux_1_2_aarch64.whl", hash = "sha256:1bc312dfb7a6e5d66082c87c34c8a62176e684b6fe3d90fcfe1568de675e6688", size = 4079550 },
    { url = "https://files.pythonhosted.org/packages/f3/cd/2558cc08f7b1bb40683f99ff4327f8dcfc7de3affc669e9065e14824511b/cryptography-44.0.2-cp37-abi3-musllinux_1_2_x86_64.whl", hash = "sha256:3b721b8b4d948b218c88cb8c45a01793483821e709afe5f622861fc6182b20a7", size = 4298367 },
    { url = "https://files.pythonhosted.org/packages/71/59/94ccc74788945bc3bd4cf355d19867e8057ff5fdbcac781b1ff95b700fb1/cryptography-44.0.2-cp37-abi3-win32.whl", hash = "sha256:51e4de3af4ec3899d6d178a8c005226491c27c4ba84101bfb59c901e10ca9f79", size = 2772843 },
    { url = "https://files.pythonhosted.org/packages/ca/2c/0d0bbaf61ba05acb32f0841853cfa33ebb7a9ab3d9ed8bb004bd39f2da6a/cryptography-44.0.2-cp37-abi3-win_amd64.whl", hash = "sha256:c505d61b6176aaf982c5717ce04e87da5abc9a36a5b39ac03905c4aafe8de7aa", size = 3209057 },
    { url = "https://files.pythonhosted.org/packages/9e/be/7a26142e6d0f7683d8a382dd963745e65db895a79a280a30525ec92be890/cryptography-44.0.2-cp39-abi3-macosx_10_9_universal2.whl", hash = "sha256:8e0ddd63e6bf1161800592c71ac794d3fb8001f2caebe0966e77c5234fa9efc3", size = 6677789 },
    { url = "https://files.pythonhosted.org/packages/06/88/638865be7198a84a7713950b1db7343391c6066a20e614f8fa286eb178ed/cryptography-44.0.2-cp39-abi3-manylinux_2_17_aarch64.manylinux2014_aarch64.whl", hash = "sha256:81276f0ea79a208d961c433a947029e1a15948966658cf6710bbabb60fcc2639", size = 3951919 },
    { url = "https://files.pythonhosted.org/packages/d7/fc/99fe639bcdf58561dfad1faa8a7369d1dc13f20acd78371bb97a01613585/cryptography-44.0.2-cp39-abi3-manylinux_2_17_x86_64.manylinux2014_x86_64.whl", hash = "sha256:9a1e657c0f4ea2a23304ee3f964db058c9e9e635cc7019c4aa21c330755ef6fd", size = 4167812 },
    { url = "https://files.pythonhosted.org/packages/53/7b/aafe60210ec93d5d7f552592a28192e51d3c6b6be449e7fd0a91399b5d07/cryptography-44.0.2-cp39-abi3-manylinux_2_28_aarch64.whl", hash = "sha256:6210c05941994290f3f7f175a4a57dbbb2afd9273657614c506d5976db061181", size = 3958571 },
    { url = "https://files.pythonhosted.org/packages/16/32/051f7ce79ad5a6ef5e26a92b37f172ee2d6e1cce09931646eef8de1e9827/cryptography-44.0.2-cp39-abi3-manylinux_2_28_armv7l.manylinux_2_31_armv7l.whl", hash = "sha256:d1c3572526997b36f245a96a2b1713bf79ce99b271bbcf084beb6b9b075f29ea", size = 3679832 },
    { url = "https://files.pythonhosted.org/packages/78/2b/999b2a1e1ba2206f2d3bca267d68f350beb2b048a41ea827e08ce7260098/cryptography-44.0.2-cp39-abi3-manylinux_2_28_x86_64.whl", hash = "sha256:b042d2a275c8cee83a4b7ae30c45a15e6a4baa65a179a0ec2d78ebb90e4f6699", size = 4193719 },
    { url = "https://files.pythonhosted.org/packages/72/97/430e56e39a1356e8e8f10f723211a0e256e11895ef1a135f30d7d40f2540/cryptography-44.0.2-cp39-abi3-manylinux_2_34_aarch64.whl", hash = "sha256:d03806036b4f89e3b13b6218fefea8d5312e450935b1a2d55f0524e2ed7c59d9", size = 3960852 },
    { url = "https://files.pythonhosted.org/packages/89/33/c1cf182c152e1d262cac56850939530c05ca6c8d149aa0dcee490b417e99/cryptography-44.0.2-cp39-abi3-manylinux_2_34_x86_64.whl", hash = "sha256:c7362add18b416b69d58c910caa217f980c5ef39b23a38a0880dfd87bdf8cd23", size = 4193906 },
    { url = "https://files.pythonhosted.org/packages/e1/99/87cf26d4f125380dc674233971069bc28d19b07f7755b29861570e513650/cryptography-44.0.2-cp39-abi3-musllinux_1_2_aarch64.whl", hash = "sha256:8cadc6e3b5a1f144a039ea08a0bdb03a2a92e19c46be3285123d32029f40a922", size = 4081572 },
    { url = "https://files.pythonhosted.org/packages/b3/9f/6a3e0391957cc0c5f84aef9fbdd763035f2b52e998a53f99345e3ac69312/cryptography-44.0.2-cp39-abi3-musllinux_1_2_x86_64.whl", hash = "sha256:6f101b1f780f7fc613d040ca4bdf835c6ef3b00e9bd7125a4255ec574c7916e4", size = 4298631 },
    { url = "https://files.pythonhosted.org/packages/e2/a5/5bc097adb4b6d22a24dea53c51f37e480aaec3465285c253098642696423/cryptography-44.0.2-cp39-abi3-win32.whl", hash = "sha256:3dc62975e31617badc19a906481deacdeb80b4bb454394b4098e3f2525a488c5", size = 2773792 },
    { url = "https://files.pythonhosted.org/packages/33/cf/1f7649b8b9a3543e042d3f348e398a061923ac05b507f3f4d95f11938aa9/cryptography-44.0.2-cp39-abi3-win_amd64.whl", hash = "sha256:5f6f90b72d8ccadb9c6e311c775c8305381db88374c65fa1a68250aa8a9cb3a6", size = 3210957 },
]

[[package]]
<<<<<<< HEAD
=======
name = "dnspython"
version = "2.7.0"
source = { registry = "https://pypi.org/simple" }
sdist = { url = "https://files.pythonhosted.org/packages/b5/4a/263763cb2ba3816dd94b08ad3a33d5fdae34ecb856678773cc40a3605829/dnspython-2.7.0.tar.gz", hash = "sha256:ce9c432eda0dc91cf618a5cedf1a4e142651196bbcd2c80e89ed5a907e5cfaf1", size = 345197 }
wheels = [
    { url = "https://files.pythonhosted.org/packages/68/1b/e0a87d256e40e8c888847551b20a017a6b98139178505dc7ffb96f04e954/dnspython-2.7.0-py3-none-any.whl", hash = "sha256:b4c34b7d10b51bcc3a5071e7b8dee77939f1e878477eeecc965e9835f63c6c86", size = 313632 },
]

[[package]]
>>>>>>> 81fbb36e
name = "fastapi"
version = "0.115.11"
source = { registry = "https://pypi.org/simple" }
dependencies = [
    { name = "pydantic" },
    { name = "starlette" },
    { name = "typing-extensions" },
]
sdist = { url = "https://files.pythonhosted.org/packages/b5/28/c5d26e5860df807241909a961a37d45e10533acef95fc368066c7dd186cd/fastapi-0.115.11.tar.gz", hash = "sha256:cc81f03f688678b92600a65a5e618b93592c65005db37157147204d8924bf94f", size = 294441 }
wheels = [
    { url = "https://files.pythonhosted.org/packages/b3/5d/4d8bbb94f0dbc22732350c06965e40740f4a92ca560e90bb566f4f73af41/fastapi-0.115.11-py3-none-any.whl", hash = "sha256:32e1541b7b74602e4ef4a0260ecaf3aadf9d4f19590bba3e1bf2ac4666aa2c64", size = 94926 },
]

[[package]]
name = "firebase-admin"
version = "6.7.0"
source = { registry = "https://pypi.org/simple" }
dependencies = [
    { name = "cachecontrol" },
    { name = "google-api-core", extra = ["grpc"], marker = "platform_python_implementation != 'PyPy'" },
    { name = "google-api-python-client" },
    { name = "google-cloud-firestore", marker = "platform_python_implementation != 'PyPy'" },
    { name = "google-cloud-storage" },
    { name = "pyjwt", extra = ["crypto"] },
]
sdist = { url = "https://files.pythonhosted.org/packages/6f/5e/da74f3864767c6ca8583452ca4959f585e23c454ed22dc650c967958f6e1/firebase_admin-6.7.0.tar.gz", hash = "sha256:34de33e4ab3821e81544b966288408644f40713084e7e573bed8c0df257310ba", size = 112059 }
wheels = [
    { url = "https://files.pythonhosted.org/packages/76/a2/71ebb005e01e785c5c34a1f8f1ea6b47146e9b47c5e8b2a0a0c738167a77/firebase_admin-6.7.0-py3-none-any.whl", hash = "sha256:2390e87cc4cdc4d459525290c7ca33c8556a2b1aade0094f125b3186eba0eb1d", size = 134010 },
]

[[package]]
name = "google-api-core"
version = "2.24.2"
source = { registry = "https://pypi.org/simple" }
dependencies = [
    { name = "google-auth" },
    { name = "googleapis-common-protos" },
    { name = "proto-plus" },
    { name = "protobuf" },
    { name = "requests" },
]
sdist = { url = "https://files.pythonhosted.org/packages/09/5c/085bcb872556934bb119e5e09de54daa07873f6866b8f0303c49e72287f7/google_api_core-2.24.2.tar.gz", hash = "sha256:81718493daf06d96d6bc76a91c23874dbf2fac0adbbf542831b805ee6e974696", size = 163516 }
wheels = [
    { url = "https://files.pythonhosted.org/packages/46/95/f472d85adab6e538da2025dfca9e976a0d125cc0af2301f190e77b76e51c/google_api_core-2.24.2-py3-none-any.whl", hash = "sha256:810a63ac95f3c441b7c0e43d344e372887f62ce9071ba972eacf32672e072de9", size = 160061 },
]

[package.optional-dependencies]
grpc = [
    { name = "grpcio" },
    { name = "grpcio-status" },
]

[[package]]
name = "google-api-python-client"
version = "2.164.0"
source = { registry = "https://pypi.org/simple" }
dependencies = [
    { name = "google-api-core" },
    { name = "google-auth" },
    { name = "google-auth-httplib2" },
    { name = "httplib2" },
    { name = "uritemplate" },
]
sdist = { url = "https://files.pythonhosted.org/packages/32/5b/4ed16fac5ef6928d0c1ca0fba42f27e73938f04729ef97e63d7a7bb5fd6d/google_api_python_client-2.164.0.tar.gz", hash = "sha256:116f5a05dfb95ed7f7ea0d0f561fc5464146709c583226cc814690f9bb221492", size = 12595711 }
wheels = [
    { url = "https://files.pythonhosted.org/packages/94/0d/4eacf5bff40a42e6be3086b85164f0624fee9724c11bb2c79305fbc2f355/google_api_python_client-2.164.0-py2.py3-none-any.whl", hash = "sha256:b2037c3d280793c8d5180b04317b16be4acd5f77af5dfa7213ace32d140a9ffe", size = 13106781 },
]

[[package]]
name = "google-auth"
version = "2.38.0"
source = { registry = "https://pypi.org/simple" }
dependencies = [
    { name = "cachetools" },
    { name = "pyasn1-modules" },
    { name = "rsa" },
]
sdist = { url = "https://files.pythonhosted.org/packages/c6/eb/d504ba1daf190af6b204a9d4714d457462b486043744901a6eeea711f913/google_auth-2.38.0.tar.gz", hash = "sha256:8285113607d3b80a3f1543b75962447ba8a09fe85783432a784fdeef6ac094c4", size = 270866 }
wheels = [
    { url = "https://files.pythonhosted.org/packages/9d/47/603554949a37bca5b7f894d51896a9c534b9eab808e2520a748e081669d0/google_auth-2.38.0-py2.py3-none-any.whl", hash = "sha256:e7dae6694313f434a2727bf2906f27ad259bae090d7aa896590d86feec3d9d4a", size = 210770 },
]

[[package]]
name = "google-auth-httplib2"
version = "0.2.0"
source = { registry = "https://pypi.org/simple" }
dependencies = [
    { name = "google-auth" },
    { name = "httplib2" },
]
sdist = { url = "https://files.pythonhosted.org/packages/56/be/217a598a818567b28e859ff087f347475c807a5649296fb5a817c58dacef/google-auth-httplib2-0.2.0.tar.gz", hash = "sha256:38aa7badf48f974f1eb9861794e9c0cb2a0511a4ec0679b1f886d108f5640e05", size = 10842 }
wheels = [
    { url = "https://files.pythonhosted.org/packages/be/8a/fe34d2f3f9470a27b01c9e76226965863f153d5fbe276f83608562e49c04/google_auth_httplib2-0.2.0-py2.py3-none-any.whl", hash = "sha256:b65a0a2123300dd71281a7bf6e64d65a0759287df52729bdd1ae2e47dc311a3d", size = 9253 },
]

[[package]]
name = "google-cloud-core"
version = "2.4.3"
source = { registry = "https://pypi.org/simple" }
dependencies = [
    { name = "google-api-core" },
    { name = "google-auth" },
]
sdist = { url = "https://files.pythonhosted.org/packages/d6/b8/2b53838d2acd6ec6168fd284a990c76695e84c65deee79c9f3a4276f6b4f/google_cloud_core-2.4.3.tar.gz", hash = "sha256:1fab62d7102844b278fe6dead3af32408b1df3eb06f5c7e8634cbd40edc4da53", size = 35861 }
wheels = [
    { url = "https://files.pythonhosted.org/packages/40/86/bda7241a8da2d28a754aad2ba0f6776e35b67e37c36ae0c45d49370f1014/google_cloud_core-2.4.3-py2.py3-none-any.whl", hash = "sha256:5130f9f4c14b4fafdff75c79448f9495cfade0d8775facf1b09c3bf67e027f6e", size = 29348 },
]

[[package]]
name = "google-cloud-firestore"
version = "2.20.1"
source = { registry = "https://pypi.org/simple" }
dependencies = [
    { name = "google-api-core", extra = ["grpc"] },
    { name = "google-auth" },
    { name = "google-cloud-core" },
    { name = "proto-plus" },
    { name = "protobuf" },
]
sdist = { url = "https://files.pythonhosted.org/packages/51/e6/4be9b2c2544a159a0bb9f3fa3b82148f8010014846c52dd73c7caae42772/google_cloud_firestore-2.20.1.tar.gz", hash = "sha256:5970e1e6b9fd1c2661fa91d4bb6160110699a2456ec4d08c33199aca4aab28a0", size = 511506 }
wheels = [
    { url = "https://files.pythonhosted.org/packages/d8/58/a95a9c66cbdd630380cc720a32bcfc902254f62f987cd10192d6c28f5ebe/google_cloud_firestore-2.20.1-py2.py3-none-any.whl", hash = "sha256:6cae93e9b23fd1f5cf19dcc7417ba34712388a41692158d4396c63309b287779", size = 358639 },
]

[[package]]
name = "google-cloud-storage"
version = "3.1.0"
source = { registry = "https://pypi.org/simple" }
dependencies = [
    { name = "google-api-core" },
    { name = "google-auth" },
    { name = "google-cloud-core" },
    { name = "google-crc32c" },
    { name = "google-resumable-media" },
    { name = "requests" },
]
sdist = { url = "https://files.pythonhosted.org/packages/f3/08/52143124415a889bbab60a8ecede1e31ea0e8d992ca078317886f26dc3be/google_cloud_storage-3.1.0.tar.gz", hash = "sha256:944273179897c7c8a07ee15f2e6466a02da0c7c4b9ecceac2a26017cb2972049", size = 7666527 }
wheels = [
    { url = "https://files.pythonhosted.org/packages/13/b8/c99c965659f45efa73080477c49ffddf7b9aecb00806be8422560bb5b824/google_cloud_storage-3.1.0-py2.py3-none-any.whl", hash = "sha256:eaf36966b68660a9633f03b067e4a10ce09f1377cae3ff9f2c699f69a81c66c6", size = 174861 },
]

[[package]]
name = "google-crc32c"
version = "1.6.0"
source = { registry = "https://pypi.org/simple" }
sdist = { url = "https://files.pythonhosted.org/packages/67/72/c3298da1a3773102359c5a78f20dae8925f5ea876e37354415f68594a6fb/google_crc32c-1.6.0.tar.gz", hash = "sha256:6eceb6ad197656a1ff49ebfbbfa870678c75be4344feb35ac1edf694309413dc", size = 14472 }

[[package]]
name = "google-resumable-media"
version = "2.7.2"
source = { registry = "https://pypi.org/simple" }
dependencies = [
    { name = "google-crc32c" },
]
sdist = { url = "https://files.pythonhosted.org/packages/58/5a/0efdc02665dca14e0837b62c8a1a93132c264bd02054a15abb2218afe0ae/google_resumable_media-2.7.2.tar.gz", hash = "sha256:5280aed4629f2b60b847b0d42f9857fd4935c11af266744df33d8074cae92fe0", size = 2163099 }
wheels = [
    { url = "https://files.pythonhosted.org/packages/82/35/b8d3baf8c46695858cb9d8835a53baa1eeb9906ddaf2f728a5f5b640fd1e/google_resumable_media-2.7.2-py2.py3-none-any.whl", hash = "sha256:3ce7551e9fe6d99e9a126101d2536612bb73486721951e9562fee0f90c6ababa", size = 81251 },
]

[[package]]
name = "googleapis-common-protos"
version = "1.69.1"
source = { registry = "https://pypi.org/simple" }
dependencies = [
    { name = "protobuf" },
]
sdist = { url = "https://files.pythonhosted.org/packages/41/4f/d8be74b88621131dfd1ed70e5aff2c47f2bdf2289a70736bbf3eb0e7bc70/googleapis_common_protos-1.69.1.tar.gz", hash = "sha256:e20d2d8dda87da6fe7340afbbdf4f0bcb4c8fae7e6cadf55926c31f946b0b9b1", size = 144514 }
wheels = [
    { url = "https://files.pythonhosted.org/packages/16/cb/2f4aa605b16df1e031dd7c322c597613eef933e8dd5b6a4414330b21e791/googleapis_common_protos-1.69.1-py2.py3-none-any.whl", hash = "sha256:4077f27a6900d5946ee5a369fab9c8ded4c0ef1c6e880458ea2f70c14f7b70d5", size = 293229 },
]

[[package]]
name = "grpcio"
version = "1.71.0"
source = { registry = "https://pypi.org/simple" }
sdist = { url = "https://files.pythonhosted.org/packages/1c/95/aa11fc09a85d91fbc7dd405dcb2a1e0256989d67bf89fa65ae24b3ba105a/grpcio-1.71.0.tar.gz", hash = "sha256:2b85f7820475ad3edec209d3d89a7909ada16caab05d3f2e08a7e8ae3200a55c", size = 12549828 }
wheels = [
    { url = "https://files.pythonhosted.org/packages/04/dd/b00cbb45400d06b26126dcfdbdb34bb6c4f28c3ebbd7aea8228679103ef6/grpcio-1.71.0-cp313-cp313-linux_armv7l.whl", hash = "sha256:cebc1b34ba40a312ab480ccdb396ff3c529377a2fce72c45a741f7215bfe8379", size = 5184138 },
    { url = "https://files.pythonhosted.org/packages/ed/0a/4651215983d590ef53aac40ba0e29dda941a02b097892c44fa3357e706e5/grpcio-1.71.0-cp313-cp313-macosx_10_14_universal2.whl", hash = "sha256:85da336e3649a3d2171e82f696b5cad2c6231fdd5bad52616476235681bee5b3", size = 11310747 },
    { url = "https://files.pythonhosted.org/packages/57/a3/149615b247f321e13f60aa512d3509d4215173bdb982c9098d78484de216/grpcio-1.71.0-cp313-cp313-manylinux_2_17_aarch64.whl", hash = "sha256:f9a412f55bb6e8f3bb000e020dbc1e709627dcb3a56f6431fa7076b4c1aab0db", size = 5653991 },
    { url = "https://files.pythonhosted.org/packages/ca/56/29432a3e8d951b5e4e520a40cd93bebaa824a14033ea8e65b0ece1da6167/grpcio-1.71.0-cp313-cp313-manylinux_2_17_i686.manylinux2014_i686.whl", hash = "sha256:47be9584729534660416f6d2a3108aaeac1122f6b5bdbf9fd823e11fe6fbaa29", size = 6312781 },
    { url = "https://files.pythonhosted.org/packages/a3/f8/286e81a62964ceb6ac10b10925261d4871a762d2a763fbf354115f9afc98/grpcio-1.71.0-cp313-cp313-manylinux_2_17_x86_64.manylinux2014_x86_64.whl", hash = "sha256:7c9c80ac6091c916db81131d50926a93ab162a7e97e4428ffc186b6e80d6dda4", size = 5910479 },
    { url = "https://files.pythonhosted.org/packages/35/67/d1febb49ec0f599b9e6d4d0d44c2d4afdbed9c3e80deb7587ec788fcf252/grpcio-1.71.0-cp313-cp313-musllinux_1_1_aarch64.whl", hash = "sha256:789d5e2a3a15419374b7b45cd680b1e83bbc1e52b9086e49308e2c0b5bbae6e3", size = 6013262 },
    { url = "https://files.pythonhosted.org/packages/a1/04/f9ceda11755f0104a075ad7163fc0d96e2e3a9fe25ef38adfc74c5790daf/grpcio-1.71.0-cp313-cp313-musllinux_1_1_i686.whl", hash = "sha256:1be857615e26a86d7363e8a163fade914595c81fec962b3d514a4b1e8760467b", size = 6643356 },
    { url = "https://files.pythonhosted.org/packages/fb/ce/236dbc3dc77cf9a9242adcf1f62538734ad64727fabf39e1346ad4bd5c75/grpcio-1.71.0-cp313-cp313-musllinux_1_1_x86_64.whl", hash = "sha256:a76d39b5fafd79ed604c4be0a869ec3581a172a707e2a8d7a4858cb05a5a7637", size = 6186564 },
    { url = "https://files.pythonhosted.org/packages/10/fd/b3348fce9dd4280e221f513dd54024e765b21c348bc475516672da4218e9/grpcio-1.71.0-cp313-cp313-win32.whl", hash = "sha256:74258dce215cb1995083daa17b379a1a5a87d275387b7ffe137f1d5131e2cfbb", size = 3601890 },
    { url = "https://files.pythonhosted.org/packages/be/f8/db5d5f3fc7e296166286c2a397836b8b042f7ad1e11028d82b061701f0f7/grpcio-1.71.0-cp313-cp313-win_amd64.whl", hash = "sha256:22c3bc8d488c039a199f7a003a38cb7635db6656fa96437a8accde8322ce2366", size = 4273308 },
]

[[package]]
name = "grpcio-status"
version = "1.71.0"
source = { registry = "https://pypi.org/simple" }
dependencies = [
    { name = "googleapis-common-protos" },
    { name = "grpcio" },
    { name = "protobuf" },
]
sdist = { url = "https://files.pythonhosted.org/packages/d7/53/a911467bece076020456401f55a27415d2d70d3bc2c37af06b44ea41fc5c/grpcio_status-1.71.0.tar.gz", hash = "sha256:11405fed67b68f406b3f3c7c5ae5104a79d2d309666d10d61b152e91d28fb968", size = 13669 }
wheels = [
    { url = "https://files.pythonhosted.org/packages/ad/d6/31fbc43ff097d8c4c9fc3df741431b8018f67bf8dfbe6553a555f6e5f675/grpcio_status-1.71.0-py3-none-any.whl", hash = "sha256:843934ef8c09e3e858952887467f8256aac3910c55f077a359a65b2b3cde3e68", size = 14424 },
]

[[package]]
name = "h11"
version = "0.14.0"
source = { registry = "https://pypi.org/simple" }
sdist = { url = "https://files.pythonhosted.org/packages/f5/38/3af3d3633a34a3316095b39c8e8fb4853a28a536e55d347bd8d8e9a14b03/h11-0.14.0.tar.gz", hash = "sha256:8f19fbbe99e72420ff35c00b27a34cb9937e902a8b810e2c88300c6f0a3b699d", size = 100418 }
wheels = [
    { url = "https://files.pythonhosted.org/packages/95/04/ff642e65ad6b90db43e668d70ffb6736436c7ce41fcc549f4e9472234127/h11-0.14.0-py3-none-any.whl", hash = "sha256:e3fe4ac4b851c468cc8363d500db52c2ead036020723024a109d37346efaa761", size = 58259 },
]

[[package]]
name = "httplib2"
version = "0.22.0"
source = { registry = "https://pypi.org/simple" }
dependencies = [
    { name = "pyparsing" },
]
sdist = { url = "https://files.pythonhosted.org/packages/3d/ad/2371116b22d616c194aa25ec410c9c6c37f23599dcd590502b74db197584/httplib2-0.22.0.tar.gz", hash = "sha256:d7a10bc5ef5ab08322488bde8c726eeee5c8618723fdb399597ec58f3d82df81", size = 351116 }
wheels = [
    { url = "https://files.pythonhosted.org/packages/a8/6c/d2fbdaaa5959339d53ba38e94c123e4e84b8fbc4b84beb0e70d7c1608486/httplib2-0.22.0-py3-none-any.whl", hash = "sha256:14ae0a53c1ba8f3d37e9e27cf37eabb0fb9980f435ba405d546948b009dd64dc", size = 96854 },
]

[[package]]
name = "idna"
version = "3.10"
source = { registry = "https://pypi.org/simple" }
sdist = { url = "https://files.pythonhosted.org/packages/f1/70/7703c29685631f5a7590aa73f1f1d3fa9a380e654b86af429e0934a32f7d/idna-3.10.tar.gz", hash = "sha256:12f65c9b470abda6dc35cf8e63cc574b1c52b11df2c86030af0ac09b01b13ea9", size = 190490 }
wheels = [
    { url = "https://files.pythonhosted.org/packages/76/c6/c88e154df9c4e1a2a66ccf0005a88dfb2650c1dffb6f5ce603dfbd452ce3/idna-3.10-py3-none-any.whl", hash = "sha256:946d195a0d259cbba61165e88e65941f16e9b36ea6ddb97f00452bae8b1287d3", size = 70442 },
]

[[package]]
<<<<<<< HEAD
=======
name = "motor"
version = "3.7.0"
source = { registry = "https://pypi.org/simple" }
dependencies = [
    { name = "pymongo" },
]
sdist = { url = "https://files.pythonhosted.org/packages/2b/c0/b94558a88fb8406b092bb180c6fa5fb3068f8ec2c7e84dd2b0625f4f4f6e/motor-3.7.0.tar.gz", hash = "sha256:0dfa1f12c812bd90819c519b78bed626b5a9dbb29bba079ccff2bfa8627e0fec", size = 279745 }
wheels = [
    { url = "https://files.pythonhosted.org/packages/ab/a6/e915e3225cc431c7ff07fd3e5ae138f6eb1c3ef4f8e8356cab1ea5dc1ed5/motor-3.7.0-py3-none-any.whl", hash = "sha256:61bdf1afded179f008d423f98066348157686f25a90776ea155db5f47f57d605", size = 74811 },
]

[[package]]
>>>>>>> 81fbb36e
name = "msgpack"
version = "1.1.0"
source = { registry = "https://pypi.org/simple" }
sdist = { url = "https://files.pythonhosted.org/packages/cb/d0/7555686ae7ff5731205df1012ede15dd9d927f6227ea151e901c7406af4f/msgpack-1.1.0.tar.gz", hash = "sha256:dd432ccc2c72b914e4cb77afce64aab761c1137cc698be3984eee260bcb2896e", size = 167260 }
wheels = [
    { url = "https://files.pythonhosted.org/packages/c8/b0/380f5f639543a4ac413e969109978feb1f3c66e931068f91ab6ab0f8be00/msgpack-1.1.0-cp313-cp313-macosx_10_13_universal2.whl", hash = "sha256:071603e2f0771c45ad9bc65719291c568d4edf120b44eb36324dcb02a13bfddf", size = 151142 },
    { url = "https://files.pythonhosted.org/packages/c8/ee/be57e9702400a6cb2606883d55b05784fada898dfc7fd12608ab1fdb054e/msgpack-1.1.0-cp313-cp313-macosx_10_13_x86_64.whl", hash = "sha256:0f92a83b84e7c0749e3f12821949d79485971f087604178026085f60ce109330", size = 84523 },
    { url = "https://files.pythonhosted.org/packages/7e/3a/2919f63acca3c119565449681ad08a2f84b2171ddfcff1dba6959db2cceb/msgpack-1.1.0-cp313-cp313-macosx_11_0_arm64.whl", hash = "sha256:4a1964df7b81285d00a84da4e70cb1383f2e665e0f1f2a7027e683956d04b734", size = 81556 },
    { url = "https://files.pythonhosted.org/packages/7c/43/a11113d9e5c1498c145a8925768ea2d5fce7cbab15c99cda655aa09947ed/msgpack-1.1.0-cp313-cp313-manylinux_2_17_aarch64.manylinux2014_aarch64.whl", hash = "sha256:59caf6a4ed0d164055ccff8fe31eddc0ebc07cf7326a2aaa0dbf7a4001cd823e", size = 392105 },
    { url = "https://files.pythonhosted.org/packages/2d/7b/2c1d74ca6c94f70a1add74a8393a0138172207dc5de6fc6269483519d048/msgpack-1.1.0-cp313-cp313-manylinux_2_17_x86_64.manylinux2014_x86_64.whl", hash = "sha256:0907e1a7119b337971a689153665764adc34e89175f9a34793307d9def08e6ca", size = 399979 },
    { url = "https://files.pythonhosted.org/packages/82/8c/cf64ae518c7b8efc763ca1f1348a96f0e37150061e777a8ea5430b413a74/msgpack-1.1.0-cp313-cp313-manylinux_2_5_i686.manylinux1_i686.manylinux_2_17_i686.manylinux2014_i686.whl", hash = "sha256:65553c9b6da8166e819a6aa90ad15288599b340f91d18f60b2061f402b9a4915", size = 383816 },
    { url = "https://files.pythonhosted.org/packages/69/86/a847ef7a0f5ef3fa94ae20f52a4cacf596a4e4a010197fbcc27744eb9a83/msgpack-1.1.0-cp313-cp313-musllinux_1_2_aarch64.whl", hash = "sha256:7a946a8992941fea80ed4beae6bff74ffd7ee129a90b4dd5cf9c476a30e9708d", size = 380973 },
    { url = "https://files.pythonhosted.org/packages/aa/90/c74cf6e1126faa93185d3b830ee97246ecc4fe12cf9d2d31318ee4246994/msgpack-1.1.0-cp313-cp313-musllinux_1_2_i686.whl", hash = "sha256:4b51405e36e075193bc051315dbf29168d6141ae2500ba8cd80a522964e31434", size = 387435 },
    { url = "https://files.pythonhosted.org/packages/7a/40/631c238f1f338eb09f4acb0f34ab5862c4e9d7eda11c1b685471a4c5ea37/msgpack-1.1.0-cp313-cp313-musllinux_1_2_x86_64.whl", hash = "sha256:b4c01941fd2ff87c2a934ee6055bda4ed353a7846b8d4f341c428109e9fcde8c", size = 399082 },
    { url = "https://files.pythonhosted.org/packages/e9/1b/fa8a952be252a1555ed39f97c06778e3aeb9123aa4cccc0fd2acd0b4e315/msgpack-1.1.0-cp313-cp313-win32.whl", hash = "sha256:7c9a35ce2c2573bada929e0b7b3576de647b0defbd25f5139dcdaba0ae35a4cc", size = 69037 },
    { url = "https://files.pythonhosted.org/packages/b6/bc/8bd826dd03e022153bfa1766dcdec4976d6c818865ed54223d71f07862b3/msgpack-1.1.0-cp313-cp313-win_amd64.whl", hash = "sha256:bce7d9e614a04d0883af0b3d4d501171fbfca038f12c77fa838d9f198147a23f", size = 75140 },
]

[[package]]
name = "proto-plus"
version = "1.26.1"
source = { registry = "https://pypi.org/simple" }
dependencies = [
    { name = "protobuf" },
]
sdist = { url = "https://files.pythonhosted.org/packages/f4/ac/87285f15f7cce6d4a008f33f1757fb5a13611ea8914eb58c3d0d26243468/proto_plus-1.26.1.tar.gz", hash = "sha256:21a515a4c4c0088a773899e23c7bbade3d18f9c66c73edd4c7ee3816bc96a012", size = 56142 }
wheels = [
    { url = "https://files.pythonhosted.org/packages/4e/6d/280c4c2ce28b1593a19ad5239c8b826871fc6ec275c21afc8e1820108039/proto_plus-1.26.1-py3-none-any.whl", hash = "sha256:13285478c2dcf2abb829db158e1047e2f1e8d63a077d94263c2b88b043c75a66", size = 50163 },
]

[[package]]
name = "protobuf"
version = "5.29.3"
source = { registry = "https://pypi.org/simple" }
sdist = { url = "https://files.pythonhosted.org/packages/f7/d1/e0a911544ca9993e0f17ce6d3cc0932752356c1b0a834397f28e63479344/protobuf-5.29.3.tar.gz", hash = "sha256:5da0f41edaf117bde316404bad1a486cb4ededf8e4a54891296f648e8e076620", size = 424945 }
wheels = [
    { url = "https://files.pythonhosted.org/packages/dc/7a/1e38f3cafa022f477ca0f57a1f49962f21ad25850c3ca0acd3b9d0091518/protobuf-5.29.3-cp310-abi3-win32.whl", hash = "sha256:3ea51771449e1035f26069c4c7fd51fba990d07bc55ba80701c78f886bf9c888", size = 422708 },
    { url = "https://files.pythonhosted.org/packages/61/fa/aae8e10512b83de633f2646506a6d835b151edf4b30d18d73afd01447253/protobuf-5.29.3-cp310-abi3-win_amd64.whl", hash = "sha256:a4fa6f80816a9a0678429e84973f2f98cbc218cca434abe8db2ad0bffc98503a", size = 434508 },
    { url = "https://files.pythonhosted.org/packages/dd/04/3eaedc2ba17a088961d0e3bd396eac764450f431621b58a04ce898acd126/protobuf-5.29.3-cp38-abi3-macosx_10_9_universal2.whl", hash = "sha256:a8434404bbf139aa9e1300dbf989667a83d42ddda9153d8ab76e0d5dcaca484e", size = 417825 },
    { url = "https://files.pythonhosted.org/packages/4f/06/7c467744d23c3979ce250397e26d8ad8eeb2bea7b18ca12ad58313c1b8d5/protobuf-5.29.3-cp38-abi3-manylinux2014_aarch64.whl", hash = "sha256:daaf63f70f25e8689c072cfad4334ca0ac1d1e05a92fc15c54eb9cf23c3efd84", size = 319573 },
    { url = "https://files.pythonhosted.org/packages/a8/45/2ebbde52ad2be18d3675b6bee50e68cd73c9e0654de77d595540b5129df8/protobuf-5.29.3-cp38-abi3-manylinux2014_x86_64.whl", hash = "sha256:c027e08a08be10b67c06bf2370b99c811c466398c357e615ca88c91c07f0910f", size = 319672 },
    { url = "https://files.pythonhosted.org/packages/fd/b2/ab07b09e0f6d143dfb839693aa05765257bceaa13d03bf1a696b78323e7a/protobuf-5.29.3-py3-none-any.whl", hash = "sha256:0a18ed4a24198528f2333802eb075e59dea9d679ab7a6c5efb017a59004d849f", size = 172550 },
]

[[package]]
name = "pyasn1"
version = "0.6.1"
source = { registry = "https://pypi.org/simple" }
sdist = { url = "https://files.pythonhosted.org/packages/ba/e9/01f1a64245b89f039897cb0130016d79f77d52669aae6ee7b159a6c4c018/pyasn1-0.6.1.tar.gz", hash = "sha256:6f580d2bdd84365380830acf45550f2511469f673cb4a5ae3857a3170128b034", size = 145322 }
wheels = [
    { url = "https://files.pythonhosted.org/packages/c8/f1/d6a797abb14f6283c0ddff96bbdd46937f64122b8c925cab503dd37f8214/pyasn1-0.6.1-py3-none-any.whl", hash = "sha256:0d632f46f2ba09143da3a8afe9e33fb6f92fa2320ab7e886e2d0f7672af84629", size = 83135 },
]

[[package]]
name = "pyasn1-modules"
version = "0.4.1"
source = { registry = "https://pypi.org/simple" }
dependencies = [
    { name = "pyasn1" },
]
sdist = { url = "https://files.pythonhosted.org/packages/1d/67/6afbf0d507f73c32d21084a79946bfcfca5fbc62a72057e9c23797a737c9/pyasn1_modules-0.4.1.tar.gz", hash = "sha256:c28e2dbf9c06ad61c71a075c7e0f9fd0f1b0bb2d2ad4377f240d33ac2ab60a7c", size = 310028 }
wheels = [
    { url = "https://files.pythonhosted.org/packages/77/89/bc88a6711935ba795a679ea6ebee07e128050d6382eaa35a0a47c8032bdc/pyasn1_modules-0.4.1-py3-none-any.whl", hash = "sha256:49bfa96b45a292b711e986f222502c1c9a5e1f4e568fc30e2574a6c7d07838fd", size = 181537 },
]

[[package]]
name = "pycparser"
version = "2.22"
source = { registry = "https://pypi.org/simple" }
sdist = { url = "https://files.pythonhosted.org/packages/1d/b2/31537cf4b1ca988837256c910a668b553fceb8f069bedc4b1c826024b52c/pycparser-2.22.tar.gz", hash = "sha256:491c8be9c040f5390f5bf44a5b07752bd07f56edf992381b05c701439eec10f6", size = 172736 }
wheels = [
    { url = "https://files.pythonhosted.org/packages/13/a3/a812df4e2dd5696d1f351d58b8fe16a405b234ad2886a0dab9183fb78109/pycparser-2.22-py3-none-any.whl", hash = "sha256:c3702b6d3dd8c7abc1afa565d7e63d53a1d0bd86cdc24edd75470f4de499cfcc", size = 117552 },
]

[[package]]
name = "pydantic"
version = "2.10.6"
source = { registry = "https://pypi.org/simple" }
dependencies = [
    { name = "annotated-types" },
    { name = "pydantic-core" },
    { name = "typing-extensions" },
]
sdist = { url = "https://files.pythonhosted.org/packages/b7/ae/d5220c5c52b158b1de7ca89fc5edb72f304a70a4c540c84c8844bf4008de/pydantic-2.10.6.tar.gz", hash = "sha256:ca5daa827cce33de7a42be142548b0096bf05a7e7b365aebfa5f8eeec7128236", size = 761681 }
wheels = [
    { url = "https://files.pythonhosted.org/packages/f4/3c/8cc1cc84deffa6e25d2d0c688ebb80635dfdbf1dbea3e30c541c8cf4d860/pydantic-2.10.6-py3-none-any.whl", hash = "sha256:427d664bf0b8a2b34ff5dd0f5a18df00591adcee7198fbd71981054cef37b584", size = 431696 },
]

[[package]]
name = "pydantic-core"
version = "2.27.2"
source = { registry = "https://pypi.org/simple" }
dependencies = [
    { name = "typing-extensions" },
]
sdist = { url = "https://files.pythonhosted.org/packages/fc/01/f3e5ac5e7c25833db5eb555f7b7ab24cd6f8c322d3a3ad2d67a952dc0abc/pydantic_core-2.27.2.tar.gz", hash = "sha256:eb026e5a4c1fee05726072337ff51d1efb6f59090b7da90d30ea58625b1ffb39", size = 413443 }
wheels = [
    { url = "https://files.pythonhosted.org/packages/41/b1/9bc383f48f8002f99104e3acff6cba1231b29ef76cfa45d1506a5cad1f84/pydantic_core-2.27.2-cp313-cp313-macosx_10_12_x86_64.whl", hash = "sha256:7d14bd329640e63852364c306f4d23eb744e0f8193148d4044dd3dacdaacbd8b", size = 1892709 },
    { url = "https://files.pythonhosted.org/packages/10/6c/e62b8657b834f3eb2961b49ec8e301eb99946245e70bf42c8817350cbefc/pydantic_core-2.27.2-cp313-cp313-macosx_11_0_arm64.whl", hash = "sha256:82f91663004eb8ed30ff478d77c4d1179b3563df6cdb15c0817cd1cdaf34d154", size = 1811273 },
    { url = "https://files.pythonhosted.org/packages/ba/15/52cfe49c8c986e081b863b102d6b859d9defc63446b642ccbbb3742bf371/pydantic_core-2.27.2-cp313-cp313-manylinux_2_17_aarch64.manylinux2014_aarch64.whl", hash = "sha256:71b24c7d61131bb83df10cc7e687433609963a944ccf45190cfc21e0887b08c9", size = 1823027 },
    { url = "https://files.pythonhosted.org/packages/b1/1c/b6f402cfc18ec0024120602bdbcebc7bdd5b856528c013bd4d13865ca473/pydantic_core-2.27.2-cp313-cp313-manylinux_2_17_armv7l.manylinux2014_armv7l.whl", hash = "sha256:fa8e459d4954f608fa26116118bb67f56b93b209c39b008277ace29937453dc9", size = 1868888 },
    { url = "https://files.pythonhosted.org/packages/bd/7b/8cb75b66ac37bc2975a3b7de99f3c6f355fcc4d89820b61dffa8f1e81677/pydantic_core-2.27.2-cp313-cp313-manylinux_2_17_ppc64le.manylinux2014_ppc64le.whl", hash = "sha256:ce8918cbebc8da707ba805b7fd0b382816858728ae7fe19a942080c24e5b7cd1", size = 2037738 },
    { url = "https://files.pythonhosted.org/packages/c8/f1/786d8fe78970a06f61df22cba58e365ce304bf9b9f46cc71c8c424e0c334/pydantic_core-2.27.2-cp313-cp313-manylinux_2_17_s390x.manylinux2014_s390x.whl", hash = "sha256:eda3f5c2a021bbc5d976107bb302e0131351c2ba54343f8a496dc8783d3d3a6a", size = 2685138 },
    { url = "https://files.pythonhosted.org/packages/a6/74/d12b2cd841d8724dc8ffb13fc5cef86566a53ed358103150209ecd5d1999/pydantic_core-2.27.2-cp313-cp313-manylinux_2_17_x86_64.manylinux2014_x86_64.whl", hash = "sha256:bd8086fa684c4775c27f03f062cbb9eaa6e17f064307e86b21b9e0abc9c0f02e", size = 1997025 },
    { url = "https://files.pythonhosted.org/packages/a0/6e/940bcd631bc4d9a06c9539b51f070b66e8f370ed0933f392db6ff350d873/pydantic_core-2.27.2-cp313-cp313-manylinux_2_5_i686.manylinux1_i686.whl", hash = "sha256:8d9b3388db186ba0c099a6d20f0604a44eabdeef1777ddd94786cdae158729e4", size = 2004633 },
    { url = "https://files.pythonhosted.org/packages/50/cc/a46b34f1708d82498c227d5d80ce615b2dd502ddcfd8376fc14a36655af1/pydantic_core-2.27.2-cp313-cp313-musllinux_1_1_aarch64.whl", hash = "sha256:7a66efda2387de898c8f38c0cf7f14fca0b51a8ef0b24bfea5849f1b3c95af27", size = 1999404 },
    { url = "https://files.pythonhosted.org/packages/ca/2d/c365cfa930ed23bc58c41463bae347d1005537dc8db79e998af8ba28d35e/pydantic_core-2.27.2-cp313-cp313-musllinux_1_1_armv7l.whl", hash = "sha256:18a101c168e4e092ab40dbc2503bdc0f62010e95d292b27827871dc85450d7ee", size = 2130130 },
    { url = "https://files.pythonhosted.org/packages/f4/d7/eb64d015c350b7cdb371145b54d96c919d4db516817f31cd1c650cae3b21/pydantic_core-2.27.2-cp313-cp313-musllinux_1_1_x86_64.whl", hash = "sha256:ba5dd002f88b78a4215ed2f8ddbdf85e8513382820ba15ad5ad8955ce0ca19a1", size = 2157946 },
    { url = "https://files.pythonhosted.org/packages/a4/99/bddde3ddde76c03b65dfd5a66ab436c4e58ffc42927d4ff1198ffbf96f5f/pydantic_core-2.27.2-cp313-cp313-win32.whl", hash = "sha256:1ebaf1d0481914d004a573394f4be3a7616334be70261007e47c2a6fe7e50130", size = 1834387 },
    { url = "https://files.pythonhosted.org/packages/71/47/82b5e846e01b26ac6f1893d3c5f9f3a2eb6ba79be26eef0b759b4fe72946/pydantic_core-2.27.2-cp313-cp313-win_amd64.whl", hash = "sha256:953101387ecf2f5652883208769a79e48db18c6df442568a0b5ccd8c2723abee", size = 1990453 },
    { url = "https://files.pythonhosted.org/packages/51/b2/b2b50d5ecf21acf870190ae5d093602d95f66c9c31f9d5de6062eb329ad1/pydantic_core-2.27.2-cp313-cp313-win_arm64.whl", hash = "sha256:ac4dbfd1691affb8f48c2c13241a2e3b60ff23247cbcf981759c768b6633cf8b", size = 1885186 },
]

[[package]]
name = "pyjwt"
version = "2.10.1"
source = { registry = "https://pypi.org/simple" }
sdist = { url = "https://files.pythonhosted.org/packages/e7/46/bd74733ff231675599650d3e47f361794b22ef3e3770998dda30d3b63726/pyjwt-2.10.1.tar.gz", hash = "sha256:3cc5772eb20009233caf06e9d8a0577824723b44e6648ee0a2aedb6cf9381953", size = 87785 }
wheels = [
    { url = "https://files.pythonhosted.org/packages/61/ad/689f02752eeec26aed679477e80e632ef1b682313be70793d798c1d5fc8f/PyJWT-2.10.1-py3-none-any.whl", hash = "sha256:dcdd193e30abefd5debf142f9adfcdd2b58004e644f25406ffaebd50bd98dacb", size = 22997 },
]

[package.optional-dependencies]
crypto = [
    { name = "cryptography" },
]

[[package]]
<<<<<<< HEAD
=======
name = "pymongo"
version = "4.11.2"
source = { registry = "https://pypi.org/simple" }
dependencies = [
    { name = "dnspython" },
]
sdist = { url = "https://files.pythonhosted.org/packages/12/2f/39971830e0a0574ad5b98952428f3f768fad2532eaa8c80e48ca967e5dbc/pymongo-4.11.2.tar.gz", hash = "sha256:d0ee3e0275f67bddcd83b2263818b7c4ae7af1ecafebe7eb7fd16389457ec210", size = 2054477 }
wheels = [
    { url = "https://files.pythonhosted.org/packages/ca/d7/46ab363149a1ed80534f7f64896e3547a7475cade8f8eaa69fc8e81be424/pymongo-4.11.2-cp313-cp313-macosx_10_13_x86_64.whl", hash = "sha256:587328d77d03d380342290d6494df6e7becca25c0621c3ad0be41e3ae751540d", size = 949576 },
    { url = "https://files.pythonhosted.org/packages/85/f7/6395948234b80ed52dd733135da09415c9d179edad93fd6cfa189db1f849/pymongo-4.11.2-cp313-cp313-macosx_11_0_arm64.whl", hash = "sha256:57474d83511292e06f2da585fd3a6cb013d1cba6173df30b3658efb46f74d579", size = 949252 },
    { url = "https://files.pythonhosted.org/packages/53/81/93b0e2acf8e58f323656f2c1b72224eb0230e0b2cd87ec630d1e2ca17729/pymongo-4.11.2-cp313-cp313-manylinux_2_17_aarch64.manylinux2014_aarch64.whl", hash = "sha256:29fc4707d5f3918c6ee39250439ff41a70d96dc91ae5bfbc1a74bc204775cb82", size = 1937568 },
    { url = "https://files.pythonhosted.org/packages/9f/cd/4684821a803f25c72cfc6b816228e6e16aa07c95bd7532e4e095505be271/pymongo-4.11.2-cp313-cp313-manylinux_2_17_ppc64le.manylinux2014_ppc64le.whl", hash = "sha256:0734940f9f347904796a98481fb4100859f121017e68b756e7426b66d8b2e176", size = 2014993 },
    { url = "https://files.pythonhosted.org/packages/b5/5c/c7656256f9806bd8008431d7771157353726605ec0c29a461f59fb26439c/pymongo-4.11.2-cp313-cp313-manylinux_2_17_s390x.manylinux2014_s390x.whl", hash = "sha256:63239e2466d8324564cb4725c12fdd2be0ddfa7d250b4d0e41a47cd269c4cc1c", size = 1978669 },
    { url = "https://files.pythonhosted.org/packages/c6/08/cc0ce82c611d71e7c90a81860880a9160bc91c9f748891b8b84d0766b920/pymongo-4.11.2-cp313-cp313-manylinux_2_17_x86_64.manylinux2014_x86_64.whl", hash = "sha256:164865b78bd9e0ec6fdbe2ee58fc1a33666f32f8c455af3c9897c5c58c7b3d00", size = 1939478 },
    { url = "https://files.pythonhosted.org/packages/b0/17/dc8df4d8b461289fa427cce9c7df1afbe6ac22ec95a3c7c87cdfb3427c8d/pymongo-4.11.2-cp313-cp313-manylinux_2_5_i686.manylinux1_i686.manylinux_2_17_i686.manylinux2014_i686.whl", hash = "sha256:fbbc3ba041cf2e3f1f4eac293af15ce91cfbac68540f6b3733b834ad768aa319", size = 1888912 },
    { url = "https://files.pythonhosted.org/packages/a5/51/aae2d3572d99aa1a7dcc649bc9e621933f75a905ca18825550d83e7e053e/pymongo-4.11.2-cp313-cp313-win32.whl", hash = "sha256:5da59332ec88ea662c4a9a99f84b322ed6b9d2999bfb947e186936ccae3941be", size = 910331 },
    { url = "https://files.pythonhosted.org/packages/12/22/c01cbe03e05caa960799dee8d3141fbc04f89d28d4ce100a4b9e2a513e68/pymongo-4.11.2-cp313-cp313-win_amd64.whl", hash = "sha256:a4ba602980f43aa9998b0b8e77fd907cec9c7a845c385dc4e08a8b5716d2a85f", size = 932887 },
    { url = "https://files.pythonhosted.org/packages/5c/6f/4d96a522faff16553ca3802a1c193a2b482333ec890ca54872e0cd7669a0/pymongo-4.11.2-cp313-cp313t-macosx_10_13_x86_64.whl", hash = "sha256:77c7edf2dc7f0e46a66f440a0d291ae76533a2ead308d176681745b334d714a9", size = 1006091 },
    { url = "https://files.pythonhosted.org/packages/43/28/6e5fec4d75db5749a5b0012c6db5689d8eb76651950efef163a950a106b5/pymongo-4.11.2-cp313-cp313t-macosx_11_0_arm64.whl", hash = "sha256:7f98a4493a221ee5330dad1721181731f122b7492caac7f56cf7d0a695c88ee2", size = 1006083 },
    { url = "https://files.pythonhosted.org/packages/1e/b8/9e4c0de3e5d20e51a2127b9804112a84e0f57a53f2a59bd147c605966d09/pymongo-4.11.2-cp313-cp313t-manylinux_2_17_aarch64.manylinux2014_aarch64.whl", hash = "sha256:f28d42f9f6d8a5ae05a62401a9cb7c44c5d448dc58299a0ce657084d070ea5f6", size = 2266270 },
    { url = "https://files.pythonhosted.org/packages/60/e2/42554752b8027929cd3ada2b82251521c8347e68a809cda846e310127ac1/pymongo-4.11.2-cp313-cp313t-manylinux_2_17_ppc64le.manylinux2014_ppc64le.whl", hash = "sha256:5a1cfff63667179d4f165124af5843cfd865bc1e774a2bd76fc56592c5dfe5fa", size = 2353490 },
    { url = "https://files.pythonhosted.org/packages/8b/33/99c547a2387432ca63740eafa6a6bef12877838f54291e5a9b11d54737c3/pymongo-4.11.2-cp313-cp313t-manylinux_2_17_s390x.manylinux2014_s390x.whl", hash = "sha256:5c012d44b841320148095b59e246cc0c8891f3ca125dcfa3cc9d89dc1573948b", size = 2312363 },
    { url = "https://files.pythonhosted.org/packages/83/7b/ef46f621a0b6fd667e45255689d64a7cbfde7e0e0cbfaaac3542ec4546a0/pymongo-4.11.2-cp313-cp313t-manylinux_2_17_x86_64.manylinux2014_x86_64.whl", hash = "sha256:c3410b5ee877430a99ed29b0e2bad8827015d313bbef19dbdba4f470049258d1", size = 2263660 },
    { url = "https://files.pythonhosted.org/packages/02/f0/805f281bdf342c9768845ef46aa913a3e41c81ca858f7e9389f8b80b570f/pymongo-4.11.2-cp313-cp313t-manylinux_2_5_i686.manylinux1_i686.manylinux_2_17_i686.manylinux2014_i686.whl", hash = "sha256:36f9a3276dfb28b526eb5ca9511b627788cea6c4c8783a0dc609be1999b3506e", size = 2202677 },
    { url = "https://files.pythonhosted.org/packages/4c/68/7d7608673d9d5a267b6f8972875762796fc0ca88c51e8c5a446384b6b146/pymongo-4.11.2-cp313-cp313t-win32.whl", hash = "sha256:e04a102ccb4c9f5a6b06108aa5fc26bfe77c18747bf5b0fbd5f4a3a4298ddb53", size = 959216 },
    { url = "https://files.pythonhosted.org/packages/45/32/2dab202425df1329614d4d43cdfb0532b34bf337dd7dfe5f6b6837ed2858/pymongo-4.11.2-cp313-cp313t-win_amd64.whl", hash = "sha256:54e24645ceeddaa3224909f073e2695ff3e5c393a82c1e16cd46236d2681651f", size = 987812 },
]

[[package]]
>>>>>>> 81fbb36e
name = "pyparsing"
version = "3.2.1"
source = { registry = "https://pypi.org/simple" }
sdist = { url = "https://files.pythonhosted.org/packages/8b/1a/3544f4f299a47911c2ab3710f534e52fea62a633c96806995da5d25be4b2/pyparsing-3.2.1.tar.gz", hash = "sha256:61980854fd66de3a90028d679a954d5f2623e83144b5afe5ee86f43d762e5f0a", size = 1067694 }
wheels = [
    { url = "https://files.pythonhosted.org/packages/1c/a7/c8a2d361bf89c0d9577c934ebb7421b25dc84bf3a8e3ac0a40aed9acc547/pyparsing-3.2.1-py3-none-any.whl", hash = "sha256:506ff4f4386c4cec0590ec19e6302d3aedb992fdc02c761e90416f158dacf8e1", size = 107716 },
]

[[package]]
<<<<<<< HEAD
=======
name = "python-dotenv"
version = "1.0.1"
source = { registry = "https://pypi.org/simple" }
sdist = { url = "https://files.pythonhosted.org/packages/bc/57/e84d88dfe0aec03b7a2d4327012c1627ab5f03652216c63d49846d7a6c58/python-dotenv-1.0.1.tar.gz", hash = "sha256:e324ee90a023d808f1959c46bcbc04446a10ced277783dc6ee09987c37ec10ca", size = 39115 }
wheels = [
    { url = "https://files.pythonhosted.org/packages/6a/3e/b68c118422ec867fa7ab88444e1274aa40681c606d59ac27de5a5588f082/python_dotenv-1.0.1-py3-none-any.whl", hash = "sha256:f7b63ef50f1b690dddf550d03497b66d609393b40b564ed0d674909a68ebf16a", size = 19863 },
]

[[package]]
>>>>>>> 81fbb36e
name = "requests"
version = "2.32.3"
source = { registry = "https://pypi.org/simple" }
dependencies = [
    { name = "certifi" },
    { name = "charset-normalizer" },
    { name = "idna" },
    { name = "urllib3" },
]
sdist = { url = "https://files.pythonhosted.org/packages/63/70/2bf7780ad2d390a8d301ad0b550f1581eadbd9a20f896afe06353c2a2913/requests-2.32.3.tar.gz", hash = "sha256:55365417734eb18255590a9ff9eb97e9e1da868d4ccd6402399eaf68af20a760", size = 131218 }
wheels = [
    { url = "https://files.pythonhosted.org/packages/f9/9b/335f9764261e915ed497fcdeb11df5dfd6f7bf257d4a6a2a686d80da4d54/requests-2.32.3-py3-none-any.whl", hash = "sha256:70761cfe03c773ceb22aa2f671b4757976145175cdfca038c02654d061d6dcc6", size = 64928 },
]

[[package]]
name = "rsa"
version = "4.9"
source = { registry = "https://pypi.org/simple" }
dependencies = [
    { name = "pyasn1" },
]
sdist = { url = "https://files.pythonhosted.org/packages/aa/65/7d973b89c4d2351d7fb232c2e452547ddfa243e93131e7cfa766da627b52/rsa-4.9.tar.gz", hash = "sha256:e38464a49c6c85d7f1351b0126661487a7e0a14a50f1675ec50eb34d4f20ef21", size = 29711 }
wheels = [
    { url = "https://files.pythonhosted.org/packages/49/97/fa78e3d2f65c02c8e1268b9aba606569fe97f6c8f7c2d74394553347c145/rsa-4.9-py3-none-any.whl", hash = "sha256:90260d9058e514786967344d0ef75fa8727eed8a7d2e43ce9f4bcf1b536174f7", size = 34315 },
]

[[package]]
name = "scalar-fastapi"
version = "1.0.3"
source = { registry = "https://pypi.org/simple" }
sdist = { url = "https://files.pythonhosted.org/packages/2c/04/08ae9e86f24cd9b43bc5b2068fc5d1dcd3e7efa6db860290734d7d742512/scalar_fastapi-1.0.3.tar.gz", hash = "sha256:9e9cb8398e298cd435a0171eebe1675b8899eb21e47c238db0d48783143f0ffb", size = 4107 }
wheels = [
    { url = "https://files.pythonhosted.org/packages/6d/9e/ca0ffc3fc4788c6e1367b96a70f2d6ee33f91d580664a8142ba7ee292ef2/scalar_fastapi-1.0.3-py3-none-any.whl", hash = "sha256:4a47a140795097ad034518ce0e32940f2c54f0f4bc60e4c3289ca30a7e6f954d", size = 4579 },
]

[[package]]
name = "sniffio"
version = "1.3.1"
source = { registry = "https://pypi.org/simple" }
sdist = { url = "https://files.pythonhosted.org/packages/a2/87/a6771e1546d97e7e041b6ae58d80074f81b7d5121207425c964ddf5cfdbd/sniffio-1.3.1.tar.gz", hash = "sha256:f4324edc670a0f49750a81b895f35c3adb843cca46f0530f79fc1babb23789dc", size = 20372 }
wheels = [
    { url = "https://files.pythonhosted.org/packages/e9/44/75a9c9421471a6c4805dbf2356f7c181a29c1879239abab1ea2cc8f38b40/sniffio-1.3.1-py3-none-any.whl", hash = "sha256:2f6da418d1f1e0fddd844478f41680e794e6051915791a034ff65e5f100525a2", size = 10235 },
]

[[package]]
name = "starlette"
version = "0.46.1"
source = { registry = "https://pypi.org/simple" }
dependencies = [
    { name = "anyio" },
]
sdist = { url = "https://files.pythonhosted.org/packages/04/1b/52b27f2e13ceedc79a908e29eac426a63465a1a01248e5f24aa36a62aeb3/starlette-0.46.1.tar.gz", hash = "sha256:3c88d58ee4bd1bb807c0d1acb381838afc7752f9ddaec81bbe4383611d833230", size = 2580102 }
wheels = [
    { url = "https://files.pythonhosted.org/packages/a0/4b/528ccf7a982216885a1ff4908e886b8fb5f19862d1962f56a3fce2435a70/starlette-0.46.1-py3-none-any.whl", hash = "sha256:77c74ed9d2720138b25875133f3a2dae6d854af2ec37dceb56aef370c1d8a227", size = 71995 },
]

[[package]]
name = "typing-extensions"
version = "4.12.2"
source = { registry = "https://pypi.org/simple" }
sdist = { url = "https://files.pythonhosted.org/packages/df/db/f35a00659bc03fec321ba8bce9420de607a1d37f8342eee1863174c69557/typing_extensions-4.12.2.tar.gz", hash = "sha256:1a7ead55c7e559dd4dee8856e3a88b41225abfe1ce8df57b7c13915fe121ffb8", size = 85321 }
wheels = [
    { url = "https://files.pythonhosted.org/packages/26/9f/ad63fc0248c5379346306f8668cda6e2e2e9c95e01216d2b8ffd9ff037d0/typing_extensions-4.12.2-py3-none-any.whl", hash = "sha256:04e5ca0351e0f3f85c6853954072df659d0d13fac324d0072316b67d7794700d", size = 37438 },
]

[[package]]
name = "uritemplate"
version = "4.1.1"
source = { registry = "https://pypi.org/simple" }
sdist = { url = "https://files.pythonhosted.org/packages/d2/5a/4742fdba39cd02a56226815abfa72fe0aa81c33bed16ed045647d6000eba/uritemplate-4.1.1.tar.gz", hash = "sha256:4346edfc5c3b79f694bccd6d6099a322bbeb628dbf2cd86eea55a456ce5124f0", size = 273898 }
wheels = [
    { url = "https://files.pythonhosted.org/packages/81/c0/7461b49cd25aeece13766f02ee576d1db528f1c37ce69aee300e075b485b/uritemplate-4.1.1-py2.py3-none-any.whl", hash = "sha256:830c08b8d99bdd312ea4ead05994a38e8936266f84b9a7878232db50b044e02e", size = 10356 },
]

[[package]]
name = "urllib3"
version = "2.3.0"
source = { registry = "https://pypi.org/simple" }
sdist = { url = "https://files.pythonhosted.org/packages/aa/63/e53da845320b757bf29ef6a9062f5c669fe997973f966045cb019c3f4b66/urllib3-2.3.0.tar.gz", hash = "sha256:f8c5449b3cf0861679ce7e0503c7b44b5ec981bec0d1d3795a07f1ba96f0204d", size = 307268 }
wheels = [
    { url = "https://files.pythonhosted.org/packages/c8/19/4ec628951a74043532ca2cf5d97b7b14863931476d117c471e8e2b1eb39f/urllib3-2.3.0-py3-none-any.whl", hash = "sha256:1cee9ad369867bfdbbb48b7dd50374c0967a0bb7710050facf0dd6911440e3df", size = 128369 },
]

[[package]]
name = "uvicorn"
version = "0.34.0"
source = { registry = "https://pypi.org/simple" }
dependencies = [
    { name = "click" },
    { name = "h11" },
]
sdist = { url = "https://files.pythonhosted.org/packages/4b/4d/938bd85e5bf2edeec766267a5015ad969730bb91e31b44021dfe8b22df6c/uvicorn-0.34.0.tar.gz", hash = "sha256:404051050cd7e905de2c9a7e61790943440b3416f49cb409f965d9dcd0fa73e9", size = 76568 }
wheels = [
    { url = "https://files.pythonhosted.org/packages/61/14/33a3a1352cfa71812a3a21e8c9bfb83f60b0011f5e36f2b1399d51928209/uvicorn-0.34.0-py3-none-any.whl", hash = "sha256:023dc038422502fa28a09c7a30bf2b6991512da7dcdb8fd35fe57cfc154126f4", size = 62315 },
]<|MERGE_RESOLUTION|>--- conflicted
+++ resolved
@@ -119,12 +119,9 @@
     { name = "aiosqlite" },
     { name = "fastapi" },
     { name = "firebase-admin" },
-<<<<<<< HEAD
     { name = "pydantic" },
-=======
     { name = "motor" },
     { name = "python-dotenv" },
->>>>>>> 81fbb36e
     { name = "scalar-fastapi" },
     { name = "uvicorn" },
 ]
@@ -134,12 +131,9 @@
     { name = "aiosqlite", specifier = ">=0.21.0" },
     { name = "fastapi", specifier = ">=0.115.11" },
     { name = "firebase-admin", specifier = ">=6.7.0" },
-<<<<<<< HEAD
     { name = "pydantic", specifier = ">=2.10.6" },
-=======
     { name = "motor", specifier = ">=3.7.0" },
     { name = "python-dotenv", specifier = ">=1.0.1" },
->>>>>>> 81fbb36e
     { name = "scalar-fastapi", specifier = ">=1.0.3" },
     { name = "uvicorn", specifier = ">=0.34.0" },
 ]
@@ -201,8 +195,6 @@
 ]
 
 [[package]]
-<<<<<<< HEAD
-=======
 name = "dnspython"
 version = "2.7.0"
 source = { registry = "https://pypi.org/simple" }
@@ -212,7 +204,6 @@
 ]
 
 [[package]]
->>>>>>> 81fbb36e
 name = "fastapi"
 version = "0.115.11"
 source = { registry = "https://pypi.org/simple" }
@@ -447,8 +438,6 @@
 ]
 
 [[package]]
-<<<<<<< HEAD
-=======
 name = "motor"
 version = "3.7.0"
 source = { registry = "https://pypi.org/simple" }
@@ -461,7 +450,6 @@
 ]
 
 [[package]]
->>>>>>> 81fbb36e
 name = "msgpack"
 version = "1.1.0"
 source = { registry = "https://pypi.org/simple" }
@@ -590,8 +578,6 @@
 ]
 
 [[package]]
-<<<<<<< HEAD
-=======
 name = "pymongo"
 version = "4.11.2"
 source = { registry = "https://pypi.org/simple" }
@@ -621,7 +607,6 @@
 ]
 
 [[package]]
->>>>>>> 81fbb36e
 name = "pyparsing"
 version = "3.2.1"
 source = { registry = "https://pypi.org/simple" }
@@ -631,8 +616,6 @@
 ]
 
 [[package]]
-<<<<<<< HEAD
-=======
 name = "python-dotenv"
 version = "1.0.1"
 source = { registry = "https://pypi.org/simple" }
@@ -642,7 +625,6 @@
 ]
 
 [[package]]
->>>>>>> 81fbb36e
 name = "requests"
 version = "2.32.3"
 source = { registry = "https://pypi.org/simple" }
