--- conflicted
+++ resolved
@@ -217,11 +217,7 @@
     { name = "python-dotenv" },
     { name = "scalar-fastapi" },
     { name = "uvicorn" },
-<<<<<<< HEAD
-    { name = "windows-curses" },
-=======
     { name = "windows-curses", marker = "sys_platform == 'win32'" },
->>>>>>> df36a2bc
 ]
 
 [package.metadata]
@@ -242,11 +238,7 @@
     { name = "python-dotenv", specifier = ">=1.0.1" },
     { name = "scalar-fastapi", specifier = ">=1.0.3" },
     { name = "uvicorn", specifier = ">=0.34.0" },
-<<<<<<< HEAD
-    { name = "windows-curses", specifier = ">=2.4.1" },
-=======
     { name = "windows-curses", marker = "sys_platform == 'win32'", specifier = ">=2.4.1" },
->>>>>>> df36a2bc
 ]
 
 [[package]]
@@ -1130,17 +1122,6 @@
 version = "2.4.1"
 source = { registry = "https://pypi.org/simple" }
 wheels = [
-<<<<<<< HEAD
-    { url = "https://files.pythonhosted.org/packages/d2/e2/dc81b1bd1dcfe91735810265e9d26bc8ec5da45b4c0f6237e286819194c3/uvicorn-0.35.0-py3-none-any.whl", hash = "sha256:197535216b25ff9b785e29a0b79199f55222193d47f820816e7da751e9bc8d4a", size = 66406, upload-time = "2025-06-28T16:15:44.816Z" },
-]
-
-[[package]]
-name = "windows-curses"
-version = "2.4.1"
-source = { registry = "https://pypi.org/simple" }
-wheels = [
-=======
->>>>>>> df36a2bc
     { url = "https://files.pythonhosted.org/packages/25/a0/e8d074f013117633f6b502ca123ecfc377fe0bd36818fe65e8935c91ca9c/windows_curses-2.4.1-cp313-cp313-win32.whl", hash = "sha256:05d1ca01e5199a435ccb6c8c2978df4a169cdff1ec99ab15f11ded9de8e5be26", size = 71390, upload-time = "2025-01-11T00:26:27.66Z" },
     { url = "https://files.pythonhosted.org/packages/2b/4b/2838a829b074a68c570d54ae0ae8539979657d3e619a4dc5a4b03eb69745/windows_curses-2.4.1-cp313-cp313-win_amd64.whl", hash = "sha256:8cf653f8928af19c103ae11cfed38124f418dcdd92643c4cd17239c0cec2f9da", size = 81636, upload-time = "2025-01-11T00:26:29.595Z" },
 ]