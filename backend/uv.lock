version = 1
revision = 3
requires-python = ">=3.13"

[[package]]
name = "annotated-types"
version = "0.7.0"
source = { registry = "https://pypi.org/simple" }
sdist = { url = "https://files.pythonhosted.org/packages/ee/67/531ea369ba64dcff5ec9c3402f9f51bf748cec26dde048a2f973a4eea7f5/annotated_types-0.7.0.tar.gz", hash = "sha256:aff07c09a53a08bc8cfccb9c85b05f1aa9a2a6f23728d790723543408344ce89", size = 16081, upload-time = "2024-05-20T21:33:25.928Z" }
wheels = [
    { url = "https://files.pythonhosted.org/packages/78/b6/6307fbef88d9b5ee7421e68d78a9f162e0da4900bc5f5793f6d3d0e34fb8/annotated_types-0.7.0-py3-none-any.whl", hash = "sha256:1f02e8b43a8fbbc3f3e0d4f0f4bfc8131bcb4eebe8849b8e5c773f3a1c582a53", size = 13643, upload-time = "2024-05-20T21:33:24.1Z" },
]

[[package]]
name = "anyio"
version = "4.11.0"
source = { registry = "https://pypi.org/simple" }
dependencies = [
    { name = "idna" },
    { name = "sniffio" },
]
sdist = { url = "https://files.pythonhosted.org/packages/c6/78/7d432127c41b50bccba979505f272c16cbcadcc33645d5fa3a738110ae75/anyio-4.11.0.tar.gz", hash = "sha256:82a8d0b81e318cc5ce71a5f1f8b5c4e63619620b63141ef8c995fa0db95a57c4", size = 219094, upload-time = "2025-09-23T09:19:12.58Z" }
wheels = [
    { url = "https://files.pythonhosted.org/packages/15/b3/9b1a8074496371342ec1e796a96f99c82c945a339cd81a8e73de28b4cf9e/anyio-4.11.0-py3-none-any.whl", hash = "sha256:0287e96f4d26d4149305414d4e3bc32f0dcd0862365a4bddea19d7a1ec38c4fc", size = 109097, upload-time = "2025-09-23T09:19:10.601Z" },
]

[[package]]
name = "apimatic-core"
version = "0.2.22"
source = { registry = "https://pypi.org/simple" }
dependencies = [
    { name = "apimatic-core-interfaces" },
    { name = "jsonpickle" },
    { name = "jsonpointer" },
    { name = "python-dateutil" },
    { name = "requests" },
    { name = "setuptools" },
]
sdist = { url = "https://files.pythonhosted.org/packages/cd/ef/efebdef6185f774b14ef115f219f73b76226fe6a04b58f2955cb8fef7ef4/apimatic_core-0.2.22.tar.gz", hash = "sha256:6282793b304f909aed618a6b643c6b9ae624727aaa523c18b89fd3cc91f60ab7", size = 110359, upload-time = "2025-09-01T09:22:03.427Z" }
wheels = [
    { url = "https://files.pythonhosted.org/packages/a3/04/43b46741a2b3ab2a4c729bfc07e7b6e86ed335a41c994dcdc785b0a66806/apimatic_core-0.2.22-py3-none-any.whl", hash = "sha256:dfa188b4bc55a97fb3c65e200c4dd6db98206eced74d1d63bda92b992d0b7e59", size = 165887, upload-time = "2025-09-01T09:22:02.326Z" },
]

[[package]]
name = "apimatic-core-interfaces"
version = "0.1.6"
source = { registry = "https://pypi.org/simple" }
sdist = { url = "https://files.pythonhosted.org/packages/71/a5/17b0f91f70f6c1aebeb9d5bfa91c6d5e7ee3c972bbcdffd46e192565a0ab/apimatic_core_interfaces-0.1.6.tar.gz", hash = "sha256:786b6a564d6005b0040581dba2c8e28286c19e29096970dfcac025c0e12327c8", size = 5560, upload-time = "2025-01-02T09:00:52.356Z" }
wheels = [
    { url = "https://files.pythonhosted.org/packages/b2/bc/1c351563a3ecc882be35fa6c6fe95ca3db3a8cf9e814dc55e2234b116a2a/apimatic_core_interfaces-0.1.6-py3-none-any.whl", hash = "sha256:c739222f562b477d5ae0d41ba85c3622325cf6720593b95b8242fa1596a63afe", size = 7582, upload-time = "2025-01-02T09:00:50.205Z" },
]

[[package]]
name = "apimatic-requests-client-adapter"
version = "0.1.8"
source = { registry = "https://pypi.org/simple" }
dependencies = [
    { name = "apimatic-core-interfaces" },
    { name = "cachecontrol" },
    { name = "requests" },
]
sdist = { url = "https://files.pythonhosted.org/packages/ce/97/54d69840fc563b0c22c84584cc7c6005ae079b3b3dfc0fe89f68c651c664/apimatic_requests_client_adapter-0.1.8.tar.gz", hash = "sha256:99b028f98e9deebba16b604fddb329106b4c9b6cf32345ce9646faadb92c8e43", size = 7982, upload-time = "2025-09-01T09:22:23.926Z" }
wheels = [
    { url = "https://files.pythonhosted.org/packages/78/76/d2b4416ad038a66377f0fcf24e3acc8217c2537588535fdda40e4ceccc0d/apimatic_requests_client_adapter-0.1.8-py3-none-any.whl", hash = "sha256:6a7a85d5b0f84ce87b3b9826fa2567b63d8ddca051d17508d0c4177c302474ce", size = 11826, upload-time = "2025-09-01T09:22:23.133Z" },
]

[[package]]
name = "beautifulsoup4"
version = "4.14.2"
source = { registry = "https://pypi.org/simple" }
dependencies = [
    { name = "soupsieve" },
    { name = "typing-extensions" },
]
sdist = { url = "https://files.pythonhosted.org/packages/77/e9/df2358efd7659577435e2177bfa69cba6c33216681af51a707193dec162a/beautifulsoup4-4.14.2.tar.gz", hash = "sha256:2a98ab9f944a11acee9cc848508ec28d9228abfd522ef0fad6a02a72e0ded69e", size = 625822, upload-time = "2025-09-29T10:05:42.613Z" }
wheels = [
    { url = "https://files.pythonhosted.org/packages/94/fe/3aed5d0be4d404d12d36ab97e2f1791424d9ca39c2f754a6285d59a3b01d/beautifulsoup4-4.14.2-py3-none-any.whl", hash = "sha256:5ef6fa3a8cbece8488d66985560f97ed091e22bbc4e9c2338508a9d5de6d4515", size = 106392, upload-time = "2025-09-29T10:05:43.771Z" },
]

[[package]]
name = "bs4"
version = "0.0.2"
source = { registry = "https://pypi.org/simple" }
dependencies = [
    { name = "beautifulsoup4" },
]
sdist = { url = "https://files.pythonhosted.org/packages/c9/aa/4acaf814ff901145da37332e05bb510452ebed97bc9602695059dd46ef39/bs4-0.0.2.tar.gz", hash = "sha256:a48685c58f50fe127722417bae83fe6badf500d54b55f7e39ffe43b798653925", size = 698, upload-time = "2024-01-17T18:15:47.371Z" }
wheels = [
    { url = "https://files.pythonhosted.org/packages/51/bb/bf7aab772a159614954d84aa832c129624ba6c32faa559dfb200a534e50b/bs4-0.0.2-py2.py3-none-any.whl", hash = "sha256:abf8742c0805ef7f662dce4b51cca104cffe52b835238afc169142ab9b3fbccc", size = 1189, upload-time = "2024-01-17T18:15:48.613Z" },
]

[[package]]
name = "cachecontrol"
version = "0.12.14"
source = { registry = "https://pypi.org/simple" }
dependencies = [
    { name = "msgpack" },
    { name = "requests" },
]
sdist = { url = "https://files.pythonhosted.org/packages/50/43/bfdc1888b1889bdb6eaadc179f6d18a0aa34d53eb89fb5954e09bc37b7e1/CacheControl-0.12.14.tar.gz", hash = "sha256:d1087f45781c0e00616479bfd282c78504371ca71da017b49df9f5365a95feba", size = 115447, upload-time = "2023-06-06T11:02:26.088Z" }
wheels = [
    { url = "https://files.pythonhosted.org/packages/72/a2/28e0ef082f7d78253aded97933e1d7b94bab3c5be366e8afd6513de4028e/CacheControl-0.12.14-py2.py3-none-any.whl", hash = "sha256:1c2939be362a70c4e5f02c6249462b3b7a24441e4f1ced5e9ef028172edf356a", size = 21252, upload-time = "2023-06-06T11:02:24.125Z" },
]

[[package]]
name = "cachetools"
version = "6.2.0"
source = { registry = "https://pypi.org/simple" }
sdist = { url = "https://files.pythonhosted.org/packages/9d/61/e4fad8155db4a04bfb4734c7c8ff0882f078f24294d42798b3568eb63bff/cachetools-6.2.0.tar.gz", hash = "sha256:38b328c0889450f05f5e120f56ab68c8abaf424e1275522b138ffc93253f7e32", size = 30988, upload-time = "2025-08-25T18:57:30.924Z" }
wheels = [
    { url = "https://files.pythonhosted.org/packages/6c/56/3124f61d37a7a4e7cc96afc5492c78ba0cb551151e530b54669ddd1436ef/cachetools-6.2.0-py3-none-any.whl", hash = "sha256:1c76a8960c0041fcc21097e357f882197c79da0dbff766e7317890a65d7d8ba6", size = 11276, upload-time = "2025-08-25T18:57:29.684Z" },
]

[[package]]
name = "certifi"
version = "2025.8.3"
source = { registry = "https://pypi.org/simple" }
sdist = { url = "https://files.pythonhosted.org/packages/dc/67/960ebe6bf230a96cda2e0abcf73af550ec4f090005363542f0765df162e0/certifi-2025.8.3.tar.gz", hash = "sha256:e564105f78ded564e3ae7c923924435e1daa7463faeab5bb932bc53ffae63407", size = 162386, upload-time = "2025-08-03T03:07:47.08Z" }
wheels = [
    { url = "https://files.pythonhosted.org/packages/e5/48/1549795ba7742c948d2ad169c1c8cdbae65bc450d6cd753d124b17c8cd32/certifi-2025.8.3-py3-none-any.whl", hash = "sha256:f6c12493cfb1b06ba2ff328595af9350c65d6644968e5d3a2ffd78699af217a5", size = 161216, upload-time = "2025-08-03T03:07:45.777Z" },
]

[[package]]
name = "cffi"
version = "2.0.0"
source = { registry = "https://pypi.org/simple" }
dependencies = [
    { name = "pycparser", marker = "implementation_name != 'PyPy'" },
]
sdist = { url = "https://files.pythonhosted.org/packages/eb/56/b1ba7935a17738ae8453301356628e8147c79dbb825bcbc73dc7401f9846/cffi-2.0.0.tar.gz", hash = "sha256:44d1b5909021139fe36001ae048dbdde8214afa20200eda0f64c068cac5d5529", size = 523588, upload-time = "2025-09-08T23:24:04.541Z" }
wheels = [
    { url = "https://files.pythonhosted.org/packages/4b/8d/a0a47a0c9e413a658623d014e91e74a50cdd2c423f7ccfd44086ef767f90/cffi-2.0.0-cp313-cp313-macosx_10_13_x86_64.whl", hash = "sha256:00bdf7acc5f795150faa6957054fbbca2439db2f775ce831222b66f192f03beb", size = 185230, upload-time = "2025-09-08T23:23:00.879Z" },
    { url = "https://files.pythonhosted.org/packages/4a/d2/a6c0296814556c68ee32009d9c2ad4f85f2707cdecfd7727951ec228005d/cffi-2.0.0-cp313-cp313-macosx_11_0_arm64.whl", hash = "sha256:45d5e886156860dc35862657e1494b9bae8dfa63bf56796f2fb56e1679fc0bca", size = 181043, upload-time = "2025-09-08T23:23:02.231Z" },
    { url = "https://files.pythonhosted.org/packages/b0/1e/d22cc63332bd59b06481ceaac49d6c507598642e2230f201649058a7e704/cffi-2.0.0-cp313-cp313-manylinux1_i686.manylinux2014_i686.manylinux_2_17_i686.manylinux_2_5_i686.whl", hash = "sha256:07b271772c100085dd28b74fa0cd81c8fb1a3ba18b21e03d7c27f3436a10606b", size = 212446, upload-time = "2025-09-08T23:23:03.472Z" },
    { url = "https://files.pythonhosted.org/packages/a9/f5/a2c23eb03b61a0b8747f211eb716446c826ad66818ddc7810cc2cc19b3f2/cffi-2.0.0-cp313-cp313-manylinux2014_aarch64.manylinux_2_17_aarch64.whl", hash = "sha256:d48a880098c96020b02d5a1f7d9251308510ce8858940e6fa99ece33f610838b", size = 220101, upload-time = "2025-09-08T23:23:04.792Z" },
    { url = "https://files.pythonhosted.org/packages/f2/7f/e6647792fc5850d634695bc0e6ab4111ae88e89981d35ac269956605feba/cffi-2.0.0-cp313-cp313-manylinux2014_ppc64le.manylinux_2_17_ppc64le.whl", hash = "sha256:f93fd8e5c8c0a4aa1f424d6173f14a892044054871c771f8566e4008eaa359d2", size = 207948, upload-time = "2025-09-08T23:23:06.127Z" },
    { url = "https://files.pythonhosted.org/packages/cb/1e/a5a1bd6f1fb30f22573f76533de12a00bf274abcdc55c8edab639078abb6/cffi-2.0.0-cp313-cp313-manylinux2014_s390x.manylinux_2_17_s390x.whl", hash = "sha256:dd4f05f54a52fb558f1ba9f528228066954fee3ebe629fc1660d874d040ae5a3", size = 206422, upload-time = "2025-09-08T23:23:07.753Z" },
    { url = "https://files.pythonhosted.org/packages/98/df/0a1755e750013a2081e863e7cd37e0cdd02664372c754e5560099eb7aa44/cffi-2.0.0-cp313-cp313-manylinux2014_x86_64.manylinux_2_17_x86_64.whl", hash = "sha256:c8d3b5532fc71b7a77c09192b4a5a200ea992702734a2e9279a37f2478236f26", size = 219499, upload-time = "2025-09-08T23:23:09.648Z" },
    { url = "https://files.pythonhosted.org/packages/50/e1/a969e687fcf9ea58e6e2a928ad5e2dd88cc12f6f0ab477e9971f2309b57c/cffi-2.0.0-cp313-cp313-musllinux_1_2_aarch64.whl", hash = "sha256:d9b29c1f0ae438d5ee9acb31cadee00a58c46cc9c0b2f9038c6b0b3470877a8c", size = 222928, upload-time = "2025-09-08T23:23:10.928Z" },
    { url = "https://files.pythonhosted.org/packages/36/54/0362578dd2c9e557a28ac77698ed67323ed5b9775ca9d3fe73fe191bb5d8/cffi-2.0.0-cp313-cp313-musllinux_1_2_x86_64.whl", hash = "sha256:6d50360be4546678fc1b79ffe7a66265e28667840010348dd69a314145807a1b", size = 221302, upload-time = "2025-09-08T23:23:12.42Z" },
    { url = "https://files.pythonhosted.org/packages/eb/6d/bf9bda840d5f1dfdbf0feca87fbdb64a918a69bca42cfa0ba7b137c48cb8/cffi-2.0.0-cp313-cp313-win32.whl", hash = "sha256:74a03b9698e198d47562765773b4a8309919089150a0bb17d829ad7b44b60d27", size = 172909, upload-time = "2025-09-08T23:23:14.32Z" },
    { url = "https://files.pythonhosted.org/packages/37/18/6519e1ee6f5a1e579e04b9ddb6f1676c17368a7aba48299c3759bbc3c8b3/cffi-2.0.0-cp313-cp313-win_amd64.whl", hash = "sha256:19f705ada2530c1167abacb171925dd886168931e0a7b78f5bffcae5c6b5be75", size = 183402, upload-time = "2025-09-08T23:23:15.535Z" },
    { url = "https://files.pythonhosted.org/packages/cb/0e/02ceeec9a7d6ee63bb596121c2c8e9b3a9e150936f4fbef6ca1943e6137c/cffi-2.0.0-cp313-cp313-win_arm64.whl", hash = "sha256:256f80b80ca3853f90c21b23ee78cd008713787b1b1e93eae9f3d6a7134abd91", size = 177780, upload-time = "2025-09-08T23:23:16.761Z" },
    { url = "https://files.pythonhosted.org/packages/92/c4/3ce07396253a83250ee98564f8d7e9789fab8e58858f35d07a9a2c78de9f/cffi-2.0.0-cp314-cp314-macosx_10_13_x86_64.whl", hash = "sha256:fc33c5141b55ed366cfaad382df24fe7dcbc686de5be719b207bb248e3053dc5", size = 185320, upload-time = "2025-09-08T23:23:18.087Z" },
    { url = "https://files.pythonhosted.org/packages/59/dd/27e9fa567a23931c838c6b02d0764611c62290062a6d4e8ff7863daf9730/cffi-2.0.0-cp314-cp314-macosx_11_0_arm64.whl", hash = "sha256:c654de545946e0db659b3400168c9ad31b5d29593291482c43e3564effbcee13", size = 181487, upload-time = "2025-09-08T23:23:19.622Z" },
    { url = "https://files.pythonhosted.org/packages/d6/43/0e822876f87ea8a4ef95442c3d766a06a51fc5298823f884ef87aaad168c/cffi-2.0.0-cp314-cp314-manylinux2014_aarch64.manylinux_2_17_aarch64.whl", hash = "sha256:24b6f81f1983e6df8db3adc38562c83f7d4a0c36162885ec7f7b77c7dcbec97b", size = 220049, upload-time = "2025-09-08T23:23:20.853Z" },
    { url = "https://files.pythonhosted.org/packages/b4/89/76799151d9c2d2d1ead63c2429da9ea9d7aac304603de0c6e8764e6e8e70/cffi-2.0.0-cp314-cp314-manylinux2014_ppc64le.manylinux_2_17_ppc64le.whl", hash = "sha256:12873ca6cb9b0f0d3a0da705d6086fe911591737a59f28b7936bdfed27c0d47c", size = 207793, upload-time = "2025-09-08T23:23:22.08Z" },
    { url = "https://files.pythonhosted.org/packages/bb/dd/3465b14bb9e24ee24cb88c9e3730f6de63111fffe513492bf8c808a3547e/cffi-2.0.0-cp314-cp314-manylinux2014_s390x.manylinux_2_17_s390x.whl", hash = "sha256:d9b97165e8aed9272a6bb17c01e3cc5871a594a446ebedc996e2397a1c1ea8ef", size = 206300, upload-time = "2025-09-08T23:23:23.314Z" },
    { url = "https://files.pythonhosted.org/packages/47/d9/d83e293854571c877a92da46fdec39158f8d7e68da75bf73581225d28e90/cffi-2.0.0-cp314-cp314-manylinux2014_x86_64.manylinux_2_17_x86_64.whl", hash = "sha256:afb8db5439b81cf9c9d0c80404b60c3cc9c3add93e114dcae767f1477cb53775", size = 219244, upload-time = "2025-09-08T23:23:24.541Z" },
    { url = "https://files.pythonhosted.org/packages/2b/0f/1f177e3683aead2bb00f7679a16451d302c436b5cbf2505f0ea8146ef59e/cffi-2.0.0-cp314-cp314-musllinux_1_2_aarch64.whl", hash = "sha256:737fe7d37e1a1bffe70bd5754ea763a62a066dc5913ca57e957824b72a85e205", size = 222828, upload-time = "2025-09-08T23:23:26.143Z" },
    { url = "https://files.pythonhosted.org/packages/c6/0f/cafacebd4b040e3119dcb32fed8bdef8dfe94da653155f9d0b9dc660166e/cffi-2.0.0-cp314-cp314-musllinux_1_2_x86_64.whl", hash = "sha256:38100abb9d1b1435bc4cc340bb4489635dc2f0da7456590877030c9b3d40b0c1", size = 220926, upload-time = "2025-09-08T23:23:27.873Z" },
    { url = "https://files.pythonhosted.org/packages/3e/aa/df335faa45b395396fcbc03de2dfcab242cd61a9900e914fe682a59170b1/cffi-2.0.0-cp314-cp314-win32.whl", hash = "sha256:087067fa8953339c723661eda6b54bc98c5625757ea62e95eb4898ad5e776e9f", size = 175328, upload-time = "2025-09-08T23:23:44.61Z" },
    { url = "https://files.pythonhosted.org/packages/bb/92/882c2d30831744296ce713f0feb4c1cd30f346ef747b530b5318715cc367/cffi-2.0.0-cp314-cp314-win_amd64.whl", hash = "sha256:203a48d1fb583fc7d78a4c6655692963b860a417c0528492a6bc21f1aaefab25", size = 185650, upload-time = "2025-09-08T23:23:45.848Z" },
    { url = "https://files.pythonhosted.org/packages/9f/2c/98ece204b9d35a7366b5b2c6539c350313ca13932143e79dc133ba757104/cffi-2.0.0-cp314-cp314-win_arm64.whl", hash = "sha256:dbd5c7a25a7cb98f5ca55d258b103a2054f859a46ae11aaf23134f9cc0d356ad", size = 180687, upload-time = "2025-09-08T23:23:47.105Z" },
    { url = "https://files.pythonhosted.org/packages/3e/61/c768e4d548bfa607abcda77423448df8c471f25dbe64fb2ef6d555eae006/cffi-2.0.0-cp314-cp314t-macosx_10_13_x86_64.whl", hash = "sha256:9a67fc9e8eb39039280526379fb3a70023d77caec1852002b4da7e8b270c4dd9", size = 188773, upload-time = "2025-09-08T23:23:29.347Z" },
    { url = "https://files.pythonhosted.org/packages/2c/ea/5f76bce7cf6fcd0ab1a1058b5af899bfbef198bea4d5686da88471ea0336/cffi-2.0.0-cp314-cp314t-macosx_11_0_arm64.whl", hash = "sha256:7a66c7204d8869299919db4d5069a82f1561581af12b11b3c9f48c584eb8743d", size = 185013, upload-time = "2025-09-08T23:23:30.63Z" },
    { url = "https://files.pythonhosted.org/packages/be/b4/c56878d0d1755cf9caa54ba71e5d049479c52f9e4afc230f06822162ab2f/cffi-2.0.0-cp314-cp314t-manylinux2014_aarch64.manylinux_2_17_aarch64.whl", hash = "sha256:7cc09976e8b56f8cebd752f7113ad07752461f48a58cbba644139015ac24954c", size = 221593, upload-time = "2025-09-08T23:23:31.91Z" },
    { url = "https://files.pythonhosted.org/packages/e0/0d/eb704606dfe8033e7128df5e90fee946bbcb64a04fcdaa97321309004000/cffi-2.0.0-cp314-cp314t-manylinux2014_ppc64le.manylinux_2_17_ppc64le.whl", hash = "sha256:92b68146a71df78564e4ef48af17551a5ddd142e5190cdf2c5624d0c3ff5b2e8", size = 209354, upload-time = "2025-09-08T23:23:33.214Z" },
    { url = "https://files.pythonhosted.org/packages/d8/19/3c435d727b368ca475fb8742ab97c9cb13a0de600ce86f62eab7fa3eea60/cffi-2.0.0-cp314-cp314t-manylinux2014_s390x.manylinux_2_17_s390x.whl", hash = "sha256:b1e74d11748e7e98e2f426ab176d4ed720a64412b6a15054378afdb71e0f37dc", size = 208480, upload-time = "2025-09-08T23:23:34.495Z" },
    { url = "https://files.pythonhosted.org/packages/d0/44/681604464ed9541673e486521497406fadcc15b5217c3e326b061696899a/cffi-2.0.0-cp314-cp314t-manylinux2014_x86_64.manylinux_2_17_x86_64.whl", hash = "sha256:28a3a209b96630bca57cce802da70c266eb08c6e97e5afd61a75611ee6c64592", size = 221584, upload-time = "2025-09-08T23:23:36.096Z" },
    { url = "https://files.pythonhosted.org/packages/25/8e/342a504ff018a2825d395d44d63a767dd8ebc927ebda557fecdaca3ac33a/cffi-2.0.0-cp314-cp314t-musllinux_1_2_aarch64.whl", hash = "sha256:7553fb2090d71822f02c629afe6042c299edf91ba1bf94951165613553984512", size = 224443, upload-time = "2025-09-08T23:23:37.328Z" },
    { url = "https://files.pythonhosted.org/packages/e1/5e/b666bacbbc60fbf415ba9988324a132c9a7a0448a9a8f125074671c0f2c3/cffi-2.0.0-cp314-cp314t-musllinux_1_2_x86_64.whl", hash = "sha256:6c6c373cfc5c83a975506110d17457138c8c63016b563cc9ed6e056a82f13ce4", size = 223437, upload-time = "2025-09-08T23:23:38.945Z" },
    { url = "https://files.pythonhosted.org/packages/a0/1d/ec1a60bd1a10daa292d3cd6bb0b359a81607154fb8165f3ec95fe003b85c/cffi-2.0.0-cp314-cp314t-win32.whl", hash = "sha256:1fc9ea04857caf665289b7a75923f2c6ed559b8298a1b8c49e59f7dd95c8481e", size = 180487, upload-time = "2025-09-08T23:23:40.423Z" },
    { url = "https://files.pythonhosted.org/packages/bf/41/4c1168c74fac325c0c8156f04b6749c8b6a8f405bbf91413ba088359f60d/cffi-2.0.0-cp314-cp314t-win_amd64.whl", hash = "sha256:d68b6cef7827e8641e8ef16f4494edda8b36104d79773a334beaa1e3521430f6", size = 191726, upload-time = "2025-09-08T23:23:41.742Z" },
    { url = "https://files.pythonhosted.org/packages/ae/3a/dbeec9d1ee0844c679f6bb5d6ad4e9f198b1224f4e7a32825f47f6192b0c/cffi-2.0.0-cp314-cp314t-win_arm64.whl", hash = "sha256:0a1527a803f0a659de1af2e1fd700213caba79377e27e4693648c2923da066f9", size = 184195, upload-time = "2025-09-08T23:23:43.004Z" },
]

[[package]]
name = "charset-normalizer"
version = "3.4.3"
source = { registry = "https://pypi.org/simple" }
sdist = { url = "https://files.pythonhosted.org/packages/83/2d/5fd176ceb9b2fc619e63405525573493ca23441330fcdaee6bef9460e924/charset_normalizer-3.4.3.tar.gz", hash = "sha256:6fce4b8500244f6fcb71465d4a4930d132ba9ab8e71a7859e6a5d59851068d14", size = 122371, upload-time = "2025-08-09T07:57:28.46Z" }
wheels = [
    { url = "https://files.pythonhosted.org/packages/65/ca/2135ac97709b400c7654b4b764daf5c5567c2da45a30cdd20f9eefe2d658/charset_normalizer-3.4.3-cp313-cp313-macosx_10_13_universal2.whl", hash = "sha256:14c2a87c65b351109f6abfc424cab3927b3bdece6f706e4d12faaf3d52ee5efe", size = 205326, upload-time = "2025-08-09T07:56:24.721Z" },
    { url = "https://files.pythonhosted.org/packages/71/11/98a04c3c97dd34e49c7d247083af03645ca3730809a5509443f3c37f7c99/charset_normalizer-3.4.3-cp313-cp313-manylinux2014_aarch64.manylinux_2_17_aarch64.manylinux_2_28_aarch64.whl", hash = "sha256:41d1fc408ff5fdfb910200ec0e74abc40387bccb3252f3f27c0676731df2b2c8", size = 146008, upload-time = "2025-08-09T07:56:26.004Z" },
    { url = "https://files.pythonhosted.org/packages/60/f5/4659a4cb3c4ec146bec80c32d8bb16033752574c20b1252ee842a95d1a1e/charset_normalizer-3.4.3-cp313-cp313-manylinux2014_ppc64le.manylinux_2_17_ppc64le.manylinux_2_28_ppc64le.whl", hash = "sha256:1bb60174149316da1c35fa5233681f7c0f9f514509b8e399ab70fea5f17e45c9", size = 159196, upload-time = "2025-08-09T07:56:27.25Z" },
    { url = "https://files.pythonhosted.org/packages/86/9e/f552f7a00611f168b9a5865a1414179b2c6de8235a4fa40189f6f79a1753/charset_normalizer-3.4.3-cp313-cp313-manylinux2014_s390x.manylinux_2_17_s390x.manylinux_2_28_s390x.whl", hash = "sha256:30d006f98569de3459c2fc1f2acde170b7b2bd265dc1943e87e1a4efe1b67c31", size = 156819, upload-time = "2025-08-09T07:56:28.515Z" },
    { url = "https://files.pythonhosted.org/packages/7e/95/42aa2156235cbc8fa61208aded06ef46111c4d3f0de233107b3f38631803/charset_normalizer-3.4.3-cp313-cp313-manylinux2014_x86_64.manylinux_2_17_x86_64.manylinux_2_28_x86_64.whl", hash = "sha256:416175faf02e4b0810f1f38bcb54682878a4af94059a1cd63b8747244420801f", size = 151350, upload-time = "2025-08-09T07:56:29.716Z" },
    { url = "https://files.pythonhosted.org/packages/c2/a9/3865b02c56f300a6f94fc631ef54f0a8a29da74fb45a773dfd3dcd380af7/charset_normalizer-3.4.3-cp313-cp313-musllinux_1_2_aarch64.whl", hash = "sha256:6aab0f181c486f973bc7262a97f5aca3ee7e1437011ef0c2ec04b5a11d16c927", size = 148644, upload-time = "2025-08-09T07:56:30.984Z" },
    { url = "https://files.pythonhosted.org/packages/77/d9/cbcf1a2a5c7d7856f11e7ac2d782aec12bdfea60d104e60e0aa1c97849dc/charset_normalizer-3.4.3-cp313-cp313-musllinux_1_2_ppc64le.whl", hash = "sha256:fdabf8315679312cfa71302f9bd509ded4f2f263fb5b765cf1433b39106c3cc9", size = 160468, upload-time = "2025-08-09T07:56:32.252Z" },
    { url = "https://files.pythonhosted.org/packages/f6/42/6f45efee8697b89fda4d50580f292b8f7f9306cb2971d4b53f8914e4d890/charset_normalizer-3.4.3-cp313-cp313-musllinux_1_2_s390x.whl", hash = "sha256:bd28b817ea8c70215401f657edef3a8aa83c29d447fb0b622c35403780ba11d5", size = 158187, upload-time = "2025-08-09T07:56:33.481Z" },
    { url = "https://files.pythonhosted.org/packages/70/99/f1c3bdcfaa9c45b3ce96f70b14f070411366fa19549c1d4832c935d8e2c3/charset_normalizer-3.4.3-cp313-cp313-musllinux_1_2_x86_64.whl", hash = "sha256:18343b2d246dc6761a249ba1fb13f9ee9a2bcd95decc767319506056ea4ad4dc", size = 152699, upload-time = "2025-08-09T07:56:34.739Z" },
    { url = "https://files.pythonhosted.org/packages/a3/ad/b0081f2f99a4b194bcbb1934ef3b12aa4d9702ced80a37026b7607c72e58/charset_normalizer-3.4.3-cp313-cp313-win32.whl", hash = "sha256:6fb70de56f1859a3f71261cbe41005f56a7842cc348d3aeb26237560bfa5e0ce", size = 99580, upload-time = "2025-08-09T07:56:35.981Z" },
    { url = "https://files.pythonhosted.org/packages/9a/8f/ae790790c7b64f925e5c953b924aaa42a243fb778fed9e41f147b2a5715a/charset_normalizer-3.4.3-cp313-cp313-win_amd64.whl", hash = "sha256:cf1ebb7d78e1ad8ec2a8c4732c7be2e736f6e5123a4146c5b89c9d1f585f8cef", size = 107366, upload-time = "2025-08-09T07:56:37.339Z" },
    { url = "https://files.pythonhosted.org/packages/8e/91/b5a06ad970ddc7a0e513112d40113e834638f4ca1120eb727a249fb2715e/charset_normalizer-3.4.3-cp314-cp314-macosx_10_13_universal2.whl", hash = "sha256:3cd35b7e8aedeb9e34c41385fda4f73ba609e561faedfae0a9e75e44ac558a15", size = 204342, upload-time = "2025-08-09T07:56:38.687Z" },
    { url = "https://files.pythonhosted.org/packages/ce/ec/1edc30a377f0a02689342f214455c3f6c2fbedd896a1d2f856c002fc3062/charset_normalizer-3.4.3-cp314-cp314-manylinux2014_aarch64.manylinux_2_17_aarch64.manylinux_2_28_aarch64.whl", hash = "sha256:b89bc04de1d83006373429975f8ef9e7932534b8cc9ca582e4db7d20d91816db", size = 145995, upload-time = "2025-08-09T07:56:40.048Z" },
    { url = "https://files.pythonhosted.org/packages/17/e5/5e67ab85e6d22b04641acb5399c8684f4d37caf7558a53859f0283a650e9/charset_normalizer-3.4.3-cp314-cp314-manylinux2014_ppc64le.manylinux_2_17_ppc64le.manylinux_2_28_ppc64le.whl", hash = "sha256:2001a39612b241dae17b4687898843f254f8748b796a2e16f1051a17078d991d", size = 158640, upload-time = "2025-08-09T07:56:41.311Z" },
    { url = "https://files.pythonhosted.org/packages/f1/e5/38421987f6c697ee3722981289d554957c4be652f963d71c5e46a262e135/charset_normalizer-3.4.3-cp314-cp314-manylinux2014_s390x.manylinux_2_17_s390x.manylinux_2_28_s390x.whl", hash = "sha256:8dcfc373f888e4fb39a7bc57e93e3b845e7f462dacc008d9749568b1c4ece096", size = 156636, upload-time = "2025-08-09T07:56:43.195Z" },
    { url = "https://files.pythonhosted.org/packages/a0/e4/5a075de8daa3ec0745a9a3b54467e0c2967daaaf2cec04c845f73493e9a1/charset_normalizer-3.4.3-cp314-cp314-manylinux2014_x86_64.manylinux_2_17_x86_64.manylinux_2_28_x86_64.whl", hash = "sha256:18b97b8404387b96cdbd30ad660f6407799126d26a39ca65729162fd810a99aa", size = 150939, upload-time = "2025-08-09T07:56:44.819Z" },
    { url = "https://files.pythonhosted.org/packages/02/f7/3611b32318b30974131db62b4043f335861d4d9b49adc6d57c1149cc49d4/charset_normalizer-3.4.3-cp314-cp314-musllinux_1_2_aarch64.whl", hash = "sha256:ccf600859c183d70eb47e05a44cd80a4ce77394d1ac0f79dbd2dd90a69a3a049", size = 148580, upload-time = "2025-08-09T07:56:46.684Z" },
    { url = "https://files.pythonhosted.org/packages/7e/61/19b36f4bd67f2793ab6a99b979b4e4f3d8fc754cbdffb805335df4337126/charset_normalizer-3.4.3-cp314-cp314-musllinux_1_2_ppc64le.whl", hash = "sha256:53cd68b185d98dde4ad8990e56a58dea83a4162161b1ea9272e5c9182ce415e0", size = 159870, upload-time = "2025-08-09T07:56:47.941Z" },
    { url = "https://files.pythonhosted.org/packages/06/57/84722eefdd338c04cf3030ada66889298eaedf3e7a30a624201e0cbe424a/charset_normalizer-3.4.3-cp314-cp314-musllinux_1_2_s390x.whl", hash = "sha256:30a96e1e1f865f78b030d65241c1ee850cdf422d869e9028e2fc1d5e4db73b92", size = 157797, upload-time = "2025-08-09T07:56:49.756Z" },
    { url = "https://files.pythonhosted.org/packages/72/2a/aff5dd112b2f14bcc3462c312dce5445806bfc8ab3a7328555da95330e4b/charset_normalizer-3.4.3-cp314-cp314-musllinux_1_2_x86_64.whl", hash = "sha256:d716a916938e03231e86e43782ca7878fb602a125a91e7acb8b5112e2e96ac16", size = 152224, upload-time = "2025-08-09T07:56:51.369Z" },
    { url = "https://files.pythonhosted.org/packages/b7/8c/9839225320046ed279c6e839d51f028342eb77c91c89b8ef2549f951f3ec/charset_normalizer-3.4.3-cp314-cp314-win32.whl", hash = "sha256:c6dbd0ccdda3a2ba7c2ecd9d77b37f3b5831687d8dc1b6ca5f56a4880cc7b7ce", size = 100086, upload-time = "2025-08-09T07:56:52.722Z" },
    { url = "https://files.pythonhosted.org/packages/ee/7a/36fbcf646e41f710ce0a563c1c9a343c6edf9be80786edeb15b6f62e17db/charset_normalizer-3.4.3-cp314-cp314-win_amd64.whl", hash = "sha256:73dc19b562516fc9bcf6e5d6e596df0b4eb98d87e4f79f3ae71840e6ed21361c", size = 107400, upload-time = "2025-08-09T07:56:55.172Z" },
    { url = "https://files.pythonhosted.org/packages/8a/1f/f041989e93b001bc4e44bb1669ccdcf54d3f00e628229a85b08d330615c5/charset_normalizer-3.4.3-py3-none-any.whl", hash = "sha256:ce571ab16d890d23b5c278547ba694193a45011ff86a9162a71307ed9f86759a", size = 53175, upload-time = "2025-08-09T07:57:26.864Z" },
]

[[package]]
name = "church-link"
version = "0.1.0"
source = { virtual = "." }
dependencies = [
    { name = "bs4" },
    { name = "faker" },
    { name = "fastapi" },
    { name = "firebase-admin" },
    { name = "google-api-python-client" },
    { name = "httpx" },
    { name = "motor" },
    { name = "paypal-server-sdk" },
    { name = "paypalrestsdk" },
    { name = "pillow" },
    { name = "pydantic", extra = ["email"] },
    { name = "pydantic-settings" },
    { name = "pymongo" },
    { name = "pytest" },
    { name = "python-dotenv" },
<<<<<<< HEAD
    { name = "python-multipart" },
=======
    { name = "pytz" },
>>>>>>> 1a24d627
    { name = "scalar-fastapi" },
    { name = "uvicorn" },
    { name = "windows-curses", marker = "sys_platform == 'win32'" },
]

[package.metadata]
requires-dist = [
    { name = "bs4", specifier = ">=0.0.2" },
    { name = "faker", specifier = ">=37.1.0" },
    { name = "fastapi", specifier = ">=0.115.11" },
    { name = "firebase-admin", specifier = ">=6.7.0" },
    { name = "google-api-python-client", specifier = ">=2.164.0" },
    { name = "httpx", specifier = ">=0.28.1" },
    { name = "motor", specifier = ">=3.7.0" },
    { name = "paypal-server-sdk", specifier = ">=1.0.0" },
    { name = "paypalrestsdk", specifier = ">=1.13.3" },
    { name = "pillow", specifier = ">=11.3.0" },
    { name = "pydantic", extras = ["email"], specifier = ">=2.10.6" },
    { name = "pydantic-settings", specifier = ">=2.11.0" },
    { name = "pymongo", specifier = ">=4.11.2" },
    { name = "pytest", specifier = ">=8.4.2" },
    { name = "python-dotenv", specifier = ">=1.0.1" },
<<<<<<< HEAD
    { name = "python-multipart", specifier = ">=0.0.20" },
=======
    { name = "pytz", specifier = ">=2024.2" },
>>>>>>> 1a24d627
    { name = "scalar-fastapi", specifier = ">=1.0.3" },
    { name = "uvicorn", specifier = ">=0.34.0" },
    { name = "windows-curses", marker = "sys_platform == 'win32'", specifier = ">=2.4.1" },
]

[[package]]
name = "click"
version = "8.3.0"
source = { registry = "https://pypi.org/simple" }
dependencies = [
    { name = "colorama", marker = "sys_platform == 'win32'" },
]
sdist = { url = "https://files.pythonhosted.org/packages/46/61/de6cd827efad202d7057d93e0fed9294b96952e188f7384832791c7b2254/click-8.3.0.tar.gz", hash = "sha256:e7b8232224eba16f4ebe410c25ced9f7875cb5f3263ffc93cc3e8da705e229c4", size = 276943, upload-time = "2025-09-18T17:32:23.696Z" }
wheels = [
    { url = "https://files.pythonhosted.org/packages/db/d3/9dcc0f5797f070ec8edf30fbadfb200e71d9db6b84d211e3b2085a7589a0/click-8.3.0-py3-none-any.whl", hash = "sha256:9b9f285302c6e3064f4330c05f05b81945b2a39544279343e6e7c5f27a9baddc", size = 107295, upload-time = "2025-09-18T17:32:22.42Z" },
]

[[package]]
name = "colorama"
version = "0.4.6"
source = { registry = "https://pypi.org/simple" }
sdist = { url = "https://files.pythonhosted.org/packages/d8/53/6f443c9a4a8358a93a6792e2acffb9d9d5cb0a5cfd8802644b7b1c9a02e4/colorama-0.4.6.tar.gz", hash = "sha256:08695f5cb7ed6e0531a20572697297273c47b8cae5a63ffc6d6ed5c201be6e44", size = 27697, upload-time = "2022-10-25T02:36:22.414Z" }
wheels = [
    { url = "https://files.pythonhosted.org/packages/d1/d6/3965ed04c63042e047cb6a3e6ed1a63a35087b6a609aa3a15ed8ac56c221/colorama-0.4.6-py2.py3-none-any.whl", hash = "sha256:4f1d9991f5acc0ca119f9d443620b77f9d6b33703e51011c16baf57afb285fc6", size = 25335, upload-time = "2022-10-25T02:36:20.889Z" },
]

[[package]]
name = "cryptography"
version = "46.0.2"
source = { registry = "https://pypi.org/simple" }
dependencies = [
    { name = "cffi", marker = "platform_python_implementation != 'PyPy'" },
]
sdist = { url = "https://files.pythonhosted.org/packages/4a/9b/e301418629f7bfdf72db9e80ad6ed9d1b83c487c471803eaa6464c511a01/cryptography-46.0.2.tar.gz", hash = "sha256:21b6fc8c71a3f9a604f028a329e5560009cc4a3a828bfea5fcba8eb7647d88fe", size = 749293, upload-time = "2025-10-01T00:29:11.856Z" }
wheels = [
    { url = "https://files.pythonhosted.org/packages/e0/98/7a8df8c19a335c8028414738490fc3955c0cecbfdd37fcc1b9c3d04bd561/cryptography-46.0.2-cp311-abi3-macosx_10_9_universal2.whl", hash = "sha256:f3e32ab7dd1b1ef67b9232c4cf5e2ee4cd517d4316ea910acaaa9c5712a1c663", size = 7261255, upload-time = "2025-10-01T00:27:22.947Z" },
    { url = "https://files.pythonhosted.org/packages/c6/38/b2adb2aa1baa6706adc3eb746691edd6f90a656a9a65c3509e274d15a2b8/cryptography-46.0.2-cp311-abi3-manylinux2014_aarch64.manylinux_2_17_aarch64.whl", hash = "sha256:1fd1a69086926b623ef8126b4c33d5399ce9e2f3fac07c9c734c2a4ec38b6d02", size = 4297596, upload-time = "2025-10-01T00:27:25.258Z" },
    { url = "https://files.pythonhosted.org/packages/e4/27/0f190ada240003119488ae66c897b5e97149292988f556aef4a6a2a57595/cryptography-46.0.2-cp311-abi3-manylinux2014_x86_64.manylinux_2_17_x86_64.whl", hash = "sha256:bb7fb9cd44c2582aa5990cf61a4183e6f54eea3172e54963787ba47287edd135", size = 4450899, upload-time = "2025-10-01T00:27:27.458Z" },
    { url = "https://files.pythonhosted.org/packages/85/d5/e4744105ab02fdf6bb58ba9a816e23b7a633255987310b4187d6745533db/cryptography-46.0.2-cp311-abi3-manylinux_2_28_aarch64.whl", hash = "sha256:9066cfd7f146f291869a9898b01df1c9b0e314bfa182cef432043f13fc462c92", size = 4300382, upload-time = "2025-10-01T00:27:29.091Z" },
    { url = "https://files.pythonhosted.org/packages/33/fb/bf9571065c18c04818cb07de90c43fc042c7977c68e5de6876049559c72f/cryptography-46.0.2-cp311-abi3-manylinux_2_28_armv7l.manylinux_2_31_armv7l.whl", hash = "sha256:97e83bf4f2f2c084d8dd792d13841d0a9b241643151686010866bbd076b19659", size = 4017347, upload-time = "2025-10-01T00:27:30.767Z" },
    { url = "https://files.pythonhosted.org/packages/35/72/fc51856b9b16155ca071080e1a3ad0c3a8e86616daf7eb018d9565b99baa/cryptography-46.0.2-cp311-abi3-manylinux_2_28_ppc64le.whl", hash = "sha256:4a766d2a5d8127364fd936572c6e6757682fc5dfcbdba1632d4554943199f2fa", size = 4983500, upload-time = "2025-10-01T00:27:32.741Z" },
    { url = "https://files.pythonhosted.org/packages/c1/53/0f51e926799025e31746d454ab2e36f8c3f0d41592bc65cb9840368d3275/cryptography-46.0.2-cp311-abi3-manylinux_2_28_x86_64.whl", hash = "sha256:fab8f805e9675e61ed8538f192aad70500fa6afb33a8803932999b1049363a08", size = 4482591, upload-time = "2025-10-01T00:27:34.869Z" },
    { url = "https://files.pythonhosted.org/packages/86/96/4302af40b23ab8aa360862251fb8fc450b2a06ff24bc5e261c2007f27014/cryptography-46.0.2-cp311-abi3-manylinux_2_34_aarch64.whl", hash = "sha256:1e3b6428a3d56043bff0bb85b41c535734204e599c1c0977e1d0f261b02f3ad5", size = 4300019, upload-time = "2025-10-01T00:27:37.029Z" },
    { url = "https://files.pythonhosted.org/packages/9b/59/0be12c7fcc4c5e34fe2b665a75bc20958473047a30d095a7657c218fa9e8/cryptography-46.0.2-cp311-abi3-manylinux_2_34_ppc64le.whl", hash = "sha256:1a88634851d9b8de8bb53726f4300ab191d3b2f42595e2581a54b26aba71b7cc", size = 4950006, upload-time = "2025-10-01T00:27:40.272Z" },
    { url = "https://files.pythonhosted.org/packages/55/1d/42fda47b0111834b49e31590ae14fd020594d5e4dadd639bce89ad790fba/cryptography-46.0.2-cp311-abi3-manylinux_2_34_x86_64.whl", hash = "sha256:be939b99d4e091eec9a2bcf41aaf8f351f312cd19ff74b5c83480f08a8a43e0b", size = 4482088, upload-time = "2025-10-01T00:27:42.668Z" },
    { url = "https://files.pythonhosted.org/packages/17/50/60f583f69aa1602c2bdc7022dae86a0d2b837276182f8c1ec825feb9b874/cryptography-46.0.2-cp311-abi3-musllinux_1_2_aarch64.whl", hash = "sha256:9f13b040649bc18e7eb37936009b24fd31ca095a5c647be8bb6aaf1761142bd1", size = 4425599, upload-time = "2025-10-01T00:27:44.616Z" },
    { url = "https://files.pythonhosted.org/packages/d1/57/d8d4134cd27e6e94cf44adb3f3489f935bde85f3a5508e1b5b43095b917d/cryptography-46.0.2-cp311-abi3-musllinux_1_2_x86_64.whl", hash = "sha256:9bdc25e4e01b261a8fda4e98618f1c9515febcecebc9566ddf4a70c63967043b", size = 4697458, upload-time = "2025-10-01T00:27:46.209Z" },
    { url = "https://files.pythonhosted.org/packages/d1/2b/531e37408573e1da33adfb4c58875013ee8ac7d548d1548967d94a0ae5c4/cryptography-46.0.2-cp311-abi3-win32.whl", hash = "sha256:8b9bf67b11ef9e28f4d78ff88b04ed0929fcd0e4f70bb0f704cfc32a5c6311ee", size = 3056077, upload-time = "2025-10-01T00:27:48.424Z" },
    { url = "https://files.pythonhosted.org/packages/a8/cd/2f83cafd47ed2dc5a3a9c783ff5d764e9e70d3a160e0df9a9dcd639414ce/cryptography-46.0.2-cp311-abi3-win_amd64.whl", hash = "sha256:758cfc7f4c38c5c5274b55a57ef1910107436f4ae842478c4989abbd24bd5acb", size = 3512585, upload-time = "2025-10-01T00:27:50.521Z" },
    { url = "https://files.pythonhosted.org/packages/00/36/676f94e10bfaa5c5b86c469ff46d3e0663c5dc89542f7afbadac241a3ee4/cryptography-46.0.2-cp311-abi3-win_arm64.whl", hash = "sha256:218abd64a2e72f8472c2102febb596793347a3e65fafbb4ad50519969da44470", size = 2927474, upload-time = "2025-10-01T00:27:52.91Z" },
    { url = "https://files.pythonhosted.org/packages/6f/cc/47fc6223a341f26d103cb6da2216805e08a37d3b52bee7f3b2aee8066f95/cryptography-46.0.2-cp314-cp314t-macosx_10_9_universal2.whl", hash = "sha256:bda55e8dbe8533937956c996beaa20266a8eca3570402e52ae52ed60de1faca8", size = 7198626, upload-time = "2025-10-01T00:27:54.8Z" },
    { url = "https://files.pythonhosted.org/packages/93/22/d66a8591207c28bbe4ac7afa25c4656dc19dc0db29a219f9809205639ede/cryptography-46.0.2-cp314-cp314t-manylinux2014_aarch64.manylinux_2_17_aarch64.whl", hash = "sha256:e7155c0b004e936d381b15425273aee1cebc94f879c0ce82b0d7fecbf755d53a", size = 4287584, upload-time = "2025-10-01T00:27:57.018Z" },
    { url = "https://files.pythonhosted.org/packages/8c/3e/fac3ab6302b928e0398c269eddab5978e6c1c50b2b77bb5365ffa8633b37/cryptography-46.0.2-cp314-cp314t-manylinux2014_x86_64.manylinux_2_17_x86_64.whl", hash = "sha256:a61c154cc5488272a6c4b86e8d5beff4639cdb173d75325ce464d723cda0052b", size = 4433796, upload-time = "2025-10-01T00:27:58.631Z" },
    { url = "https://files.pythonhosted.org/packages/7d/d8/24392e5d3c58e2d83f98fe5a2322ae343360ec5b5b93fe18bc52e47298f5/cryptography-46.0.2-cp314-cp314t-manylinux_2_28_aarch64.whl", hash = "sha256:9ec3f2e2173f36a9679d3b06d3d01121ab9b57c979de1e6a244b98d51fea1b20", size = 4292126, upload-time = "2025-10-01T00:28:00.643Z" },
    { url = "https://files.pythonhosted.org/packages/ed/38/3d9f9359b84c16c49a5a336ee8be8d322072a09fac17e737f3bb11f1ce64/cryptography-46.0.2-cp314-cp314t-manylinux_2_28_armv7l.manylinux_2_31_armv7l.whl", hash = "sha256:2fafb6aa24e702bbf74de4cb23bfa2c3beb7ab7683a299062b69724c92e0fa73", size = 3993056, upload-time = "2025-10-01T00:28:02.8Z" },
    { url = "https://files.pythonhosted.org/packages/d6/a3/4c44fce0d49a4703cc94bfbe705adebf7ab36efe978053742957bc7ec324/cryptography-46.0.2-cp314-cp314t-manylinux_2_28_ppc64le.whl", hash = "sha256:0c7ffe8c9b1fcbb07a26d7c9fa5e857c2fe80d72d7b9e0353dcf1d2180ae60ee", size = 4967604, upload-time = "2025-10-01T00:28:04.783Z" },
    { url = "https://files.pythonhosted.org/packages/eb/c2/49d73218747c8cac16bb8318a5513fde3129e06a018af3bc4dc722aa4a98/cryptography-46.0.2-cp314-cp314t-manylinux_2_28_x86_64.whl", hash = "sha256:5840f05518caa86b09d23f8b9405a7b6d5400085aa14a72a98fdf5cf1568c0d2", size = 4465367, upload-time = "2025-10-01T00:28:06.864Z" },
    { url = "https://files.pythonhosted.org/packages/1b/64/9afa7d2ee742f55ca6285a54386ed2778556a4ed8871571cb1c1bfd8db9e/cryptography-46.0.2-cp314-cp314t-manylinux_2_34_aarch64.whl", hash = "sha256:27c53b4f6a682a1b645fbf1cd5058c72cf2f5aeba7d74314c36838c7cbc06e0f", size = 4291678, upload-time = "2025-10-01T00:28:08.982Z" },
    { url = "https://files.pythonhosted.org/packages/50/48/1696d5ea9623a7b72ace87608f6899ca3c331709ac7ebf80740abb8ac673/cryptography-46.0.2-cp314-cp314t-manylinux_2_34_ppc64le.whl", hash = "sha256:512c0250065e0a6b286b2db4bbcc2e67d810acd53eb81733e71314340366279e", size = 4931366, upload-time = "2025-10-01T00:28:10.74Z" },
    { url = "https://files.pythonhosted.org/packages/eb/3c/9dfc778401a334db3b24435ee0733dd005aefb74afe036e2d154547cb917/cryptography-46.0.2-cp314-cp314t-manylinux_2_34_x86_64.whl", hash = "sha256:07c0eb6657c0e9cca5891f4e35081dbf985c8131825e21d99b4f440a8f496f36", size = 4464738, upload-time = "2025-10-01T00:28:12.491Z" },
    { url = "https://files.pythonhosted.org/packages/dc/b1/abcde62072b8f3fd414e191a6238ce55a0050e9738090dc6cded24c12036/cryptography-46.0.2-cp314-cp314t-musllinux_1_2_aarch64.whl", hash = "sha256:48b983089378f50cba258f7f7aa28198c3f6e13e607eaf10472c26320332ca9a", size = 4419305, upload-time = "2025-10-01T00:28:14.145Z" },
    { url = "https://files.pythonhosted.org/packages/c7/1f/3d2228492f9391395ca34c677e8f2571fb5370fe13dc48c1014f8c509864/cryptography-46.0.2-cp314-cp314t-musllinux_1_2_x86_64.whl", hash = "sha256:e6f6775eaaa08c0eec73e301f7592f4367ccde5e4e4df8e58320f2ebf161ea2c", size = 4681201, upload-time = "2025-10-01T00:28:15.951Z" },
    { url = "https://files.pythonhosted.org/packages/de/77/b687745804a93a55054f391528fcfc76c3d6bfd082ce9fb62c12f0d29fc1/cryptography-46.0.2-cp314-cp314t-win32.whl", hash = "sha256:e8633996579961f9b5a3008683344c2558d38420029d3c0bc7ff77c17949a4e1", size = 3022492, upload-time = "2025-10-01T00:28:17.643Z" },
    { url = "https://files.pythonhosted.org/packages/60/a5/8d498ef2996e583de0bef1dcc5e70186376f00883ae27bf2133f490adf21/cryptography-46.0.2-cp314-cp314t-win_amd64.whl", hash = "sha256:48c01988ecbb32979bb98731f5c2b2f79042a6c58cc9a319c8c2f9987c7f68f9", size = 3496215, upload-time = "2025-10-01T00:28:19.272Z" },
    { url = "https://files.pythonhosted.org/packages/56/db/ee67aaef459a2706bc302b15889a1a8126ebe66877bab1487ae6ad00f33d/cryptography-46.0.2-cp314-cp314t-win_arm64.whl", hash = "sha256:8e2ad4d1a5899b7caa3a450e33ee2734be7cc0689010964703a7c4bcc8dd4fd0", size = 2919255, upload-time = "2025-10-01T00:28:21.115Z" },
    { url = "https://files.pythonhosted.org/packages/d5/bb/fa95abcf147a1b0bb94d95f53fbb09da77b24c776c5d87d36f3d94521d2c/cryptography-46.0.2-cp38-abi3-macosx_10_9_universal2.whl", hash = "sha256:a08e7401a94c002e79dc3bc5231b6558cd4b2280ee525c4673f650a37e2c7685", size = 7248090, upload-time = "2025-10-01T00:28:22.846Z" },
    { url = "https://files.pythonhosted.org/packages/b7/66/f42071ce0e3ffbfa80a88feadb209c779fda92a23fbc1e14f74ebf72ef6b/cryptography-46.0.2-cp38-abi3-manylinux2014_aarch64.manylinux_2_17_aarch64.whl", hash = "sha256:d30bc11d35743bf4ddf76674a0a369ec8a21f87aaa09b0661b04c5f6c46e8d7b", size = 4293123, upload-time = "2025-10-01T00:28:25.072Z" },
    { url = "https://files.pythonhosted.org/packages/a8/5d/1fdbd2e5c1ba822828d250e5a966622ef00185e476d1cd2726b6dd135e53/cryptography-46.0.2-cp38-abi3-manylinux2014_x86_64.manylinux_2_17_x86_64.whl", hash = "sha256:bca3f0ce67e5a2a2cf524e86f44697c4323a86e0fd7ba857de1c30d52c11ede1", size = 4439524, upload-time = "2025-10-01T00:28:26.808Z" },
    { url = "https://files.pythonhosted.org/packages/c8/c1/5e4989a7d102d4306053770d60f978c7b6b1ea2ff8c06e0265e305b23516/cryptography-46.0.2-cp38-abi3-manylinux_2_28_aarch64.whl", hash = "sha256:ff798ad7a957a5021dcbab78dfff681f0cf15744d0e6af62bd6746984d9c9e9c", size = 4297264, upload-time = "2025-10-01T00:28:29.327Z" },
    { url = "https://files.pythonhosted.org/packages/28/78/b56f847d220cb1d6d6aef5a390e116ad603ce13a0945a3386a33abc80385/cryptography-46.0.2-cp38-abi3-manylinux_2_28_armv7l.manylinux_2_31_armv7l.whl", hash = "sha256:cb5e8daac840e8879407acbe689a174f5ebaf344a062f8918e526824eb5d97af", size = 4011872, upload-time = "2025-10-01T00:28:31.479Z" },
    { url = "https://files.pythonhosted.org/packages/e1/80/2971f214b066b888944f7b57761bf709ee3f2cf805619a18b18cab9b263c/cryptography-46.0.2-cp38-abi3-manylinux_2_28_ppc64le.whl", hash = "sha256:3f37aa12b2d91e157827d90ce78f6180f0c02319468a0aea86ab5a9566da644b", size = 4978458, upload-time = "2025-10-01T00:28:33.267Z" },
    { url = "https://files.pythonhosted.org/packages/a5/84/0cb0a2beaa4f1cbe63ebec4e97cd7e0e9f835d0ba5ee143ed2523a1e0016/cryptography-46.0.2-cp38-abi3-manylinux_2_28_x86_64.whl", hash = "sha256:5e38f203160a48b93010b07493c15f2babb4e0f2319bbd001885adb3f3696d21", size = 4472195, upload-time = "2025-10-01T00:28:36.039Z" },
    { url = "https://files.pythonhosted.org/packages/30/8b/2b542ddbf78835c7cd67b6fa79e95560023481213a060b92352a61a10efe/cryptography-46.0.2-cp38-abi3-manylinux_2_34_aarch64.whl", hash = "sha256:d19f5f48883752b5ab34cff9e2f7e4a7f216296f33714e77d1beb03d108632b6", size = 4296791, upload-time = "2025-10-01T00:28:37.732Z" },
    { url = "https://files.pythonhosted.org/packages/78/12/9065b40201b4f4876e93b9b94d91feb18de9150d60bd842a16a21565007f/cryptography-46.0.2-cp38-abi3-manylinux_2_34_ppc64le.whl", hash = "sha256:04911b149eae142ccd8c9a68892a70c21613864afb47aba92d8c7ed9cc001023", size = 4939629, upload-time = "2025-10-01T00:28:39.654Z" },
    { url = "https://files.pythonhosted.org/packages/f6/9e/6507dc048c1b1530d372c483dfd34e7709fc542765015425f0442b08547f/cryptography-46.0.2-cp38-abi3-manylinux_2_34_x86_64.whl", hash = "sha256:8b16c1ede6a937c291d41176934268e4ccac2c6521c69d3f5961c5a1e11e039e", size = 4471988, upload-time = "2025-10-01T00:28:41.822Z" },
    { url = "https://files.pythonhosted.org/packages/b1/86/d025584a5f7d5c5ec8d3633dbcdce83a0cd579f1141ceada7817a4c26934/cryptography-46.0.2-cp38-abi3-musllinux_1_2_aarch64.whl", hash = "sha256:747b6f4a4a23d5a215aadd1d0b12233b4119c4313df83ab4137631d43672cc90", size = 4422989, upload-time = "2025-10-01T00:28:43.608Z" },
    { url = "https://files.pythonhosted.org/packages/4b/39/536370418b38a15a61bbe413006b79dfc3d2b4b0eafceb5581983f973c15/cryptography-46.0.2-cp38-abi3-musllinux_1_2_x86_64.whl", hash = "sha256:6b275e398ab3a7905e168c036aad54b5969d63d3d9099a0a66cc147a3cc983be", size = 4685578, upload-time = "2025-10-01T00:28:45.361Z" },
    { url = "https://files.pythonhosted.org/packages/15/52/ea7e2b1910f547baed566c866fbb86de2402e501a89ecb4871ea7f169a81/cryptography-46.0.2-cp38-abi3-win32.whl", hash = "sha256:0b507c8e033307e37af61cb9f7159b416173bdf5b41d11c4df2e499a1d8e007c", size = 3036711, upload-time = "2025-10-01T00:28:47.096Z" },
    { url = "https://files.pythonhosted.org/packages/71/9e/171f40f9c70a873e73c2efcdbe91e1d4b1777a03398fa1c4af3c56a2477a/cryptography-46.0.2-cp38-abi3-win_amd64.whl", hash = "sha256:f9b2dc7668418fb6f221e4bf701f716e05e8eadb4f1988a2487b11aedf8abe62", size = 3500007, upload-time = "2025-10-01T00:28:48.967Z" },
    { url = "https://files.pythonhosted.org/packages/3e/7c/15ad426257615f9be8caf7f97990cf3dcbb5b8dd7ed7e0db581a1c4759dd/cryptography-46.0.2-cp38-abi3-win_arm64.whl", hash = "sha256:91447f2b17e83c9e0c89f133119d83f94ce6e0fb55dd47da0a959316e6e9cfa1", size = 2918153, upload-time = "2025-10-01T00:28:51.003Z" },
]

[[package]]
name = "dnspython"
version = "2.8.0"
source = { registry = "https://pypi.org/simple" }
sdist = { url = "https://files.pythonhosted.org/packages/8c/8b/57666417c0f90f08bcafa776861060426765fdb422eb10212086fb811d26/dnspython-2.8.0.tar.gz", hash = "sha256:181d3c6996452cb1189c4046c61599b84a5a86e099562ffde77d26984ff26d0f", size = 368251, upload-time = "2025-09-07T18:58:00.022Z" }
wheels = [
    { url = "https://files.pythonhosted.org/packages/ba/5a/18ad964b0086c6e62e2e7500f7edc89e3faa45033c71c1893d34eed2b2de/dnspython-2.8.0-py3-none-any.whl", hash = "sha256:01d9bbc4a2d76bf0db7c1f729812ded6d912bd318d3b1cf81d30c0f845dbf3af", size = 331094, upload-time = "2025-09-07T18:57:58.071Z" },
]

[[package]]
name = "email-validator"
version = "2.3.0"
source = { registry = "https://pypi.org/simple" }
dependencies = [
    { name = "dnspython" },
    { name = "idna" },
]
sdist = { url = "https://files.pythonhosted.org/packages/f5/22/900cb125c76b7aaa450ce02fd727f452243f2e91a61af068b40adba60ea9/email_validator-2.3.0.tar.gz", hash = "sha256:9fc05c37f2f6cf439ff414f8fc46d917929974a82244c20eb10231ba60c54426", size = 51238, upload-time = "2025-08-26T13:09:06.831Z" }
wheels = [
    { url = "https://files.pythonhosted.org/packages/de/15/545e2b6cf2e3be84bc1ed85613edd75b8aea69807a71c26f4ca6a9258e82/email_validator-2.3.0-py3-none-any.whl", hash = "sha256:80f13f623413e6b197ae73bb10bf4eb0908faf509ad8362c5edeb0be7fd450b4", size = 35604, upload-time = "2025-08-26T13:09:05.858Z" },
]

[[package]]
name = "faker"
version = "37.8.0"
source = { registry = "https://pypi.org/simple" }
dependencies = [
    { name = "tzdata" },
]
sdist = { url = "https://files.pythonhosted.org/packages/3a/da/1336008d39e5d4076dddb4e0f3a52ada41429274bf558a3cc28030d324a3/faker-37.8.0.tar.gz", hash = "sha256:090bb5abbec2b30949a95ce1ba6b20d1d0ed222883d63483a0d4be4a970d6fb8", size = 1912113, upload-time = "2025-09-15T20:24:13.592Z" }
wheels = [
    { url = "https://files.pythonhosted.org/packages/f5/11/02ebebb09ff2104b690457cb7bc6ed700c9e0ce88cf581486bb0a5d3c88b/faker-37.8.0-py3-none-any.whl", hash = "sha256:b08233118824423b5fc239f7dd51f145e7018082b4164f8da6a9994e1f1ae793", size = 1953940, upload-time = "2025-09-15T20:24:11.482Z" },
]

[[package]]
name = "fastapi"
version = "0.118.0"
source = { registry = "https://pypi.org/simple" }
dependencies = [
    { name = "pydantic" },
    { name = "starlette" },
    { name = "typing-extensions" },
]
sdist = { url = "https://files.pythonhosted.org/packages/28/3c/2b9345a6504e4055eaa490e0b41c10e338ad61d9aeaae41d97807873cdf2/fastapi-0.118.0.tar.gz", hash = "sha256:5e81654d98c4d2f53790a7d32d25a7353b30c81441be7d0958a26b5d761fa1c8", size = 310536, upload-time = "2025-09-29T03:37:23.126Z" }
wheels = [
    { url = "https://files.pythonhosted.org/packages/54/20/54e2bdaad22ca91a59455251998d43094d5c3d3567c52c7c04774b3f43f2/fastapi-0.118.0-py3-none-any.whl", hash = "sha256:705137a61e2ef71019d2445b123aa8845bd97273c395b744d5a7dfe559056855", size = 97694, upload-time = "2025-09-29T03:37:21.338Z" },
]

[[package]]
name = "firebase-admin"
version = "6.9.0"
source = { registry = "https://pypi.org/simple" }
dependencies = [
    { name = "cachecontrol" },
    { name = "google-api-core", extra = ["grpc"], marker = "platform_python_implementation != 'PyPy'" },
    { name = "google-api-python-client" },
    { name = "google-cloud-firestore", marker = "platform_python_implementation != 'PyPy'" },
    { name = "google-cloud-storage" },
    { name = "httpx", extra = ["http2"] },
    { name = "pyjwt", extra = ["crypto"] },
]
sdist = { url = "https://files.pythonhosted.org/packages/1e/e9/18872c1032905f06d7dd0ae207085a83ca638d40b922accebf5e5bbf735e/firebase_admin-6.9.0.tar.gz", hash = "sha256:06496c3d1380a8f69e3817045b244ce8578d8ad19af3f85c510ac4d8fe0433ca", size = 117059, upload-time = "2025-06-05T19:03:39.916Z" }
wheels = [
    { url = "https://files.pythonhosted.org/packages/8d/c2/74656081120255c79e613eade6059c43dd648dfad00798a4cec60fcaae34/firebase_admin-6.9.0-py3-none-any.whl", hash = "sha256:75c261c074dcf33a2bcc8366b94ad96255da3fe24079c30220186d489d553ad5", size = 139720, upload-time = "2025-06-05T19:03:37.835Z" },
]

[[package]]
name = "google-api-core"
version = "2.25.1"
source = { registry = "https://pypi.org/simple" }
dependencies = [
    { name = "google-auth" },
    { name = "googleapis-common-protos" },
    { name = "proto-plus" },
    { name = "protobuf" },
    { name = "requests" },
]
sdist = { url = "https://files.pythonhosted.org/packages/dc/21/e9d043e88222317afdbdb567165fdbc3b0aad90064c7e0c9eb0ad9955ad8/google_api_core-2.25.1.tar.gz", hash = "sha256:d2aaa0b13c78c61cb3f4282c464c046e45fbd75755683c9c525e6e8f7ed0a5e8", size = 165443, upload-time = "2025-06-12T20:52:20.439Z" }
wheels = [
    { url = "https://files.pythonhosted.org/packages/14/4b/ead00905132820b623732b175d66354e9d3e69fcf2a5dcdab780664e7896/google_api_core-2.25.1-py3-none-any.whl", hash = "sha256:8a2a56c1fef82987a524371f99f3bd0143702fecc670c72e600c1cda6bf8dbb7", size = 160807, upload-time = "2025-06-12T20:52:19.334Z" },
]

[package.optional-dependencies]
grpc = [
    { name = "grpcio" },
    { name = "grpcio-status" },
]

[[package]]
name = "google-api-python-client"
version = "2.183.0"
source = { registry = "https://pypi.org/simple" }
dependencies = [
    { name = "google-api-core" },
    { name = "google-auth" },
    { name = "google-auth-httplib2" },
    { name = "httplib2" },
    { name = "uritemplate" },
]
sdist = { url = "https://files.pythonhosted.org/packages/fa/1f/49a2c83fc6dcd8b127cc9efbecf7d5fc36109c2028ba22ed6cb4d072fca4/google_api_python_client-2.183.0.tar.gz", hash = "sha256:abae37e04fecf719388e5c02f707ed9cdf952f10b217c79a3e76c636762e3ea9", size = 13645623, upload-time = "2025-09-23T22:27:00.854Z" }
wheels = [
    { url = "https://files.pythonhosted.org/packages/ab/06/1974f937172854bc7622eff5c2390f33542ceb843f305922922c8f5f7f17/google_api_python_client-2.183.0-py3-none-any.whl", hash = "sha256:2005b6e86c27be1db1a43f43e047a0f8e004159f3cceddecb08cf1624bddba31", size = 14214837, upload-time = "2025-09-23T22:26:57.758Z" },
]

[[package]]
name = "google-auth"
version = "2.41.1"
source = { registry = "https://pypi.org/simple" }
dependencies = [
    { name = "cachetools" },
    { name = "pyasn1-modules" },
    { name = "rsa" },
]
sdist = { url = "https://files.pythonhosted.org/packages/a8/af/5129ce5b2f9688d2fa49b463e544972a7c82b0fdb50980dafee92e121d9f/google_auth-2.41.1.tar.gz", hash = "sha256:b76b7b1f9e61f0cb7e88870d14f6a94aeef248959ef6992670efee37709cbfd2", size = 292284, upload-time = "2025-09-30T22:51:26.363Z" }
wheels = [
    { url = "https://files.pythonhosted.org/packages/be/a4/7319a2a8add4cc352be9e3efeff5e2aacee917c85ca2fa1647e29089983c/google_auth-2.41.1-py2.py3-none-any.whl", hash = "sha256:754843be95575b9a19c604a848a41be03f7f2afd8c019f716dc1f51ee41c639d", size = 221302, upload-time = "2025-09-30T22:51:24.212Z" },
]

[[package]]
name = "google-auth-httplib2"
version = "0.2.0"
source = { registry = "https://pypi.org/simple" }
dependencies = [
    { name = "google-auth" },
    { name = "httplib2" },
]
sdist = { url = "https://files.pythonhosted.org/packages/56/be/217a598a818567b28e859ff087f347475c807a5649296fb5a817c58dacef/google-auth-httplib2-0.2.0.tar.gz", hash = "sha256:38aa7badf48f974f1eb9861794e9c0cb2a0511a4ec0679b1f886d108f5640e05", size = 10842, upload-time = "2023-12-12T17:40:30.722Z" }
wheels = [
    { url = "https://files.pythonhosted.org/packages/be/8a/fe34d2f3f9470a27b01c9e76226965863f153d5fbe276f83608562e49c04/google_auth_httplib2-0.2.0-py2.py3-none-any.whl", hash = "sha256:b65a0a2123300dd71281a7bf6e64d65a0759287df52729bdd1ae2e47dc311a3d", size = 9253, upload-time = "2023-12-12T17:40:13.055Z" },
]

[[package]]
name = "google-cloud-core"
version = "2.4.3"
source = { registry = "https://pypi.org/simple" }
dependencies = [
    { name = "google-api-core" },
    { name = "google-auth" },
]
sdist = { url = "https://files.pythonhosted.org/packages/d6/b8/2b53838d2acd6ec6168fd284a990c76695e84c65deee79c9f3a4276f6b4f/google_cloud_core-2.4.3.tar.gz", hash = "sha256:1fab62d7102844b278fe6dead3af32408b1df3eb06f5c7e8634cbd40edc4da53", size = 35861, upload-time = "2025-03-10T21:05:38.948Z" }
wheels = [
    { url = "https://files.pythonhosted.org/packages/40/86/bda7241a8da2d28a754aad2ba0f6776e35b67e37c36ae0c45d49370f1014/google_cloud_core-2.4.3-py2.py3-none-any.whl", hash = "sha256:5130f9f4c14b4fafdff75c79448f9495cfade0d8775facf1b09c3bf67e027f6e", size = 29348, upload-time = "2025-03-10T21:05:37.785Z" },
]

[[package]]
name = "google-cloud-firestore"
version = "2.21.0"
source = { registry = "https://pypi.org/simple" }
dependencies = [
    { name = "google-api-core", extra = ["grpc"] },
    { name = "google-auth" },
    { name = "google-cloud-core" },
    { name = "proto-plus" },
    { name = "protobuf" },
]
sdist = { url = "https://files.pythonhosted.org/packages/80/9d/027b9bf61a44422bcdcb00a2acc59152065b1cffa1fc89da62277730973e/google_cloud_firestore-2.21.0.tar.gz", hash = "sha256:0c37faa8506297f827eefc38feb155247a6dcb9a541289631015d125f1b003f8", size = 528159, upload-time = "2025-06-03T19:28:27.195Z" }
wheels = [
    { url = "https://files.pythonhosted.org/packages/0a/03/94755c64a2fb85cba734ac05a4f80096b8c0acfab0508c9d52c57f571687/google_cloud_firestore-2.21.0-py3-none-any.whl", hash = "sha256:bf33ccc38a27afc60748d1f9bb7c46b078d0d39d288636bdfd967611d7b3f17f", size = 368813, upload-time = "2025-06-03T19:28:25.131Z" },
]

[[package]]
name = "google-cloud-storage"
version = "3.4.0"
source = { registry = "https://pypi.org/simple" }
dependencies = [
    { name = "google-api-core" },
    { name = "google-auth" },
    { name = "google-cloud-core" },
    { name = "google-crc32c" },
    { name = "google-resumable-media" },
    { name = "requests" },
]
sdist = { url = "https://files.pythonhosted.org/packages/4e/a6/6e0a318f70975a3c048c0e1a18aee4f7b6d7dac1e798fdc5353c5248d418/google_cloud_storage-3.4.0.tar.gz", hash = "sha256:4c77ec00c98ccc6428e4c39404926f41e2152f48809b02af29d5116645c3c317", size = 17226847, upload-time = "2025-09-15T10:40:05.045Z" }
wheels = [
    { url = "https://files.pythonhosted.org/packages/16/12/164a90e4692423ed5532274928b0e19c8cae345ae1aa413d78c6b688231b/google_cloud_storage-3.4.0-py3-none-any.whl", hash = "sha256:16eeca305e4747a6871f8f7627eef3b862fdd365b872ca74d4a89e9841d0f8e8", size = 278423, upload-time = "2025-09-15T10:40:03.349Z" },
]

[[package]]
name = "google-crc32c"
version = "1.7.1"
source = { registry = "https://pypi.org/simple" }
sdist = { url = "https://files.pythonhosted.org/packages/19/ae/87802e6d9f9d69adfaedfcfd599266bf386a54d0be058b532d04c794f76d/google_crc32c-1.7.1.tar.gz", hash = "sha256:2bff2305f98846f3e825dbeec9ee406f89da7962accdb29356e4eadc251bd472", size = 14495, upload-time = "2025-03-26T14:29:13.32Z" }
wheels = [
    { url = "https://files.pythonhosted.org/packages/8b/72/b8d785e9184ba6297a8620c8a37cf6e39b81a8ca01bb0796d7cbb28b3386/google_crc32c-1.7.1-cp313-cp313-macosx_12_0_arm64.whl", hash = "sha256:df8b38bdaf1629d62d51be8bdd04888f37c451564c2042d36e5812da9eff3c35", size = 30467, upload-time = "2025-03-26T14:36:06.909Z" },
    { url = "https://files.pythonhosted.org/packages/34/25/5f18076968212067c4e8ea95bf3b69669f9fc698476e5f5eb97d5b37999f/google_crc32c-1.7.1-cp313-cp313-macosx_12_0_x86_64.whl", hash = "sha256:e42e20a83a29aa2709a0cf271c7f8aefaa23b7ab52e53b322585297bb94d4638", size = 30309, upload-time = "2025-03-26T15:06:15.318Z" },
    { url = "https://files.pythonhosted.org/packages/92/83/9228fe65bf70e93e419f38bdf6c5ca5083fc6d32886ee79b450ceefd1dbd/google_crc32c-1.7.1-cp313-cp313-manylinux_2_17_aarch64.manylinux2014_aarch64.whl", hash = "sha256:905a385140bf492ac300026717af339790921f411c0dfd9aa5a9e69a08ed32eb", size = 33133, upload-time = "2025-03-26T14:41:34.388Z" },
    { url = "https://files.pythonhosted.org/packages/c3/ca/1ea2fd13ff9f8955b85e7956872fdb7050c4ace8a2306a6d177edb9cf7fe/google_crc32c-1.7.1-cp313-cp313-manylinux_2_17_x86_64.manylinux2014_x86_64.whl", hash = "sha256:6b211ddaf20f7ebeec5c333448582c224a7c90a9d98826fbab82c0ddc11348e6", size = 32773, upload-time = "2025-03-26T14:41:35.19Z" },
    { url = "https://files.pythonhosted.org/packages/89/32/a22a281806e3ef21b72db16f948cad22ec68e4bdd384139291e00ff82fe2/google_crc32c-1.7.1-cp313-cp313-win_amd64.whl", hash = "sha256:0f99eaa09a9a7e642a61e06742856eec8b19fc0037832e03f941fe7cf0c8e4db", size = 33475, upload-time = "2025-03-26T14:29:11.771Z" },
    { url = "https://files.pythonhosted.org/packages/b8/c5/002975aff514e57fc084ba155697a049b3f9b52225ec3bc0f542871dd524/google_crc32c-1.7.1-cp313-cp313t-manylinux_2_17_aarch64.manylinux2014_aarch64.whl", hash = "sha256:32d1da0d74ec5634a05f53ef7df18fc646666a25efaaca9fc7dcfd4caf1d98c3", size = 33243, upload-time = "2025-03-26T14:41:35.975Z" },
    { url = "https://files.pythonhosted.org/packages/61/cb/c585282a03a0cea70fcaa1bf55d5d702d0f2351094d663ec3be1c6c67c52/google_crc32c-1.7.1-cp313-cp313t-manylinux_2_17_x86_64.manylinux2014_x86_64.whl", hash = "sha256:e10554d4abc5238823112c2ad7e4560f96c7bf3820b202660373d769d9e6e4c9", size = 32870, upload-time = "2025-03-26T14:41:37.08Z" },
]

[[package]]
name = "google-resumable-media"
version = "2.7.2"
source = { registry = "https://pypi.org/simple" }
dependencies = [
    { name = "google-crc32c" },
]
sdist = { url = "https://files.pythonhosted.org/packages/58/5a/0efdc02665dca14e0837b62c8a1a93132c264bd02054a15abb2218afe0ae/google_resumable_media-2.7.2.tar.gz", hash = "sha256:5280aed4629f2b60b847b0d42f9857fd4935c11af266744df33d8074cae92fe0", size = 2163099, upload-time = "2024-08-07T22:20:38.555Z" }
wheels = [
    { url = "https://files.pythonhosted.org/packages/82/35/b8d3baf8c46695858cb9d8835a53baa1eeb9906ddaf2f728a5f5b640fd1e/google_resumable_media-2.7.2-py2.py3-none-any.whl", hash = "sha256:3ce7551e9fe6d99e9a126101d2536612bb73486721951e9562fee0f90c6ababa", size = 81251, upload-time = "2024-08-07T22:20:36.409Z" },
]

[[package]]
name = "googleapis-common-protos"
version = "1.70.0"
source = { registry = "https://pypi.org/simple" }
dependencies = [
    { name = "protobuf" },
]
sdist = { url = "https://files.pythonhosted.org/packages/39/24/33db22342cf4a2ea27c9955e6713140fedd51e8b141b5ce5260897020f1a/googleapis_common_protos-1.70.0.tar.gz", hash = "sha256:0e1b44e0ea153e6594f9f394fef15193a68aaaea2d843f83e2742717ca753257", size = 145903, upload-time = "2025-04-14T10:17:02.924Z" }
wheels = [
    { url = "https://files.pythonhosted.org/packages/86/f1/62a193f0227cf15a920390abe675f386dec35f7ae3ffe6da582d3ade42c7/googleapis_common_protos-1.70.0-py3-none-any.whl", hash = "sha256:b8bfcca8c25a2bb253e0e0b0adaf8c00773e5e6af6fd92397576680b807e0fd8", size = 294530, upload-time = "2025-04-14T10:17:01.271Z" },
]

[[package]]
name = "grpcio"
version = "1.75.1"
source = { registry = "https://pypi.org/simple" }
dependencies = [
    { name = "typing-extensions" },
]
sdist = { url = "https://files.pythonhosted.org/packages/9d/f7/8963848164c7604efb3a3e6ee457fdb3a469653e19002bd24742473254f8/grpcio-1.75.1.tar.gz", hash = "sha256:3e81d89ece99b9ace23a6916880baca613c03a799925afb2857887efa8b1b3d2", size = 12731327, upload-time = "2025-09-26T09:03:36.887Z" }
wheels = [
    { url = "https://files.pythonhosted.org/packages/46/74/bac4ab9f7722164afdf263ae31ba97b8174c667153510322a5eba4194c32/grpcio-1.75.1-cp313-cp313-linux_armv7l.whl", hash = "sha256:3bed22e750d91d53d9e31e0af35a7b0b51367e974e14a4ff229db5b207647884", size = 5672779, upload-time = "2025-09-26T09:02:19.11Z" },
    { url = "https://files.pythonhosted.org/packages/a6/52/d0483cfa667cddaa294e3ab88fd2c2a6e9dc1a1928c0e5911e2e54bd5b50/grpcio-1.75.1-cp313-cp313-macosx_11_0_universal2.whl", hash = "sha256:5b8f381eadcd6ecaa143a21e9e80a26424c76a0a9b3d546febe6648f3a36a5ac", size = 11470623, upload-time = "2025-09-26T09:02:22.117Z" },
    { url = "https://files.pythonhosted.org/packages/cf/e4/d1954dce2972e32384db6a30273275e8c8ea5a44b80347f9055589333b3f/grpcio-1.75.1-cp313-cp313-manylinux2014_aarch64.manylinux_2_17_aarch64.whl", hash = "sha256:5bf4001d3293e3414d0cf99ff9b1139106e57c3a66dfff0c5f60b2a6286ec133", size = 6248838, upload-time = "2025-09-26T09:02:26.426Z" },
    { url = "https://files.pythonhosted.org/packages/06/43/073363bf63826ba8077c335d797a8d026f129dc0912b69c42feaf8f0cd26/grpcio-1.75.1-cp313-cp313-manylinux2014_i686.manylinux_2_17_i686.whl", hash = "sha256:9f82ff474103e26351dacfe8d50214e7c9322960d8d07ba7fa1d05ff981c8b2d", size = 6922663, upload-time = "2025-09-26T09:02:28.724Z" },
    { url = "https://files.pythonhosted.org/packages/c2/6f/076ac0df6c359117676cacfa8a377e2abcecec6a6599a15a672d331f6680/grpcio-1.75.1-cp313-cp313-manylinux2014_x86_64.manylinux_2_17_x86_64.whl", hash = "sha256:0ee119f4f88d9f75414217823d21d75bfe0e6ed40135b0cbbfc6376bc9f7757d", size = 6436149, upload-time = "2025-09-26T09:02:30.971Z" },
    { url = "https://files.pythonhosted.org/packages/6b/27/1d08824f1d573fcb1fa35ede40d6020e68a04391709939e1c6f4193b445f/grpcio-1.75.1-cp313-cp313-musllinux_1_2_aarch64.whl", hash = "sha256:664eecc3abe6d916fa6cf8dd6b778e62fb264a70f3430a3180995bf2da935446", size = 7067989, upload-time = "2025-09-26T09:02:33.233Z" },
    { url = "https://files.pythonhosted.org/packages/c6/98/98594cf97b8713feb06a8cb04eeef60b4757e3e2fb91aa0d9161da769843/grpcio-1.75.1-cp313-cp313-musllinux_1_2_i686.whl", hash = "sha256:c32193fa08b2fbebf08fe08e84f8a0aad32d87c3ad42999c65e9449871b1c66e", size = 8010717, upload-time = "2025-09-26T09:02:36.011Z" },
    { url = "https://files.pythonhosted.org/packages/8c/7e/bb80b1bba03c12158f9254762cdf5cced4a9bc2e8ed51ed335915a5a06ef/grpcio-1.75.1-cp313-cp313-musllinux_1_2_x86_64.whl", hash = "sha256:5cebe13088b9254f6e615bcf1da9131d46cfa4e88039454aca9cb65f639bd3bc", size = 7463822, upload-time = "2025-09-26T09:02:38.26Z" },
    { url = "https://files.pythonhosted.org/packages/23/1c/1ea57fdc06927eb5640f6750c697f596f26183573069189eeaf6ef86ba2d/grpcio-1.75.1-cp313-cp313-win32.whl", hash = "sha256:4b4c678e7ed50f8ae8b8dbad15a865ee73ce12668b6aaf411bf3258b5bc3f970", size = 3938490, upload-time = "2025-09-26T09:02:40.268Z" },
    { url = "https://files.pythonhosted.org/packages/4b/24/fbb8ff1ccadfbf78ad2401c41aceaf02b0d782c084530d8871ddd69a2d49/grpcio-1.75.1-cp313-cp313-win_amd64.whl", hash = "sha256:5573f51e3f296a1bcf71e7a690c092845fb223072120f4bdb7a5b48e111def66", size = 4642538, upload-time = "2025-09-26T09:02:42.519Z" },
    { url = "https://files.pythonhosted.org/packages/f2/1b/9a0a5cecd24302b9fdbcd55d15ed6267e5f3d5b898ff9ac8cbe17ee76129/grpcio-1.75.1-cp314-cp314-linux_armv7l.whl", hash = "sha256:c05da79068dd96723793bffc8d0e64c45f316248417515f28d22204d9dae51c7", size = 5673319, upload-time = "2025-09-26T09:02:44.742Z" },
    { url = "https://files.pythonhosted.org/packages/c6/ec/9d6959429a83fbf5df8549c591a8a52bb313976f6646b79852c4884e3225/grpcio-1.75.1-cp314-cp314-macosx_11_0_universal2.whl", hash = "sha256:06373a94fd16ec287116a825161dca179a0402d0c60674ceeec8c9fba344fe66", size = 11480347, upload-time = "2025-09-26T09:02:47.539Z" },
    { url = "https://files.pythonhosted.org/packages/09/7a/26da709e42c4565c3d7bf999a9569da96243ce34a8271a968dee810a7cf1/grpcio-1.75.1-cp314-cp314-manylinux2014_aarch64.manylinux_2_17_aarch64.whl", hash = "sha256:4484f4b7287bdaa7a5b3980f3c7224c3c622669405d20f69549f5fb956ad0421", size = 6254706, upload-time = "2025-09-26T09:02:50.4Z" },
    { url = "https://files.pythonhosted.org/packages/f1/08/dcb26a319d3725f199c97e671d904d84ee5680de57d74c566a991cfab632/grpcio-1.75.1-cp314-cp314-manylinux2014_i686.manylinux_2_17_i686.whl", hash = "sha256:2720c239c1180eee69f7883c1d4c83fc1a495a2535b5fa322887c70bf02b16e8", size = 6922501, upload-time = "2025-09-26T09:02:52.711Z" },
    { url = "https://files.pythonhosted.org/packages/78/66/044d412c98408a5e23cb348845979a2d17a2e2b6c3c34c1ec91b920f49d0/grpcio-1.75.1-cp314-cp314-manylinux2014_x86_64.manylinux_2_17_x86_64.whl", hash = "sha256:07a554fa31c668cf0e7a188678ceeca3cb8fead29bbe455352e712ec33ca701c", size = 6437492, upload-time = "2025-09-26T09:02:55.542Z" },
    { url = "https://files.pythonhosted.org/packages/4e/9d/5e3e362815152aa1afd8b26ea613effa005962f9da0eec6e0e4527e7a7d1/grpcio-1.75.1-cp314-cp314-musllinux_1_2_aarch64.whl", hash = "sha256:3e71a2105210366bfc398eef7f57a664df99194f3520edb88b9c3a7e46ee0d64", size = 7081061, upload-time = "2025-09-26T09:02:58.261Z" },
    { url = "https://files.pythonhosted.org/packages/1e/1a/46615682a19e100f46e31ddba9ebc297c5a5ab9ddb47b35443ffadb8776c/grpcio-1.75.1-cp314-cp314-musllinux_1_2_i686.whl", hash = "sha256:8679aa8a5b67976776d3c6b0521e99d1c34db8a312a12bcfd78a7085cb9b604e", size = 8010849, upload-time = "2025-09-26T09:03:00.548Z" },
    { url = "https://files.pythonhosted.org/packages/67/8e/3204b94ac30b0f675ab1c06540ab5578660dc8b690db71854d3116f20d00/grpcio-1.75.1-cp314-cp314-musllinux_1_2_x86_64.whl", hash = "sha256:aad1c774f4ebf0696a7f148a56d39a3432550612597331792528895258966dc0", size = 7464478, upload-time = "2025-09-26T09:03:03.096Z" },
    { url = "https://files.pythonhosted.org/packages/b7/97/2d90652b213863b2cf466d9c1260ca7e7b67a16780431b3eb1d0420e3d5b/grpcio-1.75.1-cp314-cp314-win32.whl", hash = "sha256:62ce42d9994446b307649cb2a23335fa8e927f7ab2cbf5fcb844d6acb4d85f9c", size = 4012672, upload-time = "2025-09-26T09:03:05.477Z" },
    { url = "https://files.pythonhosted.org/packages/f9/df/e2e6e9fc1c985cd1a59e6996a05647c720fe8a03b92f5ec2d60d366c531e/grpcio-1.75.1-cp314-cp314-win_amd64.whl", hash = "sha256:f86e92275710bea3000cb79feca1762dc0ad3b27830dd1a74e82ab321d4ee464", size = 4772475, upload-time = "2025-09-26T09:03:07.661Z" },
]

[[package]]
name = "grpcio-status"
version = "1.75.1"
source = { registry = "https://pypi.org/simple" }
dependencies = [
    { name = "googleapis-common-protos" },
    { name = "grpcio" },
    { name = "protobuf" },
]
sdist = { url = "https://files.pythonhosted.org/packages/74/5b/1ce0e3eedcdc08b4739b3da5836f31142ec8bee1a9ae0ad8dc0dc39a14bf/grpcio_status-1.75.1.tar.gz", hash = "sha256:8162afa21833a2085c91089cc395ad880fac1378a1d60233d976649ed724cbf8", size = 13671, upload-time = "2025-09-26T09:13:16.412Z" }
wheels = [
    { url = "https://files.pythonhosted.org/packages/d8/ad/6f414bb0b36eee20d93af6907256f208ffcda992ae6d3d7b6a778afe31e6/grpcio_status-1.75.1-py3-none-any.whl", hash = "sha256:f681b301be26dcf7abf5c765d4a22e4098765e1a65cbdfa3efca384edf8e4e3c", size = 14428, upload-time = "2025-09-26T09:12:55.516Z" },
]

[[package]]
name = "h11"
version = "0.16.0"
source = { registry = "https://pypi.org/simple" }
sdist = { url = "https://files.pythonhosted.org/packages/01/ee/02a2c011bdab74c6fb3c75474d40b3052059d95df7e73351460c8588d963/h11-0.16.0.tar.gz", hash = "sha256:4e35b956cf45792e4caa5885e69fba00bdbc6ffafbfa020300e549b208ee5ff1", size = 101250, upload-time = "2025-04-24T03:35:25.427Z" }
wheels = [
    { url = "https://files.pythonhosted.org/packages/04/4b/29cac41a4d98d144bf5f6d33995617b185d14b22401f75ca86f384e87ff1/h11-0.16.0-py3-none-any.whl", hash = "sha256:63cf8bbe7522de3bf65932fda1d9c2772064ffb3dae62d55932da54b31cb6c86", size = 37515, upload-time = "2025-04-24T03:35:24.344Z" },
]

[[package]]
name = "h2"
version = "4.3.0"
source = { registry = "https://pypi.org/simple" }
dependencies = [
    { name = "hpack" },
    { name = "hyperframe" },
]
sdist = { url = "https://files.pythonhosted.org/packages/1d/17/afa56379f94ad0fe8defd37d6eb3f89a25404ffc71d4d848893d270325fc/h2-4.3.0.tar.gz", hash = "sha256:6c59efe4323fa18b47a632221a1888bd7fde6249819beda254aeca909f221bf1", size = 2152026, upload-time = "2025-08-23T18:12:19.778Z" }
wheels = [
    { url = "https://files.pythonhosted.org/packages/69/b2/119f6e6dcbd96f9069ce9a2665e0146588dc9f88f29549711853645e736a/h2-4.3.0-py3-none-any.whl", hash = "sha256:c438f029a25f7945c69e0ccf0fb951dc3f73a5f6412981daee861431b70e2bdd", size = 61779, upload-time = "2025-08-23T18:12:17.779Z" },
]

[[package]]
name = "hpack"
version = "4.1.0"
source = { registry = "https://pypi.org/simple" }
sdist = { url = "https://files.pythonhosted.org/packages/2c/48/71de9ed269fdae9c8057e5a4c0aa7402e8bb16f2c6e90b3aa53327b113f8/hpack-4.1.0.tar.gz", hash = "sha256:ec5eca154f7056aa06f196a557655c5b009b382873ac8d1e66e79e87535f1dca", size = 51276, upload-time = "2025-01-22T21:44:58.347Z" }
wheels = [
    { url = "https://files.pythonhosted.org/packages/07/c6/80c95b1b2b94682a72cbdbfb85b81ae2daffa4291fbfa1b1464502ede10d/hpack-4.1.0-py3-none-any.whl", hash = "sha256:157ac792668d995c657d93111f46b4535ed114f0c9c8d672271bbec7eae1b496", size = 34357, upload-time = "2025-01-22T21:44:56.92Z" },
]

[[package]]
name = "httpcore"
version = "1.0.9"
source = { registry = "https://pypi.org/simple" }
dependencies = [
    { name = "certifi" },
    { name = "h11" },
]
sdist = { url = "https://files.pythonhosted.org/packages/06/94/82699a10bca87a5556c9c59b5963f2d039dbd239f25bc2a63907a05a14cb/httpcore-1.0.9.tar.gz", hash = "sha256:6e34463af53fd2ab5d807f399a9b45ea31c3dfa2276f15a2c3f00afff6e176e8", size = 85484, upload-time = "2025-04-24T22:06:22.219Z" }
wheels = [
    { url = "https://files.pythonhosted.org/packages/7e/f5/f66802a942d491edb555dd61e3a9961140fd64c90bce1eafd741609d334d/httpcore-1.0.9-py3-none-any.whl", hash = "sha256:2d400746a40668fc9dec9810239072b40b4484b640a8c38fd654a024c7a1bf55", size = 78784, upload-time = "2025-04-24T22:06:20.566Z" },
]

[[package]]
name = "httplib2"
version = "0.31.0"
source = { registry = "https://pypi.org/simple" }
dependencies = [
    { name = "pyparsing" },
]
sdist = { url = "https://files.pythonhosted.org/packages/52/77/6653db69c1f7ecfe5e3f9726fdadc981794656fcd7d98c4209fecfea9993/httplib2-0.31.0.tar.gz", hash = "sha256:ac7ab497c50975147d4f7b1ade44becc7df2f8954d42b38b3d69c515f531135c", size = 250759, upload-time = "2025-09-11T12:16:03.403Z" }
wheels = [
    { url = "https://files.pythonhosted.org/packages/8c/a2/0d269db0f6163be503775dc8b6a6fa15820cc9fdc866f6ba608d86b721f2/httplib2-0.31.0-py3-none-any.whl", hash = "sha256:b9cd78abea9b4e43a7714c6e0f8b6b8561a6fc1e95d5dbd367f5bf0ef35f5d24", size = 91148, upload-time = "2025-09-11T12:16:01.803Z" },
]

[[package]]
name = "httpx"
version = "0.28.1"
source = { registry = "https://pypi.org/simple" }
dependencies = [
    { name = "anyio" },
    { name = "certifi" },
    { name = "httpcore" },
    { name = "idna" },
]
sdist = { url = "https://files.pythonhosted.org/packages/b1/df/48c586a5fe32a0f01324ee087459e112ebb7224f646c0b5023f5e79e9956/httpx-0.28.1.tar.gz", hash = "sha256:75e98c5f16b0f35b567856f597f06ff2270a374470a5c2392242528e3e3e42fc", size = 141406, upload-time = "2024-12-06T15:37:23.222Z" }
wheels = [
    { url = "https://files.pythonhosted.org/packages/2a/39/e50c7c3a983047577ee07d2a9e53faf5a69493943ec3f6a384bdc792deb2/httpx-0.28.1-py3-none-any.whl", hash = "sha256:d909fcccc110f8c7faf814ca82a9a4d816bc5a6dbfea25d6591d6985b8ba59ad", size = 73517, upload-time = "2024-12-06T15:37:21.509Z" },
]

[package.optional-dependencies]
http2 = [
    { name = "h2" },
]

[[package]]
name = "hyperframe"
version = "6.1.0"
source = { registry = "https://pypi.org/simple" }
sdist = { url = "https://files.pythonhosted.org/packages/02/e7/94f8232d4a74cc99514c13a9f995811485a6903d48e5d952771ef6322e30/hyperframe-6.1.0.tar.gz", hash = "sha256:f630908a00854a7adeabd6382b43923a4c4cd4b821fcb527e6ab9e15382a3b08", size = 26566, upload-time = "2025-01-22T21:41:49.302Z" }
wheels = [
    { url = "https://files.pythonhosted.org/packages/48/30/47d0bf6072f7252e6521f3447ccfa40b421b6824517f82854703d0f5a98b/hyperframe-6.1.0-py3-none-any.whl", hash = "sha256:b03380493a519fce58ea5af42e4a42317bf9bd425596f7a0835ffce80f1a42e5", size = 13007, upload-time = "2025-01-22T21:41:47.295Z" },
]

[[package]]
name = "idna"
version = "3.10"
source = { registry = "https://pypi.org/simple" }
sdist = { url = "https://files.pythonhosted.org/packages/f1/70/7703c29685631f5a7590aa73f1f1d3fa9a380e654b86af429e0934a32f7d/idna-3.10.tar.gz", hash = "sha256:12f65c9b470abda6dc35cf8e63cc574b1c52b11df2c86030af0ac09b01b13ea9", size = 190490, upload-time = "2024-09-15T18:07:39.745Z" }
wheels = [
    { url = "https://files.pythonhosted.org/packages/76/c6/c88e154df9c4e1a2a66ccf0005a88dfb2650c1dffb6f5ce603dfbd452ce3/idna-3.10-py3-none-any.whl", hash = "sha256:946d195a0d259cbba61165e88e65941f16e9b36ea6ddb97f00452bae8b1287d3", size = 70442, upload-time = "2024-09-15T18:07:37.964Z" },
]

[[package]]
name = "iniconfig"
version = "2.1.0"
source = { registry = "https://pypi.org/simple" }
sdist = { url = "https://files.pythonhosted.org/packages/f2/97/ebf4da567aa6827c909642694d71c9fcf53e5b504f2d96afea02718862f3/iniconfig-2.1.0.tar.gz", hash = "sha256:3abbd2e30b36733fee78f9c7f7308f2d0050e88f0087fd25c2645f63c773e1c7", size = 4793, upload-time = "2025-03-19T20:09:59.721Z" }
wheels = [
    { url = "https://files.pythonhosted.org/packages/2c/e1/e6716421ea10d38022b952c159d5161ca1193197fb744506875fbb87ea7b/iniconfig-2.1.0-py3-none-any.whl", hash = "sha256:9deba5723312380e77435581c6bf4935c94cbfab9b1ed33ef8d238ea168eb760", size = 6050, upload-time = "2025-03-19T20:10:01.071Z" },
]

[[package]]
name = "jsonpickle"
version = "3.3.0"
source = { registry = "https://pypi.org/simple" }
sdist = { url = "https://files.pythonhosted.org/packages/7b/c3/7b43eb963bfb3fa95385e677bb9d027c56d65d395d9f4bd52833affd1a4f/jsonpickle-3.3.0.tar.gz", hash = "sha256:ab467e601e5b1a1cd76f1819d014795165da071744ef30bf3786e9bc549de25a", size = 329715, upload-time = "2024-09-02T07:14:44.374Z" }
wheels = [
    { url = "https://files.pythonhosted.org/packages/71/1f/224e27180204282c1ea378b86944585616c1978544b9f5277cf907fdb26c/jsonpickle-3.3.0-py3-none-any.whl", hash = "sha256:287c12143f35571ab00e224fa323aa4b090d5a7f086f5f494d7ee9c7eb1a380a", size = 42370, upload-time = "2024-09-02T07:14:40.105Z" },
]

[[package]]
name = "jsonpointer"
version = "2.4"
source = { registry = "https://pypi.org/simple" }
sdist = { url = "https://files.pythonhosted.org/packages/8f/5e/67d3ab449818b629a0ffe554bb7eb5c030a71f7af5d80fbf670d7ebe62bc/jsonpointer-2.4.tar.gz", hash = "sha256:585cee82b70211fa9e6043b7bb89db6e1aa49524340dde8ad6b63206ea689d88", size = 9254, upload-time = "2023-06-26T12:06:53.823Z" }
wheels = [
    { url = "https://files.pythonhosted.org/packages/12/f6/0232cc0c617e195f06f810534d00b74d2f348fe71b2118009ad8ad31f878/jsonpointer-2.4-py2.py3-none-any.whl", hash = "sha256:15d51bba20eea3165644553647711d150376234112651b4f1811022aecad7d7a", size = 7762, upload-time = "2023-06-16T21:15:02.402Z" },
]

[[package]]
name = "motor"
version = "3.7.1"
source = { registry = "https://pypi.org/simple" }
dependencies = [
    { name = "pymongo" },
]
sdist = { url = "https://files.pythonhosted.org/packages/93/ae/96b88362d6a84cb372f7977750ac2a8aed7b2053eed260615df08d5c84f4/motor-3.7.1.tar.gz", hash = "sha256:27b4d46625c87928f331a6ca9d7c51c2f518ba0e270939d395bc1ddc89d64526", size = 280997, upload-time = "2025-05-14T18:56:33.653Z" }
wheels = [
    { url = "https://files.pythonhosted.org/packages/01/9a/35e053d4f442addf751ed20e0e922476508ee580786546d699b0567c4c67/motor-3.7.1-py3-none-any.whl", hash = "sha256:8a63b9049e38eeeb56b4fdd57c3312a6d1f25d01db717fe7d82222393c410298", size = 74996, upload-time = "2025-05-14T18:56:31.665Z" },
]

[[package]]
name = "msgpack"
version = "1.1.1"
source = { registry = "https://pypi.org/simple" }
sdist = { url = "https://files.pythonhosted.org/packages/45/b1/ea4f68038a18c77c9467400d166d74c4ffa536f34761f7983a104357e614/msgpack-1.1.1.tar.gz", hash = "sha256:77b79ce34a2bdab2594f490c8e80dd62a02d650b91a75159a63ec413b8d104cd", size = 173555, upload-time = "2025-06-13T06:52:51.324Z" }
wheels = [
    { url = "https://files.pythonhosted.org/packages/a1/38/561f01cf3577430b59b340b51329803d3a5bf6a45864a55f4ef308ac11e3/msgpack-1.1.1-cp313-cp313-macosx_10_13_x86_64.whl", hash = "sha256:3765afa6bd4832fc11c3749be4ba4b69a0e8d7b728f78e68120a157a4c5d41f0", size = 81677, upload-time = "2025-06-13T06:52:16.64Z" },
    { url = "https://files.pythonhosted.org/packages/09/48/54a89579ea36b6ae0ee001cba8c61f776451fad3c9306cd80f5b5c55be87/msgpack-1.1.1-cp313-cp313-macosx_11_0_arm64.whl", hash = "sha256:8ddb2bcfd1a8b9e431c8d6f4f7db0773084e107730ecf3472f1dfe9ad583f3d9", size = 78603, upload-time = "2025-06-13T06:52:17.843Z" },
    { url = "https://files.pythonhosted.org/packages/a0/60/daba2699b308e95ae792cdc2ef092a38eb5ee422f9d2fbd4101526d8a210/msgpack-1.1.1-cp313-cp313-manylinux_2_17_aarch64.manylinux2014_aarch64.whl", hash = "sha256:196a736f0526a03653d829d7d4c5500a97eea3648aebfd4b6743875f28aa2af8", size = 420504, upload-time = "2025-06-13T06:52:18.982Z" },
    { url = "https://files.pythonhosted.org/packages/20/22/2ebae7ae43cd8f2debc35c631172ddf14e2a87ffcc04cf43ff9df9fff0d3/msgpack-1.1.1-cp313-cp313-manylinux_2_17_x86_64.manylinux2014_x86_64.whl", hash = "sha256:9d592d06e3cc2f537ceeeb23d38799c6ad83255289bb84c2e5792e5a8dea268a", size = 423749, upload-time = "2025-06-13T06:52:20.211Z" },
    { url = "https://files.pythonhosted.org/packages/40/1b/54c08dd5452427e1179a40b4b607e37e2664bca1c790c60c442c8e972e47/msgpack-1.1.1-cp313-cp313-manylinux_2_5_i686.manylinux1_i686.manylinux_2_17_i686.manylinux2014_i686.whl", hash = "sha256:4df2311b0ce24f06ba253fda361f938dfecd7b961576f9be3f3fbd60e87130ac", size = 404458, upload-time = "2025-06-13T06:52:21.429Z" },
    { url = "https://files.pythonhosted.org/packages/2e/60/6bb17e9ffb080616a51f09928fdd5cac1353c9becc6c4a8abd4e57269a16/msgpack-1.1.1-cp313-cp313-musllinux_1_2_aarch64.whl", hash = "sha256:e4141c5a32b5e37905b5940aacbc59739f036930367d7acce7a64e4dec1f5e0b", size = 405976, upload-time = "2025-06-13T06:52:22.995Z" },
    { url = "https://files.pythonhosted.org/packages/ee/97/88983e266572e8707c1f4b99c8fd04f9eb97b43f2db40e3172d87d8642db/msgpack-1.1.1-cp313-cp313-musllinux_1_2_i686.whl", hash = "sha256:b1ce7f41670c5a69e1389420436f41385b1aa2504c3b0c30620764b15dded2e7", size = 408607, upload-time = "2025-06-13T06:52:24.152Z" },
    { url = "https://files.pythonhosted.org/packages/bc/66/36c78af2efaffcc15a5a61ae0df53a1d025f2680122e2a9eb8442fed3ae4/msgpack-1.1.1-cp313-cp313-musllinux_1_2_x86_64.whl", hash = "sha256:4147151acabb9caed4e474c3344181e91ff7a388b888f1e19ea04f7e73dc7ad5", size = 424172, upload-time = "2025-06-13T06:52:25.704Z" },
    { url = "https://files.pythonhosted.org/packages/8c/87/a75eb622b555708fe0427fab96056d39d4c9892b0c784b3a721088c7ee37/msgpack-1.1.1-cp313-cp313-win32.whl", hash = "sha256:500e85823a27d6d9bba1d057c871b4210c1dd6fb01fbb764e37e4e8847376323", size = 65347, upload-time = "2025-06-13T06:52:26.846Z" },
    { url = "https://files.pythonhosted.org/packages/ca/91/7dc28d5e2a11a5ad804cf2b7f7a5fcb1eb5a4966d66a5d2b41aee6376543/msgpack-1.1.1-cp313-cp313-win_amd64.whl", hash = "sha256:6d489fba546295983abd142812bda76b57e33d0b9f5d5b71c09a583285506f69", size = 72341, upload-time = "2025-06-13T06:52:27.835Z" },
]

[[package]]
name = "packaging"
version = "25.0"
source = { registry = "https://pypi.org/simple" }
sdist = { url = "https://files.pythonhosted.org/packages/a1/d4/1fc4078c65507b51b96ca8f8c3ba19e6a61c8253c72794544580a7b6c24d/packaging-25.0.tar.gz", hash = "sha256:d443872c98d677bf60f6a1f2f8c1cb748e8fe762d2bf9d3148b5599295b0fc4f", size = 165727, upload-time = "2025-04-19T11:48:59.673Z" }
wheels = [
    { url = "https://files.pythonhosted.org/packages/20/12/38679034af332785aac8774540895e234f4d07f7545804097de4b666afd8/packaging-25.0-py3-none-any.whl", hash = "sha256:29572ef2b1f17581046b3a2227d5c611fb25ec70ca1ba8554b24b0e69331a484", size = 66469, upload-time = "2025-04-19T11:48:57.875Z" },
]

[[package]]
name = "paypal-server-sdk"
version = "1.1.0"
source = { registry = "https://pypi.org/simple" }
dependencies = [
    { name = "apimatic-core" },
    { name = "apimatic-core-interfaces" },
    { name = "apimatic-requests-client-adapter" },
]
sdist = { url = "https://files.pythonhosted.org/packages/ad/7a/334c19e1ef87bdf1b393ca8222a9c40575e6176f3acb5d16cbb749d6e110/paypal_server_sdk-1.1.0.tar.gz", hash = "sha256:cbc9173ee521f3a7f0b783afcbc4101e1528076242511fda64217f5da1b9db4e", size = 212102, upload-time = "2025-05-27T17:47:20.659Z" }
wheels = [
    { url = "https://files.pythonhosted.org/packages/1e/b9/3ca5a0f3a70ca63ffbffcef54f21bd406ea71ba650cf59bdba069152764a/paypal_server_sdk-1.1.0-py3-none-any.whl", hash = "sha256:3b4a9d02f301f38c926c796846df5b0b090f889cf7fed7456fefb949aad3c688", size = 456551, upload-time = "2025-05-27T17:47:19.055Z" },
]

[[package]]
name = "paypalrestsdk"
version = "1.13.3"
source = { registry = "https://pypi.org/simple" }
dependencies = [
    { name = "pyopenssl" },
    { name = "requests" },
    { name = "six" },
]
sdist = { url = "https://files.pythonhosted.org/packages/af/f9/5e585f31a1c6caeec1af093edc3c6046a46af330ab9d9f91bbf86b019b59/paypalrestsdk-1.13.3.tar.gz", hash = "sha256:dac236492a9ac1260a760014a2e56ab38b09d8143295b5e896545359b61fedd6", size = 23865, upload-time = "2023-11-01T20:50:00.725Z" }
wheels = [
    { url = "https://files.pythonhosted.org/packages/10/e0/ce62183f4ca1d9cab773a086a5d49e934f3a782960558ff971adc9fc9d05/paypalrestsdk-1.13.3-py3-none-any.whl", hash = "sha256:a3f51616ee8f6d975a5a5a8c2049db63653c843479c8fdd71c9d588a31e14560", size = 23681, upload-time = "2023-11-01T20:49:57.307Z" },
]

[[package]]
name = "pillow"
version = "11.3.0"
source = { registry = "https://pypi.org/simple" }
sdist = { url = "https://files.pythonhosted.org/packages/f3/0d/d0d6dea55cd152ce3d6767bb38a8fc10e33796ba4ba210cbab9354b6d238/pillow-11.3.0.tar.gz", hash = "sha256:3828ee7586cd0b2091b6209e5ad53e20d0649bbe87164a459d0676e035e8f523", size = 47113069, upload-time = "2025-07-01T09:16:30.666Z" }
wheels = [
    { url = "https://files.pythonhosted.org/packages/1e/93/0952f2ed8db3a5a4c7a11f91965d6184ebc8cd7cbb7941a260d5f018cd2d/pillow-11.3.0-cp313-cp313-ios_13_0_arm64_iphoneos.whl", hash = "sha256:1c627742b539bba4309df89171356fcb3cc5a9178355b2727d1b74a6cf155fbd", size = 2128328, upload-time = "2025-07-01T09:14:35.276Z" },
    { url = "https://files.pythonhosted.org/packages/4b/e8/100c3d114b1a0bf4042f27e0f87d2f25e857e838034e98ca98fe7b8c0a9c/pillow-11.3.0-cp313-cp313-ios_13_0_arm64_iphonesimulator.whl", hash = "sha256:30b7c02f3899d10f13d7a48163c8969e4e653f8b43416d23d13d1bbfdc93b9f8", size = 2170652, upload-time = "2025-07-01T09:14:37.203Z" },
    { url = "https://files.pythonhosted.org/packages/aa/86/3f758a28a6e381758545f7cdb4942e1cb79abd271bea932998fc0db93cb6/pillow-11.3.0-cp313-cp313-ios_13_0_x86_64_iphonesimulator.whl", hash = "sha256:7859a4cc7c9295f5838015d8cc0a9c215b77e43d07a25e460f35cf516df8626f", size = 2227443, upload-time = "2025-07-01T09:14:39.344Z" },
    { url = "https://files.pythonhosted.org/packages/01/f4/91d5b3ffa718df2f53b0dc109877993e511f4fd055d7e9508682e8aba092/pillow-11.3.0-cp313-cp313-macosx_10_13_x86_64.whl", hash = "sha256:ec1ee50470b0d050984394423d96325b744d55c701a439d2bd66089bff963d3c", size = 5278474, upload-time = "2025-07-01T09:14:41.843Z" },
    { url = "https://files.pythonhosted.org/packages/f9/0e/37d7d3eca6c879fbd9dba21268427dffda1ab00d4eb05b32923d4fbe3b12/pillow-11.3.0-cp313-cp313-macosx_11_0_arm64.whl", hash = "sha256:7db51d222548ccfd274e4572fdbf3e810a5e66b00608862f947b163e613b67dd", size = 4686038, upload-time = "2025-07-01T09:14:44.008Z" },
    { url = "https://files.pythonhosted.org/packages/ff/b0/3426e5c7f6565e752d81221af9d3676fdbb4f352317ceafd42899aaf5d8a/pillow-11.3.0-cp313-cp313-manylinux2014_aarch64.manylinux_2_17_aarch64.whl", hash = "sha256:2d6fcc902a24ac74495df63faad1884282239265c6839a0a6416d33faedfae7e", size = 5864407, upload-time = "2025-07-03T13:10:15.628Z" },
    { url = "https://files.pythonhosted.org/packages/fc/c1/c6c423134229f2a221ee53f838d4be9d82bab86f7e2f8e75e47b6bf6cd77/pillow-11.3.0-cp313-cp313-manylinux2014_x86_64.manylinux_2_17_x86_64.whl", hash = "sha256:f0f5d8f4a08090c6d6d578351a2b91acf519a54986c055af27e7a93feae6d3f1", size = 7639094, upload-time = "2025-07-03T13:10:21.857Z" },
    { url = "https://files.pythonhosted.org/packages/ba/c9/09e6746630fe6372c67c648ff9deae52a2bc20897d51fa293571977ceb5d/pillow-11.3.0-cp313-cp313-manylinux_2_27_aarch64.manylinux_2_28_aarch64.whl", hash = "sha256:c37d8ba9411d6003bba9e518db0db0c58a680ab9fe5179f040b0463644bc9805", size = 5973503, upload-time = "2025-07-01T09:14:45.698Z" },
    { url = "https://files.pythonhosted.org/packages/d5/1c/a2a29649c0b1983d3ef57ee87a66487fdeb45132df66ab30dd37f7dbe162/pillow-11.3.0-cp313-cp313-manylinux_2_27_x86_64.manylinux_2_28_x86_64.whl", hash = "sha256:13f87d581e71d9189ab21fe0efb5a23e9f28552d5be6979e84001d3b8505abe8", size = 6642574, upload-time = "2025-07-01T09:14:47.415Z" },
    { url = "https://files.pythonhosted.org/packages/36/de/d5cc31cc4b055b6c6fd990e3e7f0f8aaf36229a2698501bcb0cdf67c7146/pillow-11.3.0-cp313-cp313-musllinux_1_2_aarch64.whl", hash = "sha256:023f6d2d11784a465f09fd09a34b150ea4672e85fb3d05931d89f373ab14abb2", size = 6084060, upload-time = "2025-07-01T09:14:49.636Z" },
    { url = "https://files.pythonhosted.org/packages/d5/ea/502d938cbaeec836ac28a9b730193716f0114c41325db428e6b280513f09/pillow-11.3.0-cp313-cp313-musllinux_1_2_x86_64.whl", hash = "sha256:45dfc51ac5975b938e9809451c51734124e73b04d0f0ac621649821a63852e7b", size = 6721407, upload-time = "2025-07-01T09:14:51.962Z" },
    { url = "https://files.pythonhosted.org/packages/45/9c/9c5e2a73f125f6cbc59cc7087c8f2d649a7ae453f83bd0362ff7c9e2aee2/pillow-11.3.0-cp313-cp313-win32.whl", hash = "sha256:a4d336baed65d50d37b88ca5b60c0fa9d81e3a87d4a7930d3880d1624d5b31f3", size = 6273841, upload-time = "2025-07-01T09:14:54.142Z" },
    { url = "https://files.pythonhosted.org/packages/23/85/397c73524e0cd212067e0c969aa245b01d50183439550d24d9f55781b776/pillow-11.3.0-cp313-cp313-win_amd64.whl", hash = "sha256:0bce5c4fd0921f99d2e858dc4d4d64193407e1b99478bc5cacecba2311abde51", size = 6978450, upload-time = "2025-07-01T09:14:56.436Z" },
    { url = "https://files.pythonhosted.org/packages/17/d2/622f4547f69cd173955194b78e4d19ca4935a1b0f03a302d655c9f6aae65/pillow-11.3.0-cp313-cp313-win_arm64.whl", hash = "sha256:1904e1264881f682f02b7f8167935cce37bc97db457f8e7849dc3a6a52b99580", size = 2423055, upload-time = "2025-07-01T09:14:58.072Z" },
    { url = "https://files.pythonhosted.org/packages/dd/80/a8a2ac21dda2e82480852978416cfacd439a4b490a501a288ecf4fe2532d/pillow-11.3.0-cp313-cp313t-macosx_10_13_x86_64.whl", hash = "sha256:4c834a3921375c48ee6b9624061076bc0a32a60b5532b322cc0ea64e639dd50e", size = 5281110, upload-time = "2025-07-01T09:14:59.79Z" },
    { url = "https://files.pythonhosted.org/packages/44/d6/b79754ca790f315918732e18f82a8146d33bcd7f4494380457ea89eb883d/pillow-11.3.0-cp313-cp313t-macosx_11_0_arm64.whl", hash = "sha256:5e05688ccef30ea69b9317a9ead994b93975104a677a36a8ed8106be9260aa6d", size = 4689547, upload-time = "2025-07-01T09:15:01.648Z" },
    { url = "https://files.pythonhosted.org/packages/49/20/716b8717d331150cb00f7fdd78169c01e8e0c219732a78b0e59b6bdb2fd6/pillow-11.3.0-cp313-cp313t-manylinux2014_aarch64.manylinux_2_17_aarch64.whl", hash = "sha256:1019b04af07fc0163e2810167918cb5add8d74674b6267616021ab558dc98ced", size = 5901554, upload-time = "2025-07-03T13:10:27.018Z" },
    { url = "https://files.pythonhosted.org/packages/74/cf/a9f3a2514a65bb071075063a96f0a5cf949c2f2fce683c15ccc83b1c1cab/pillow-11.3.0-cp313-cp313t-manylinux2014_x86_64.manylinux_2_17_x86_64.whl", hash = "sha256:f944255db153ebb2b19c51fe85dd99ef0ce494123f21b9db4877ffdfc5590c7c", size = 7669132, upload-time = "2025-07-03T13:10:33.01Z" },
    { url = "https://files.pythonhosted.org/packages/98/3c/da78805cbdbee9cb43efe8261dd7cc0b4b93f2ac79b676c03159e9db2187/pillow-11.3.0-cp313-cp313t-manylinux_2_27_aarch64.manylinux_2_28_aarch64.whl", hash = "sha256:1f85acb69adf2aaee8b7da124efebbdb959a104db34d3a2cb0f3793dbae422a8", size = 6005001, upload-time = "2025-07-01T09:15:03.365Z" },
    { url = "https://files.pythonhosted.org/packages/6c/fa/ce044b91faecf30e635321351bba32bab5a7e034c60187fe9698191aef4f/pillow-11.3.0-cp313-cp313t-manylinux_2_27_x86_64.manylinux_2_28_x86_64.whl", hash = "sha256:05f6ecbeff5005399bb48d198f098a9b4b6bdf27b8487c7f38ca16eeb070cd59", size = 6668814, upload-time = "2025-07-01T09:15:05.655Z" },
    { url = "https://files.pythonhosted.org/packages/7b/51/90f9291406d09bf93686434f9183aba27b831c10c87746ff49f127ee80cb/pillow-11.3.0-cp313-cp313t-musllinux_1_2_aarch64.whl", hash = "sha256:a7bc6e6fd0395bc052f16b1a8670859964dbd7003bd0af2ff08342eb6e442cfe", size = 6113124, upload-time = "2025-07-01T09:15:07.358Z" },
    { url = "https://files.pythonhosted.org/packages/cd/5a/6fec59b1dfb619234f7636d4157d11fb4e196caeee220232a8d2ec48488d/pillow-11.3.0-cp313-cp313t-musllinux_1_2_x86_64.whl", hash = "sha256:83e1b0161c9d148125083a35c1c5a89db5b7054834fd4387499e06552035236c", size = 6747186, upload-time = "2025-07-01T09:15:09.317Z" },
    { url = "https://files.pythonhosted.org/packages/49/6b/00187a044f98255225f172de653941e61da37104a9ea60e4f6887717e2b5/pillow-11.3.0-cp313-cp313t-win32.whl", hash = "sha256:2a3117c06b8fb646639dce83694f2f9eac405472713fcb1ae887469c0d4f6788", size = 6277546, upload-time = "2025-07-01T09:15:11.311Z" },
    { url = "https://files.pythonhosted.org/packages/e8/5c/6caaba7e261c0d75bab23be79f1d06b5ad2a2ae49f028ccec801b0e853d6/pillow-11.3.0-cp313-cp313t-win_amd64.whl", hash = "sha256:857844335c95bea93fb39e0fa2726b4d9d758850b34075a7e3ff4f4fa3aa3b31", size = 6985102, upload-time = "2025-07-01T09:15:13.164Z" },
    { url = "https://files.pythonhosted.org/packages/f3/7e/b623008460c09a0cb38263c93b828c666493caee2eb34ff67f778b87e58c/pillow-11.3.0-cp313-cp313t-win_arm64.whl", hash = "sha256:8797edc41f3e8536ae4b10897ee2f637235c94f27404cac7297f7b607dd0716e", size = 2424803, upload-time = "2025-07-01T09:15:15.695Z" },
    { url = "https://files.pythonhosted.org/packages/73/f4/04905af42837292ed86cb1b1dabe03dce1edc008ef14c473c5c7e1443c5d/pillow-11.3.0-cp314-cp314-macosx_10_13_x86_64.whl", hash = "sha256:d9da3df5f9ea2a89b81bb6087177fb1f4d1c7146d583a3fe5c672c0d94e55e12", size = 5278520, upload-time = "2025-07-01T09:15:17.429Z" },
    { url = "https://files.pythonhosted.org/packages/41/b0/33d79e377a336247df6348a54e6d2a2b85d644ca202555e3faa0cf811ecc/pillow-11.3.0-cp314-cp314-macosx_11_0_arm64.whl", hash = "sha256:0b275ff9b04df7b640c59ec5a3cb113eefd3795a8df80bac69646ef699c6981a", size = 4686116, upload-time = "2025-07-01T09:15:19.423Z" },
    { url = "https://files.pythonhosted.org/packages/49/2d/ed8bc0ab219ae8768f529597d9509d184fe8a6c4741a6864fea334d25f3f/pillow-11.3.0-cp314-cp314-manylinux2014_aarch64.manylinux_2_17_aarch64.whl", hash = "sha256:0743841cabd3dba6a83f38a92672cccbd69af56e3e91777b0ee7f4dba4385632", size = 5864597, upload-time = "2025-07-03T13:10:38.404Z" },
    { url = "https://files.pythonhosted.org/packages/b5/3d/b932bb4225c80b58dfadaca9d42d08d0b7064d2d1791b6a237f87f661834/pillow-11.3.0-cp314-cp314-manylinux2014_x86_64.manylinux_2_17_x86_64.whl", hash = "sha256:2465a69cf967b8b49ee1b96d76718cd98c4e925414ead59fdf75cf0fd07df673", size = 7638246, upload-time = "2025-07-03T13:10:44.987Z" },
    { url = "https://files.pythonhosted.org/packages/09/b5/0487044b7c096f1b48f0d7ad416472c02e0e4bf6919541b111efd3cae690/pillow-11.3.0-cp314-cp314-manylinux_2_27_aarch64.manylinux_2_28_aarch64.whl", hash = "sha256:41742638139424703b4d01665b807c6468e23e699e8e90cffefe291c5832b027", size = 5973336, upload-time = "2025-07-01T09:15:21.237Z" },
    { url = "https://files.pythonhosted.org/packages/a8/2d/524f9318f6cbfcc79fbc004801ea6b607ec3f843977652fdee4857a7568b/pillow-11.3.0-cp314-cp314-manylinux_2_27_x86_64.manylinux_2_28_x86_64.whl", hash = "sha256:93efb0b4de7e340d99057415c749175e24c8864302369e05914682ba642e5d77", size = 6642699, upload-time = "2025-07-01T09:15:23.186Z" },
    { url = "https://files.pythonhosted.org/packages/6f/d2/a9a4f280c6aefedce1e8f615baaa5474e0701d86dd6f1dede66726462bbd/pillow-11.3.0-cp314-cp314-musllinux_1_2_aarch64.whl", hash = "sha256:7966e38dcd0fa11ca390aed7c6f20454443581d758242023cf36fcb319b1a874", size = 6083789, upload-time = "2025-07-01T09:15:25.1Z" },
    { url = "https://files.pythonhosted.org/packages/fe/54/86b0cd9dbb683a9d5e960b66c7379e821a19be4ac5810e2e5a715c09a0c0/pillow-11.3.0-cp314-cp314-musllinux_1_2_x86_64.whl", hash = "sha256:98a9afa7b9007c67ed84c57c9e0ad86a6000da96eaa638e4f8abe5b65ff83f0a", size = 6720386, upload-time = "2025-07-01T09:15:27.378Z" },
    { url = "https://files.pythonhosted.org/packages/e7/95/88efcaf384c3588e24259c4203b909cbe3e3c2d887af9e938c2022c9dd48/pillow-11.3.0-cp314-cp314-win32.whl", hash = "sha256:02a723e6bf909e7cea0dac1b0e0310be9d7650cd66222a5f1c571455c0a45214", size = 6370911, upload-time = "2025-07-01T09:15:29.294Z" },
    { url = "https://files.pythonhosted.org/packages/2e/cc/934e5820850ec5eb107e7b1a72dd278140731c669f396110ebc326f2a503/pillow-11.3.0-cp314-cp314-win_amd64.whl", hash = "sha256:a418486160228f64dd9e9efcd132679b7a02a5f22c982c78b6fc7dab3fefb635", size = 7117383, upload-time = "2025-07-01T09:15:31.128Z" },
    { url = "https://files.pythonhosted.org/packages/d6/e9/9c0a616a71da2a5d163aa37405e8aced9a906d574b4a214bede134e731bc/pillow-11.3.0-cp314-cp314-win_arm64.whl", hash = "sha256:155658efb5e044669c08896c0c44231c5e9abcaadbc5cd3648df2f7c0b96b9a6", size = 2511385, upload-time = "2025-07-01T09:15:33.328Z" },
    { url = "https://files.pythonhosted.org/packages/1a/33/c88376898aff369658b225262cd4f2659b13e8178e7534df9e6e1fa289f6/pillow-11.3.0-cp314-cp314t-macosx_10_13_x86_64.whl", hash = "sha256:59a03cdf019efbfeeed910bf79c7c93255c3d54bc45898ac2a4140071b02b4ae", size = 5281129, upload-time = "2025-07-01T09:15:35.194Z" },
    { url = "https://files.pythonhosted.org/packages/1f/70/d376247fb36f1844b42910911c83a02d5544ebd2a8bad9efcc0f707ea774/pillow-11.3.0-cp314-cp314t-macosx_11_0_arm64.whl", hash = "sha256:f8a5827f84d973d8636e9dc5764af4f0cf2318d26744b3d902931701b0d46653", size = 4689580, upload-time = "2025-07-01T09:15:37.114Z" },
    { url = "https://files.pythonhosted.org/packages/eb/1c/537e930496149fbac69efd2fc4329035bbe2e5475b4165439e3be9cb183b/pillow-11.3.0-cp314-cp314t-manylinux2014_aarch64.manylinux_2_17_aarch64.whl", hash = "sha256:ee92f2fd10f4adc4b43d07ec5e779932b4eb3dbfbc34790ada5a6669bc095aa6", size = 5902860, upload-time = "2025-07-03T13:10:50.248Z" },
    { url = "https://files.pythonhosted.org/packages/bd/57/80f53264954dcefeebcf9dae6e3eb1daea1b488f0be8b8fef12f79a3eb10/pillow-11.3.0-cp314-cp314t-manylinux2014_x86_64.manylinux_2_17_x86_64.whl", hash = "sha256:c96d333dcf42d01f47b37e0979b6bd73ec91eae18614864622d9b87bbd5bbf36", size = 7670694, upload-time = "2025-07-03T13:10:56.432Z" },
    { url = "https://files.pythonhosted.org/packages/70/ff/4727d3b71a8578b4587d9c276e90efad2d6fe0335fd76742a6da08132e8c/pillow-11.3.0-cp314-cp314t-manylinux_2_27_aarch64.manylinux_2_28_aarch64.whl", hash = "sha256:4c96f993ab8c98460cd0c001447bff6194403e8b1d7e149ade5f00594918128b", size = 6005888, upload-time = "2025-07-01T09:15:39.436Z" },
    { url = "https://files.pythonhosted.org/packages/05/ae/716592277934f85d3be51d7256f3636672d7b1abfafdc42cf3f8cbd4b4c8/pillow-11.3.0-cp314-cp314t-manylinux_2_27_x86_64.manylinux_2_28_x86_64.whl", hash = "sha256:41342b64afeba938edb034d122b2dda5db2139b9a4af999729ba8818e0056477", size = 6670330, upload-time = "2025-07-01T09:15:41.269Z" },
    { url = "https://files.pythonhosted.org/packages/e7/bb/7fe6cddcc8827b01b1a9766f5fdeb7418680744f9082035bdbabecf1d57f/pillow-11.3.0-cp314-cp314t-musllinux_1_2_aarch64.whl", hash = "sha256:068d9c39a2d1b358eb9f245ce7ab1b5c3246c7c8c7d9ba58cfa5b43146c06e50", size = 6114089, upload-time = "2025-07-01T09:15:43.13Z" },
    { url = "https://files.pythonhosted.org/packages/8b/f5/06bfaa444c8e80f1a8e4bff98da9c83b37b5be3b1deaa43d27a0db37ef84/pillow-11.3.0-cp314-cp314t-musllinux_1_2_x86_64.whl", hash = "sha256:a1bc6ba083b145187f648b667e05a2534ecc4b9f2784c2cbe3089e44868f2b9b", size = 6748206, upload-time = "2025-07-01T09:15:44.937Z" },
    { url = "https://files.pythonhosted.org/packages/f0/77/bc6f92a3e8e6e46c0ca78abfffec0037845800ea38c73483760362804c41/pillow-11.3.0-cp314-cp314t-win32.whl", hash = "sha256:118ca10c0d60b06d006be10a501fd6bbdfef559251ed31b794668ed569c87e12", size = 6377370, upload-time = "2025-07-01T09:15:46.673Z" },
    { url = "https://files.pythonhosted.org/packages/4a/82/3a721f7d69dca802befb8af08b7c79ebcab461007ce1c18bd91a5d5896f9/pillow-11.3.0-cp314-cp314t-win_amd64.whl", hash = "sha256:8924748b688aa210d79883357d102cd64690e56b923a186f35a82cbc10f997db", size = 7121500, upload-time = "2025-07-01T09:15:48.512Z" },
    { url = "https://files.pythonhosted.org/packages/89/c7/5572fa4a3f45740eaab6ae86fcdf7195b55beac1371ac8c619d880cfe948/pillow-11.3.0-cp314-cp314t-win_arm64.whl", hash = "sha256:79ea0d14d3ebad43ec77ad5272e6ff9bba5b679ef73375ea760261207fa8e0aa", size = 2512835, upload-time = "2025-07-01T09:15:50.399Z" },
]

[[package]]
name = "pluggy"
version = "1.6.0"
source = { registry = "https://pypi.org/simple" }
sdist = { url = "https://files.pythonhosted.org/packages/f9/e2/3e91f31a7d2b083fe6ef3fa267035b518369d9511ffab804f839851d2779/pluggy-1.6.0.tar.gz", hash = "sha256:7dcc130b76258d33b90f61b658791dede3486c3e6bfb003ee5c9bfb396dd22f3", size = 69412, upload-time = "2025-05-15T12:30:07.975Z" }
wheels = [
    { url = "https://files.pythonhosted.org/packages/54/20/4d324d65cc6d9205fabedc306948156824eb9f0ee1633355a8f7ec5c66bf/pluggy-1.6.0-py3-none-any.whl", hash = "sha256:e920276dd6813095e9377c0bc5566d94c932c33b27a3e3945d8389c374dd4746", size = 20538, upload-time = "2025-05-15T12:30:06.134Z" },
]

[[package]]
name = "proto-plus"
version = "1.26.1"
source = { registry = "https://pypi.org/simple" }
dependencies = [
    { name = "protobuf" },
]
sdist = { url = "https://files.pythonhosted.org/packages/f4/ac/87285f15f7cce6d4a008f33f1757fb5a13611ea8914eb58c3d0d26243468/proto_plus-1.26.1.tar.gz", hash = "sha256:21a515a4c4c0088a773899e23c7bbade3d18f9c66c73edd4c7ee3816bc96a012", size = 56142, upload-time = "2025-03-10T15:54:38.843Z" }
wheels = [
    { url = "https://files.pythonhosted.org/packages/4e/6d/280c4c2ce28b1593a19ad5239c8b826871fc6ec275c21afc8e1820108039/proto_plus-1.26.1-py3-none-any.whl", hash = "sha256:13285478c2dcf2abb829db158e1047e2f1e8d63a077d94263c2b88b043c75a66", size = 50163, upload-time = "2025-03-10T15:54:37.335Z" },
]

[[package]]
name = "protobuf"
version = "6.32.1"
source = { registry = "https://pypi.org/simple" }
sdist = { url = "https://files.pythonhosted.org/packages/fa/a4/cc17347aa2897568beece2e674674359f911d6fe21b0b8d6268cd42727ac/protobuf-6.32.1.tar.gz", hash = "sha256:ee2469e4a021474ab9baafea6cd070e5bf27c7d29433504ddea1a4ee5850f68d", size = 440635, upload-time = "2025-09-11T21:38:42.935Z" }
wheels = [
    { url = "https://files.pythonhosted.org/packages/c0/98/645183ea03ab3995d29086b8bf4f7562ebd3d10c9a4b14ee3f20d47cfe50/protobuf-6.32.1-cp310-abi3-win32.whl", hash = "sha256:a8a32a84bc9f2aad712041b8b366190f71dde248926da517bde9e832e4412085", size = 424411, upload-time = "2025-09-11T21:38:27.427Z" },
    { url = "https://files.pythonhosted.org/packages/8c/f3/6f58f841f6ebafe076cebeae33fc336e900619d34b1c93e4b5c97a81fdfa/protobuf-6.32.1-cp310-abi3-win_amd64.whl", hash = "sha256:b00a7d8c25fa471f16bc8153d0e53d6c9e827f0953f3c09aaa4331c718cae5e1", size = 435738, upload-time = "2025-09-11T21:38:30.959Z" },
    { url = "https://files.pythonhosted.org/packages/10/56/a8a3f4e7190837139e68c7002ec749190a163af3e330f65d90309145a210/protobuf-6.32.1-cp39-abi3-macosx_10_9_universal2.whl", hash = "sha256:d8c7e6eb619ffdf105ee4ab76af5a68b60a9d0f66da3ea12d1640e6d8dab7281", size = 426454, upload-time = "2025-09-11T21:38:34.076Z" },
    { url = "https://files.pythonhosted.org/packages/3f/be/8dd0a927c559b37d7a6c8ab79034fd167dcc1f851595f2e641ad62be8643/protobuf-6.32.1-cp39-abi3-manylinux2014_aarch64.whl", hash = "sha256:2f5b80a49e1eb7b86d85fcd23fe92df154b9730a725c3b38c4e43b9d77018bf4", size = 322874, upload-time = "2025-09-11T21:38:35.509Z" },
    { url = "https://files.pythonhosted.org/packages/5c/f6/88d77011b605ef979aace37b7703e4eefad066f7e84d935e5a696515c2dd/protobuf-6.32.1-cp39-abi3-manylinux2014_x86_64.whl", hash = "sha256:b1864818300c297265c83a4982fd3169f97122c299f56a56e2445c3698d34710", size = 322013, upload-time = "2025-09-11T21:38:37.017Z" },
    { url = "https://files.pythonhosted.org/packages/97/b7/15cc7d93443d6c6a84626ae3258a91f4c6ac8c0edd5df35ea7658f71b79c/protobuf-6.32.1-py3-none-any.whl", hash = "sha256:2601b779fc7d32a866c6b4404f9d42a3f67c5b9f3f15b4db3cccabe06b95c346", size = 169289, upload-time = "2025-09-11T21:38:41.234Z" },
]

[[package]]
name = "pyasn1"
version = "0.6.1"
source = { registry = "https://pypi.org/simple" }
sdist = { url = "https://files.pythonhosted.org/packages/ba/e9/01f1a64245b89f039897cb0130016d79f77d52669aae6ee7b159a6c4c018/pyasn1-0.6.1.tar.gz", hash = "sha256:6f580d2bdd84365380830acf45550f2511469f673cb4a5ae3857a3170128b034", size = 145322, upload-time = "2024-09-10T22:41:42.55Z" }
wheels = [
    { url = "https://files.pythonhosted.org/packages/c8/f1/d6a797abb14f6283c0ddff96bbdd46937f64122b8c925cab503dd37f8214/pyasn1-0.6.1-py3-none-any.whl", hash = "sha256:0d632f46f2ba09143da3a8afe9e33fb6f92fa2320ab7e886e2d0f7672af84629", size = 83135, upload-time = "2024-09-11T16:00:36.122Z" },
]

[[package]]
name = "pyasn1-modules"
version = "0.4.2"
source = { registry = "https://pypi.org/simple" }
dependencies = [
    { name = "pyasn1" },
]
sdist = { url = "https://files.pythonhosted.org/packages/e9/e6/78ebbb10a8c8e4b61a59249394a4a594c1a7af95593dc933a349c8d00964/pyasn1_modules-0.4.2.tar.gz", hash = "sha256:677091de870a80aae844b1ca6134f54652fa2c8c5a52aa396440ac3106e941e6", size = 307892, upload-time = "2025-03-28T02:41:22.17Z" }
wheels = [
    { url = "https://files.pythonhosted.org/packages/47/8d/d529b5d697919ba8c11ad626e835d4039be708a35b0d22de83a269a6682c/pyasn1_modules-0.4.2-py3-none-any.whl", hash = "sha256:29253a9207ce32b64c3ac6600edc75368f98473906e8fd1043bd6b5b1de2c14a", size = 181259, upload-time = "2025-03-28T02:41:19.028Z" },
]

[[package]]
name = "pycparser"
version = "2.23"
source = { registry = "https://pypi.org/simple" }
sdist = { url = "https://files.pythonhosted.org/packages/fe/cf/d2d3b9f5699fb1e4615c8e32ff220203e43b248e1dfcc6736ad9057731ca/pycparser-2.23.tar.gz", hash = "sha256:78816d4f24add8f10a06d6f05b4d424ad9e96cfebf68a4ddc99c65c0720d00c2", size = 173734, upload-time = "2025-09-09T13:23:47.91Z" }
wheels = [
    { url = "https://files.pythonhosted.org/packages/a0/e3/59cd50310fc9b59512193629e1984c1f95e5c8ae6e5d8c69532ccc65a7fe/pycparser-2.23-py3-none-any.whl", hash = "sha256:e5c6e8d3fbad53479cab09ac03729e0a9faf2bee3db8208a550daf5af81a5934", size = 118140, upload-time = "2025-09-09T13:23:46.651Z" },
]

[[package]]
name = "pydantic"
version = "2.11.9"
source = { registry = "https://pypi.org/simple" }
dependencies = [
    { name = "annotated-types" },
    { name = "pydantic-core" },
    { name = "typing-extensions" },
    { name = "typing-inspection" },
]
sdist = { url = "https://files.pythonhosted.org/packages/ff/5d/09a551ba512d7ca404d785072700d3f6727a02f6f3c24ecfd081c7cf0aa8/pydantic-2.11.9.tar.gz", hash = "sha256:6b8ffda597a14812a7975c90b82a8a2e777d9257aba3453f973acd3c032a18e2", size = 788495, upload-time = "2025-09-13T11:26:39.325Z" }
wheels = [
    { url = "https://files.pythonhosted.org/packages/3e/d3/108f2006987c58e76691d5ae5d200dd3e0f532cb4e5fa3560751c3a1feba/pydantic-2.11.9-py3-none-any.whl", hash = "sha256:c42dd626f5cfc1c6950ce6205ea58c93efa406da65f479dcb4029d5934857da2", size = 444855, upload-time = "2025-09-13T11:26:36.909Z" },
]

[package.optional-dependencies]
email = [
    { name = "email-validator" },
]

[[package]]
name = "pydantic-core"
version = "2.33.2"
source = { registry = "https://pypi.org/simple" }
dependencies = [
    { name = "typing-extensions" },
]
sdist = { url = "https://files.pythonhosted.org/packages/ad/88/5f2260bdfae97aabf98f1778d43f69574390ad787afb646292a638c923d4/pydantic_core-2.33.2.tar.gz", hash = "sha256:7cb8bc3605c29176e1b105350d2e6474142d7c1bd1d9327c4a9bdb46bf827acc", size = 435195, upload-time = "2025-04-23T18:33:52.104Z" }
wheels = [
    { url = "https://files.pythonhosted.org/packages/46/8c/99040727b41f56616573a28771b1bfa08a3d3fe74d3d513f01251f79f172/pydantic_core-2.33.2-cp313-cp313-macosx_10_12_x86_64.whl", hash = "sha256:1082dd3e2d7109ad8b7da48e1d4710c8d06c253cbc4a27c1cff4fbcaa97a9e3f", size = 2015688, upload-time = "2025-04-23T18:31:53.175Z" },
    { url = "https://files.pythonhosted.org/packages/3a/cc/5999d1eb705a6cefc31f0b4a90e9f7fc400539b1a1030529700cc1b51838/pydantic_core-2.33.2-cp313-cp313-macosx_11_0_arm64.whl", hash = "sha256:f517ca031dfc037a9c07e748cefd8d96235088b83b4f4ba8939105d20fa1dcd6", size = 1844808, upload-time = "2025-04-23T18:31:54.79Z" },
    { url = "https://files.pythonhosted.org/packages/6f/5e/a0a7b8885c98889a18b6e376f344da1ef323d270b44edf8174d6bce4d622/pydantic_core-2.33.2-cp313-cp313-manylinux_2_17_aarch64.manylinux2014_aarch64.whl", hash = "sha256:0a9f2c9dd19656823cb8250b0724ee9c60a82f3cdf68a080979d13092a3b0fef", size = 1885580, upload-time = "2025-04-23T18:31:57.393Z" },
    { url = "https://files.pythonhosted.org/packages/3b/2a/953581f343c7d11a304581156618c3f592435523dd9d79865903272c256a/pydantic_core-2.33.2-cp313-cp313-manylinux_2_17_armv7l.manylinux2014_armv7l.whl", hash = "sha256:2b0a451c263b01acebe51895bfb0e1cc842a5c666efe06cdf13846c7418caa9a", size = 1973859, upload-time = "2025-04-23T18:31:59.065Z" },
    { url = "https://files.pythonhosted.org/packages/e6/55/f1a813904771c03a3f97f676c62cca0c0a4138654107c1b61f19c644868b/pydantic_core-2.33.2-cp313-cp313-manylinux_2_17_ppc64le.manylinux2014_ppc64le.whl", hash = "sha256:1ea40a64d23faa25e62a70ad163571c0b342b8bf66d5fa612ac0dec4f069d916", size = 2120810, upload-time = "2025-04-23T18:32:00.78Z" },
    { url = "https://files.pythonhosted.org/packages/aa/c3/053389835a996e18853ba107a63caae0b9deb4a276c6b472931ea9ae6e48/pydantic_core-2.33.2-cp313-cp313-manylinux_2_17_s390x.manylinux2014_s390x.whl", hash = "sha256:0fb2d542b4d66f9470e8065c5469ec676978d625a8b7a363f07d9a501a9cb36a", size = 2676498, upload-time = "2025-04-23T18:32:02.418Z" },
    { url = "https://files.pythonhosted.org/packages/eb/3c/f4abd740877a35abade05e437245b192f9d0ffb48bbbbd708df33d3cda37/pydantic_core-2.33.2-cp313-cp313-manylinux_2_17_x86_64.manylinux2014_x86_64.whl", hash = "sha256:9fdac5d6ffa1b5a83bca06ffe7583f5576555e6c8b3a91fbd25ea7780f825f7d", size = 2000611, upload-time = "2025-04-23T18:32:04.152Z" },
    { url = "https://files.pythonhosted.org/packages/59/a7/63ef2fed1837d1121a894d0ce88439fe3e3b3e48c7543b2a4479eb99c2bd/pydantic_core-2.33.2-cp313-cp313-manylinux_2_5_i686.manylinux1_i686.whl", hash = "sha256:04a1a413977ab517154eebb2d326da71638271477d6ad87a769102f7c2488c56", size = 2107924, upload-time = "2025-04-23T18:32:06.129Z" },
    { url = "https://files.pythonhosted.org/packages/04/8f/2551964ef045669801675f1cfc3b0d74147f4901c3ffa42be2ddb1f0efc4/pydantic_core-2.33.2-cp313-cp313-musllinux_1_1_aarch64.whl", hash = "sha256:c8e7af2f4e0194c22b5b37205bfb293d166a7344a5b0d0eaccebc376546d77d5", size = 2063196, upload-time = "2025-04-23T18:32:08.178Z" },
    { url = "https://files.pythonhosted.org/packages/26/bd/d9602777e77fc6dbb0c7db9ad356e9a985825547dce5ad1d30ee04903918/pydantic_core-2.33.2-cp313-cp313-musllinux_1_1_armv7l.whl", hash = "sha256:5c92edd15cd58b3c2d34873597a1e20f13094f59cf88068adb18947df5455b4e", size = 2236389, upload-time = "2025-04-23T18:32:10.242Z" },
    { url = "https://files.pythonhosted.org/packages/42/db/0e950daa7e2230423ab342ae918a794964b053bec24ba8af013fc7c94846/pydantic_core-2.33.2-cp313-cp313-musllinux_1_1_x86_64.whl", hash = "sha256:65132b7b4a1c0beded5e057324b7e16e10910c106d43675d9bd87d4f38dde162", size = 2239223, upload-time = "2025-04-23T18:32:12.382Z" },
    { url = "https://files.pythonhosted.org/packages/58/4d/4f937099c545a8a17eb52cb67fe0447fd9a373b348ccfa9a87f141eeb00f/pydantic_core-2.33.2-cp313-cp313-win32.whl", hash = "sha256:52fb90784e0a242bb96ec53f42196a17278855b0f31ac7c3cc6f5c1ec4811849", size = 1900473, upload-time = "2025-04-23T18:32:14.034Z" },
    { url = "https://files.pythonhosted.org/packages/a0/75/4a0a9bac998d78d889def5e4ef2b065acba8cae8c93696906c3a91f310ca/pydantic_core-2.33.2-cp313-cp313-win_amd64.whl", hash = "sha256:c083a3bdd5a93dfe480f1125926afcdbf2917ae714bdb80b36d34318b2bec5d9", size = 1955269, upload-time = "2025-04-23T18:32:15.783Z" },
    { url = "https://files.pythonhosted.org/packages/f9/86/1beda0576969592f1497b4ce8e7bc8cbdf614c352426271b1b10d5f0aa64/pydantic_core-2.33.2-cp313-cp313-win_arm64.whl", hash = "sha256:e80b087132752f6b3d714f041ccf74403799d3b23a72722ea2e6ba2e892555b9", size = 1893921, upload-time = "2025-04-23T18:32:18.473Z" },
    { url = "https://files.pythonhosted.org/packages/a4/7d/e09391c2eebeab681df2b74bfe6c43422fffede8dc74187b2b0bf6fd7571/pydantic_core-2.33.2-cp313-cp313t-macosx_11_0_arm64.whl", hash = "sha256:61c18fba8e5e9db3ab908620af374db0ac1baa69f0f32df4f61ae23f15e586ac", size = 1806162, upload-time = "2025-04-23T18:32:20.188Z" },
    { url = "https://files.pythonhosted.org/packages/f1/3d/847b6b1fed9f8ed3bb95a9ad04fbd0b212e832d4f0f50ff4d9ee5a9f15cf/pydantic_core-2.33.2-cp313-cp313t-manylinux_2_17_x86_64.manylinux2014_x86_64.whl", hash = "sha256:95237e53bb015f67b63c91af7518a62a8660376a6a0db19b89acc77a4d6199f5", size = 1981560, upload-time = "2025-04-23T18:32:22.354Z" },
    { url = "https://files.pythonhosted.org/packages/6f/9a/e73262f6c6656262b5fdd723ad90f518f579b7bc8622e43a942eec53c938/pydantic_core-2.33.2-cp313-cp313t-win_amd64.whl", hash = "sha256:c2fc0a768ef76c15ab9238afa6da7f69895bb5d1ee83aeea2e3509af4472d0b9", size = 1935777, upload-time = "2025-04-23T18:32:25.088Z" },
]

[[package]]
name = "pydantic-settings"
version = "2.11.0"
source = { registry = "https://pypi.org/simple" }
dependencies = [
    { name = "pydantic" },
    { name = "python-dotenv" },
    { name = "typing-inspection" },
]
sdist = { url = "https://files.pythonhosted.org/packages/20/c5/dbbc27b814c71676593d1c3f718e6cd7d4f00652cefa24b75f7aa3efb25e/pydantic_settings-2.11.0.tar.gz", hash = "sha256:d0e87a1c7d33593beb7194adb8470fc426e95ba02af83a0f23474a04c9a08180", size = 188394, upload-time = "2025-09-24T14:19:11.764Z" }
wheels = [
    { url = "https://files.pythonhosted.org/packages/83/d6/887a1ff844e64aa823fb4905978d882a633cfe295c32eacad582b78a7d8b/pydantic_settings-2.11.0-py3-none-any.whl", hash = "sha256:fe2cea3413b9530d10f3a5875adffb17ada5c1e1bab0b2885546d7310415207c", size = 48608, upload-time = "2025-09-24T14:19:10.015Z" },
]

[[package]]
name = "pygments"
version = "2.19.2"
source = { registry = "https://pypi.org/simple" }
sdist = { url = "https://files.pythonhosted.org/packages/b0/77/a5b8c569bf593b0140bde72ea885a803b82086995367bf2037de0159d924/pygments-2.19.2.tar.gz", hash = "sha256:636cb2477cec7f8952536970bc533bc43743542f70392ae026374600add5b887", size = 4968631, upload-time = "2025-06-21T13:39:12.283Z" }
wheels = [
    { url = "https://files.pythonhosted.org/packages/c7/21/705964c7812476f378728bdf590ca4b771ec72385c533964653c68e86bdc/pygments-2.19.2-py3-none-any.whl", hash = "sha256:86540386c03d588bb81d44bc3928634ff26449851e99741617ecb9037ee5ec0b", size = 1225217, upload-time = "2025-06-21T13:39:07.939Z" },
]

[[package]]
name = "pyjwt"
version = "2.10.1"
source = { registry = "https://pypi.org/simple" }
sdist = { url = "https://files.pythonhosted.org/packages/e7/46/bd74733ff231675599650d3e47f361794b22ef3e3770998dda30d3b63726/pyjwt-2.10.1.tar.gz", hash = "sha256:3cc5772eb20009233caf06e9d8a0577824723b44e6648ee0a2aedb6cf9381953", size = 87785, upload-time = "2024-11-28T03:43:29.933Z" }
wheels = [
    { url = "https://files.pythonhosted.org/packages/61/ad/689f02752eeec26aed679477e80e632ef1b682313be70793d798c1d5fc8f/PyJWT-2.10.1-py3-none-any.whl", hash = "sha256:dcdd193e30abefd5debf142f9adfcdd2b58004e644f25406ffaebd50bd98dacb", size = 22997, upload-time = "2024-11-28T03:43:27.893Z" },
]

[package.optional-dependencies]
crypto = [
    { name = "cryptography" },
]

[[package]]
name = "pymongo"
version = "4.15.1"
source = { registry = "https://pypi.org/simple" }
dependencies = [
    { name = "dnspython" },
]
sdist = { url = "https://files.pythonhosted.org/packages/22/f5/c0c6732fbd358b75a07e17d7e588fd23d481b9812ca96ceeff90bbf879fc/pymongo-4.15.1.tar.gz", hash = "sha256:b9f379a4333dc3779a6bf7adfd077d4387404ed1561472743486a9c58286f705", size = 2470613, upload-time = "2025-09-16T16:39:47.24Z" }
wheels = [
    { url = "https://files.pythonhosted.org/packages/a6/22/02ac885d8accb4c86ae92e99681a09f3fd310c431843fc850e141b42ab17/pymongo-4.15.1-cp313-cp313-macosx_10_13_x86_64.whl", hash = "sha256:622957eed757e44d9605c43b576ef90affb61176d9e8be7356c1a2948812cb84", size = 974492, upload-time = "2025-09-16T16:38:50.437Z" },
    { url = "https://files.pythonhosted.org/packages/56/bf/71685b6b2d085dbaadf029b1ea4a1bc7a1bc483452513dea283b47a5f7c0/pymongo-4.15.1-cp313-cp313-macosx_11_0_arm64.whl", hash = "sha256:c5283dffcf601b793a57bb86819a467473bbb1bf21cd170c0b9648f933f22131", size = 974191, upload-time = "2025-09-16T16:38:52.725Z" },
    { url = "https://files.pythonhosted.org/packages/df/98/141edc92fa97af96b4c691e10a7225ac3e552914e88b7a8d439bd6bc9fcc/pymongo-4.15.1-cp313-cp313-manylinux_2_17_aarch64.manylinux2014_aarch64.whl", hash = "sha256:def51dea1f8e336aed807eb5d2f2a416c5613e97ec64f07479681d05044c217c", size = 1962311, upload-time = "2025-09-16T16:38:54.319Z" },
    { url = "https://files.pythonhosted.org/packages/f8/a9/601b91607af1dec8035b46ba67a5a023c819ccedd40d6f6232e15bf76030/pymongo-4.15.1-cp313-cp313-manylinux_2_17_ppc64le.manylinux2014_ppc64le.whl", hash = "sha256:24171b2015052b2f0a3f8cbfa38b973fa87f6474e88236a4dfeb735983f9f49e", size = 2039667, upload-time = "2025-09-16T16:38:55.958Z" },
    { url = "https://files.pythonhosted.org/packages/4f/71/02e9a5248e0a9dfc371fd7350f8b11eac03d9eb3662328978f37613d319a/pymongo-4.15.1-cp313-cp313-manylinux_2_17_s390x.manylinux2014_s390x.whl", hash = "sha256:64b60ed7220c52f8c78c7af8d2c58f7e415732e21b3ff7e642169efa6e0b11e7", size = 2003579, upload-time = "2025-09-16T16:38:57.576Z" },
    { url = "https://files.pythonhosted.org/packages/f9/d1/b1a9520b33e022ed1c0d2d43e8805ba18d3d686fc9c9d89a507593f6dd86/pymongo-4.15.1-cp313-cp313-manylinux_2_17_x86_64.manylinux2014_x86_64.whl", hash = "sha256:58236ce5ba3a79748c1813221b07b411847fd8849ff34c2891ba56f807cce3e5", size = 1964307, upload-time = "2025-09-16T16:38:59.219Z" },
    { url = "https://files.pythonhosted.org/packages/3d/d1/1d205a762020f056c05899a912364c48bac0f3438502b36d057aa1da3ca5/pymongo-4.15.1-cp313-cp313-manylinux_2_5_i686.manylinux1_i686.manylinux_2_17_i686.manylinux2014_i686.whl", hash = "sha256:7461e777b3da96568c1f077b1fbf9e0c15667ac4d8b9a1cf90d80a69fe3be609", size = 1913879, upload-time = "2025-09-16T16:39:01.266Z" },
    { url = "https://files.pythonhosted.org/packages/44/d1/0a3ab2440ea00b6423f33c84e6433022fd51f3561dede9346f54f39cf4dd/pymongo-4.15.1-cp313-cp313-win32.whl", hash = "sha256:45f0a2fb09704ca5e0df08a794076d21cbe5521d3a8ceb8ad6d51cef12f5f4e7", size = 938007, upload-time = "2025-09-16T16:39:03.427Z" },
    { url = "https://files.pythonhosted.org/packages/7b/61/e9ea839af2caadfde91774549a6f72450b72efdc92117995e7117d4b1270/pymongo-4.15.1-cp313-cp313-win_amd64.whl", hash = "sha256:b70201a6dbe19d0d10a886989d3ba4b857ea6ef402a22a61c8ca387b937cc065", size = 962236, upload-time = "2025-09-16T16:39:05.018Z" },
    { url = "https://files.pythonhosted.org/packages/ad/f8/0a92a72993b2e1c110ee532650624ca7ae15c5e45906dbae4f063a2fd32a/pymongo-4.15.1-cp313-cp313-win_arm64.whl", hash = "sha256:6892ebf8b2bc345cacfe1301724195d87162f02d01c417175e9f27d276a2f198", size = 944138, upload-time = "2025-09-16T16:39:07.035Z" },
    { url = "https://files.pythonhosted.org/packages/e5/eb/2ba257482844bb2e3c82c6b266d6e811bc610fa80408133e352cc1afb3c9/pymongo-4.15.1-cp313-cp313t-macosx_10_13_x86_64.whl", hash = "sha256:db439288516514713c8ee09c9baaf66bc4b0188fbe4cd578ef3433ee27699aab", size = 1030987, upload-time = "2025-09-16T16:39:08.914Z" },
    { url = "https://files.pythonhosted.org/packages/0d/86/8c6eab3767251ba77a3604d3b6b0826d0af246bd04b2d16aced3a54f08b0/pymongo-4.15.1-cp313-cp313t-macosx_11_0_arm64.whl", hash = "sha256:234c80a5f21c8854cc5d6c2f5541ff17dd645b99643587c5e7ed1e21d42003b6", size = 1030996, upload-time = "2025-09-16T16:39:10.429Z" },
    { url = "https://files.pythonhosted.org/packages/5b/26/c1bc0bcb64f39b9891b8b537f21cc37d668edd8b93f47ed930af7f95649c/pymongo-4.15.1-cp313-cp313t-manylinux_2_17_aarch64.manylinux2014_aarch64.whl", hash = "sha256:b570dc8179dcab980259b885116b14462bcf39170e30d8cbcce6f17f28a2ac5b", size = 2290670, upload-time = "2025-09-16T16:39:12.348Z" },
    { url = "https://files.pythonhosted.org/packages/82/af/f5e8b6c404a3678a99bf0b704f7b19fa14a71edb42d724eb09147aa1d3be/pymongo-4.15.1-cp313-cp313t-manylinux_2_17_ppc64le.manylinux2014_ppc64le.whl", hash = "sha256:cb6321bde02308d4d313b487d19bfae62ea4d37749fc2325b1c12388e05e4c31", size = 2377711, upload-time = "2025-09-16T16:39:13.992Z" },
    { url = "https://files.pythonhosted.org/packages/af/f4/63bcc1760bf3e0925cb6cb91b2b3ba756c113b1674a14b41efe7e3738b8d/pymongo-4.15.1-cp313-cp313t-manylinux_2_17_s390x.manylinux2014_s390x.whl", hash = "sha256:cc808588289f693aba80fae8272af4582a7d6edc4e95fb8fbf65fe6f634116ce", size = 2337097, upload-time = "2025-09-16T16:39:15.717Z" },
    { url = "https://files.pythonhosted.org/packages/d0/dc/0cfada0426556b4b04144fb00ce6a1e7535ab49623d4d9dd052d27ea46c0/pymongo-4.15.1-cp313-cp313t-manylinux_2_17_x86_64.manylinux2014_x86_64.whl", hash = "sha256:99236fd0e0cf6b048a4370d0df6820963dc94f935ad55a2e29af752272abd6c9", size = 2288295, upload-time = "2025-09-16T16:39:17.385Z" },
    { url = "https://files.pythonhosted.org/packages/5b/a8/081a80f60042d2b8cd6a1c091ecaa186f1ef216b587d06acd0743e1016c6/pymongo-4.15.1-cp313-cp313t-manylinux_2_5_i686.manylinux1_i686.manylinux_2_17_i686.manylinux2014_i686.whl", hash = "sha256:2277548bb093424742325b2a88861d913d8990f358fc71fd26004d1b87029bb8", size = 2227616, upload-time = "2025-09-16T16:39:19.025Z" },
    { url = "https://files.pythonhosted.org/packages/56/d0/a6007e0c3c5727391ac5ea40e93a1e7d14146c65ac4ca731c0680962eb48/pymongo-4.15.1-cp313-cp313t-win32.whl", hash = "sha256:754a5d75c33d49691e2b09a4e0dc75959e271a38cbfd92c6b36f7e4eafc4608e", size = 987225, upload-time = "2025-09-16T16:39:20.663Z" },
    { url = "https://files.pythonhosted.org/packages/9d/97/c9bf6dcd647a8cf7abbad5814dfb7d8a16e6ab92a3e56343b3bcb454a6d3/pymongo-4.15.1-cp313-cp313t-win_amd64.whl", hash = "sha256:8d62e68ad21661e536555d0683087a14bf5c74b242a4446c602d16080eb9e293", size = 1017521, upload-time = "2025-09-16T16:39:22.319Z" },
    { url = "https://files.pythonhosted.org/packages/31/ea/102f7c9477302fa05e5303dd504781ac82400e01aab91bfba9c290253bd6/pymongo-4.15.1-cp313-cp313t-win_arm64.whl", hash = "sha256:56bbfb79b51e95f4b1324a5a7665f3629f4d27c18e2002cfaa60c907cc5369d9", size = 992963, upload-time = "2025-09-16T16:39:23.957Z" },
]

[[package]]
name = "pyopenssl"
version = "25.3.0"
source = { registry = "https://pypi.org/simple" }
dependencies = [
    { name = "cryptography" },
]
sdist = { url = "https://files.pythonhosted.org/packages/80/be/97b83a464498a79103036bc74d1038df4a7ef0e402cfaf4d5e113fb14759/pyopenssl-25.3.0.tar.gz", hash = "sha256:c981cb0a3fd84e8602d7afc209522773b94c1c2446a3c710a75b06fe1beae329", size = 184073, upload-time = "2025-09-17T00:32:21.037Z" }
wheels = [
    { url = "https://files.pythonhosted.org/packages/d1/81/ef2b1dfd1862567d573a4fdbc9f969067621764fbb74338496840a1d2977/pyopenssl-25.3.0-py3-none-any.whl", hash = "sha256:1fda6fc034d5e3d179d39e59c1895c9faeaf40a79de5fc4cbbfbe0d36f4a77b6", size = 57268, upload-time = "2025-09-17T00:32:19.474Z" },
]

[[package]]
name = "pyparsing"
version = "3.2.5"
source = { registry = "https://pypi.org/simple" }
sdist = { url = "https://files.pythonhosted.org/packages/f2/a5/181488fc2b9d093e3972d2a472855aae8a03f000592dbfce716a512b3359/pyparsing-3.2.5.tar.gz", hash = "sha256:2df8d5b7b2802ef88e8d016a2eb9c7aeaa923529cd251ed0fe4608275d4105b6", size = 1099274, upload-time = "2025-09-21T04:11:06.277Z" }
wheels = [
    { url = "https://files.pythonhosted.org/packages/10/5e/1aa9a93198c6b64513c9d7752de7422c06402de6600a8767da1524f9570b/pyparsing-3.2.5-py3-none-any.whl", hash = "sha256:e38a4f02064cf41fe6593d328d0512495ad1f3d8a91c4f73fc401b3079a59a5e", size = 113890, upload-time = "2025-09-21T04:11:04.117Z" },
]

[[package]]
name = "pytest"
version = "8.4.2"
source = { registry = "https://pypi.org/simple" }
dependencies = [
    { name = "colorama", marker = "sys_platform == 'win32'" },
    { name = "iniconfig" },
    { name = "packaging" },
    { name = "pluggy" },
    { name = "pygments" },
]
sdist = { url = "https://files.pythonhosted.org/packages/a3/5c/00a0e072241553e1a7496d638deababa67c5058571567b92a7eaa258397c/pytest-8.4.2.tar.gz", hash = "sha256:86c0d0b93306b961d58d62a4db4879f27fe25513d4b969df351abdddb3c30e01", size = 1519618, upload-time = "2025-09-04T14:34:22.711Z" }
wheels = [
    { url = "https://files.pythonhosted.org/packages/a8/a4/20da314d277121d6534b3a980b29035dcd51e6744bd79075a6ce8fa4eb8d/pytest-8.4.2-py3-none-any.whl", hash = "sha256:872f880de3fc3a5bdc88a11b39c9710c3497a547cfa9320bc3c5e62fbf272e79", size = 365750, upload-time = "2025-09-04T14:34:20.226Z" },
]

[[package]]
name = "python-dateutil"
version = "2.9.0.post0"
source = { registry = "https://pypi.org/simple" }
dependencies = [
    { name = "six" },
]
sdist = { url = "https://files.pythonhosted.org/packages/66/c0/0c8b6ad9f17a802ee498c46e004a0eb49bc148f2fd230864601a86dcf6db/python-dateutil-2.9.0.post0.tar.gz", hash = "sha256:37dd54208da7e1cd875388217d5e00ebd4179249f90fb72437e91a35459a0ad3", size = 342432, upload-time = "2024-03-01T18:36:20.211Z" }
wheels = [
    { url = "https://files.pythonhosted.org/packages/ec/57/56b9bcc3c9c6a792fcbaf139543cee77261f3651ca9da0c93f5c1221264b/python_dateutil-2.9.0.post0-py2.py3-none-any.whl", hash = "sha256:a8b2bc7bffae282281c8140a97d3aa9c14da0b136dfe83f850eea9a5f7470427", size = 229892, upload-time = "2024-03-01T18:36:18.57Z" },
]

[[package]]
name = "python-dotenv"
version = "1.1.1"
source = { registry = "https://pypi.org/simple" }
sdist = { url = "https://files.pythonhosted.org/packages/f6/b0/4bc07ccd3572a2f9df7e6782f52b0c6c90dcbb803ac4a167702d7d0dfe1e/python_dotenv-1.1.1.tar.gz", hash = "sha256:a8a6399716257f45be6a007360200409fce5cda2661e3dec71d23dc15f6189ab", size = 41978, upload-time = "2025-06-24T04:21:07.341Z" }
wheels = [
    { url = "https://files.pythonhosted.org/packages/5f/ed/539768cf28c661b5b068d66d96a2f155c4971a5d55684a514c1a0e0dec2f/python_dotenv-1.1.1-py3-none-any.whl", hash = "sha256:31f23644fe2602f88ff55e1f5c79ba497e01224ee7737937930c448e4d0e24dc", size = 20556, upload-time = "2025-06-24T04:21:06.073Z" },
]

[[package]]
<<<<<<< HEAD
name = "python-multipart"
version = "0.0.20"
source = { registry = "https://pypi.org/simple" }
sdist = { url = "https://files.pythonhosted.org/packages/f3/87/f44d7c9f274c7ee665a29b885ec97089ec5dc034c7f3fafa03da9e39a09e/python_multipart-0.0.20.tar.gz", hash = "sha256:8dd0cab45b8e23064ae09147625994d090fa46f5b0d1e13af944c331a7fa9d13", size = 37158, upload-time = "2024-12-16T19:45:46.972Z" }
wheels = [
    { url = "https://files.pythonhosted.org/packages/45/58/38b5afbc1a800eeea951b9285d3912613f2603bdf897a4ab0f4bd7f405fc/python_multipart-0.0.20-py3-none-any.whl", hash = "sha256:8a62d3a8335e06589fe01f2a3e178cdcc632f3fbe0d492ad9ee0ec35aab1f104", size = 24546, upload-time = "2024-12-16T19:45:44.423Z" },
=======
name = "pytz"
version = "2025.2"
source = { registry = "https://pypi.org/simple" }
sdist = { url = "https://files.pythonhosted.org/packages/f8/bf/abbd3cdfb8fbc7fb3d4d38d320f2441b1e7cbe29be4f23797b4a2b5d8aac/pytz-2025.2.tar.gz", hash = "sha256:360b9e3dbb49a209c21ad61809c7fb453643e048b38924c765813546746e81c3", size = 320884, upload-time = "2025-03-25T02:25:00.538Z" }
wheels = [
    { url = "https://files.pythonhosted.org/packages/81/c4/34e93fe5f5429d7570ec1fa436f1986fb1f00c3e0f43a589fe2bbcd22c3f/pytz-2025.2-py2.py3-none-any.whl", hash = "sha256:5ddf76296dd8c44c26eb8f4b6f35488f3ccbf6fbbd7adee0b7262d43f0ec2f00", size = 509225, upload-time = "2025-03-25T02:24:58.468Z" },
>>>>>>> 1a24d627
]

[[package]]
name = "requests"
version = "2.32.5"
source = { registry = "https://pypi.org/simple" }
dependencies = [
    { name = "certifi" },
    { name = "charset-normalizer" },
    { name = "idna" },
    { name = "urllib3" },
]
sdist = { url = "https://files.pythonhosted.org/packages/c9/74/b3ff8e6c8446842c3f5c837e9c3dfcfe2018ea6ecef224c710c85ef728f4/requests-2.32.5.tar.gz", hash = "sha256:dbba0bac56e100853db0ea71b82b4dfd5fe2bf6d3754a8893c3af500cec7d7cf", size = 134517, upload-time = "2025-08-18T20:46:02.573Z" }
wheels = [
    { url = "https://files.pythonhosted.org/packages/1e/db/4254e3eabe8020b458f1a747140d32277ec7a271daf1d235b70dc0b4e6e3/requests-2.32.5-py3-none-any.whl", hash = "sha256:2462f94637a34fd532264295e186976db0f5d453d1cdd31473c85a6a161affb6", size = 64738, upload-time = "2025-08-18T20:46:00.542Z" },
]

[[package]]
name = "rsa"
version = "4.9.1"
source = { registry = "https://pypi.org/simple" }
dependencies = [
    { name = "pyasn1" },
]
sdist = { url = "https://files.pythonhosted.org/packages/da/8a/22b7beea3ee0d44b1916c0c1cb0ee3af23b700b6da9f04991899d0c555d4/rsa-4.9.1.tar.gz", hash = "sha256:e7bdbfdb5497da4c07dfd35530e1a902659db6ff241e39d9953cad06ebd0ae75", size = 29034, upload-time = "2025-04-16T09:51:18.218Z" }
wheels = [
    { url = "https://files.pythonhosted.org/packages/64/8d/0133e4eb4beed9e425d9a98ed6e081a55d195481b7632472be1af08d2f6b/rsa-4.9.1-py3-none-any.whl", hash = "sha256:68635866661c6836b8d39430f97a996acbd61bfa49406748ea243539fe239762", size = 34696, upload-time = "2025-04-16T09:51:17.142Z" },
]

[[package]]
name = "scalar-fastapi"
version = "1.4.3"
source = { registry = "https://pypi.org/simple" }
sdist = { url = "https://files.pythonhosted.org/packages/b7/73/a219d00b956898f46294150a6ec0a4cf4e29439018e400bdf3763b2f55b9/scalar_fastapi-1.4.3.tar.gz", hash = "sha256:7b2408269699b87cc3936a512aefa5315fc360d29c6b0e0c1933ec52e99196ec", size = 7105, upload-time = "2025-09-26T18:27:38.629Z" }
wheels = [
    { url = "https://files.pythonhosted.org/packages/ed/50/ab0cb0d6022331732d0d032d65fe1f4c3edddd12e46dfe0eda303d28be5f/scalar_fastapi-1.4.3-py3-none-any.whl", hash = "sha256:b19a6be84c78e4e9b83ebd3963a1bb8abdf4598e129a3e27b4989e534505e44e", size = 6639, upload-time = "2025-09-26T18:27:37.783Z" },
]

[[package]]
name = "setuptools"
version = "80.9.0"
source = { registry = "https://pypi.org/simple" }
sdist = { url = "https://files.pythonhosted.org/packages/18/5d/3bf57dcd21979b887f014ea83c24ae194cfcd12b9e0fda66b957c69d1fca/setuptools-80.9.0.tar.gz", hash = "sha256:f36b47402ecde768dbfafc46e8e4207b4360c654f1f3bb84475f0a28628fb19c", size = 1319958, upload-time = "2025-05-27T00:56:51.443Z" }
wheels = [
    { url = "https://files.pythonhosted.org/packages/a3/dc/17031897dae0efacfea57dfd3a82fdd2a2aeb58e0ff71b77b87e44edc772/setuptools-80.9.0-py3-none-any.whl", hash = "sha256:062d34222ad13e0cc312a4c02d73f059e86a4acbfbdea8f8f76b28c99f306922", size = 1201486, upload-time = "2025-05-27T00:56:49.664Z" },
]

[[package]]
name = "six"
version = "1.17.0"
source = { registry = "https://pypi.org/simple" }
sdist = { url = "https://files.pythonhosted.org/packages/94/e7/b2c673351809dca68a0e064b6af791aa332cf192da575fd474ed7d6f16a2/six-1.17.0.tar.gz", hash = "sha256:ff70335d468e7eb6ec65b95b99d3a2836546063f63acc5171de367e834932a81", size = 34031, upload-time = "2024-12-04T17:35:28.174Z" }
wheels = [
    { url = "https://files.pythonhosted.org/packages/b7/ce/149a00dd41f10bc29e5921b496af8b574d8413afcd5e30dfa0ed46c2cc5e/six-1.17.0-py2.py3-none-any.whl", hash = "sha256:4721f391ed90541fddacab5acf947aa0d3dc7d27b2e1e8eda2be8970586c3274", size = 11050, upload-time = "2024-12-04T17:35:26.475Z" },
]

[[package]]
name = "sniffio"
version = "1.3.1"
source = { registry = "https://pypi.org/simple" }
sdist = { url = "https://files.pythonhosted.org/packages/a2/87/a6771e1546d97e7e041b6ae58d80074f81b7d5121207425c964ddf5cfdbd/sniffio-1.3.1.tar.gz", hash = "sha256:f4324edc670a0f49750a81b895f35c3adb843cca46f0530f79fc1babb23789dc", size = 20372, upload-time = "2024-02-25T23:20:04.057Z" }
wheels = [
    { url = "https://files.pythonhosted.org/packages/e9/44/75a9c9421471a6c4805dbf2356f7c181a29c1879239abab1ea2cc8f38b40/sniffio-1.3.1-py3-none-any.whl", hash = "sha256:2f6da418d1f1e0fddd844478f41680e794e6051915791a034ff65e5f100525a2", size = 10235, upload-time = "2024-02-25T23:20:01.196Z" },
]

[[package]]
name = "soupsieve"
version = "2.8"
source = { registry = "https://pypi.org/simple" }
sdist = { url = "https://files.pythonhosted.org/packages/6d/e6/21ccce3262dd4889aa3332e5a119a3491a95e8f60939870a3a035aabac0d/soupsieve-2.8.tar.gz", hash = "sha256:e2dd4a40a628cb5f28f6d4b0db8800b8f581b65bb380b97de22ba5ca8d72572f", size = 103472, upload-time = "2025-08-27T15:39:51.78Z" }
wheels = [
    { url = "https://files.pythonhosted.org/packages/14/a0/bb38d3b76b8cae341dad93a2dd83ab7462e6dbcdd84d43f54ee60a8dc167/soupsieve-2.8-py3-none-any.whl", hash = "sha256:0cc76456a30e20f5d7f2e14a98a4ae2ee4e5abdc7c5ea0aafe795f344bc7984c", size = 36679, upload-time = "2025-08-27T15:39:50.179Z" },
]

[[package]]
name = "starlette"
version = "0.48.0"
source = { registry = "https://pypi.org/simple" }
dependencies = [
    { name = "anyio" },
]
sdist = { url = "https://files.pythonhosted.org/packages/a7/a5/d6f429d43394057b67a6b5bbe6eae2f77a6bf7459d961fdb224bf206eee6/starlette-0.48.0.tar.gz", hash = "sha256:7e8cee469a8ab2352911528110ce9088fdc6a37d9876926e73da7ce4aa4c7a46", size = 2652949, upload-time = "2025-09-13T08:41:05.699Z" }
wheels = [
    { url = "https://files.pythonhosted.org/packages/be/72/2db2f49247d0a18b4f1bb9a5a39a0162869acf235f3a96418363947b3d46/starlette-0.48.0-py3-none-any.whl", hash = "sha256:0764ca97b097582558ecb498132ed0c7d942f233f365b86ba37770e026510659", size = 73736, upload-time = "2025-09-13T08:41:03.869Z" },
]

[[package]]
name = "typing-extensions"
version = "4.15.0"
source = { registry = "https://pypi.org/simple" }
sdist = { url = "https://files.pythonhosted.org/packages/72/94/1a15dd82efb362ac84269196e94cf00f187f7ed21c242792a923cdb1c61f/typing_extensions-4.15.0.tar.gz", hash = "sha256:0cea48d173cc12fa28ecabc3b837ea3cf6f38c6d1136f85cbaaf598984861466", size = 109391, upload-time = "2025-08-25T13:49:26.313Z" }
wheels = [
    { url = "https://files.pythonhosted.org/packages/18/67/36e9267722cc04a6b9f15c7f3441c2363321a3ea07da7ae0c0707beb2a9c/typing_extensions-4.15.0-py3-none-any.whl", hash = "sha256:f0fa19c6845758ab08074a0cfa8b7aecb71c999ca73d62883bc25cc018c4e548", size = 44614, upload-time = "2025-08-25T13:49:24.86Z" },
]

[[package]]
name = "typing-inspection"
version = "0.4.2"
source = { registry = "https://pypi.org/simple" }
dependencies = [
    { name = "typing-extensions" },
]
sdist = { url = "https://files.pythonhosted.org/packages/55/e3/70399cb7dd41c10ac53367ae42139cf4b1ca5f36bb3dc6c9d33acdb43655/typing_inspection-0.4.2.tar.gz", hash = "sha256:ba561c48a67c5958007083d386c3295464928b01faa735ab8547c5692e87f464", size = 75949, upload-time = "2025-10-01T02:14:41.687Z" }
wheels = [
    { url = "https://files.pythonhosted.org/packages/dc/9b/47798a6c91d8bdb567fe2698fe81e0c6b7cb7ef4d13da4114b41d239f65d/typing_inspection-0.4.2-py3-none-any.whl", hash = "sha256:4ed1cacbdc298c220f1bd249ed5287caa16f34d44ef4e9c3d0cbad5b521545e7", size = 14611, upload-time = "2025-10-01T02:14:40.154Z" },
]

[[package]]
name = "tzdata"
version = "2025.2"
source = { registry = "https://pypi.org/simple" }
sdist = { url = "https://files.pythonhosted.org/packages/95/32/1a225d6164441be760d75c2c42e2780dc0873fe382da3e98a2e1e48361e5/tzdata-2025.2.tar.gz", hash = "sha256:b60a638fcc0daffadf82fe0f57e53d06bdec2f36c4df66280ae79bce6bd6f2b9", size = 196380, upload-time = "2025-03-23T13:54:43.652Z" }
wheels = [
    { url = "https://files.pythonhosted.org/packages/5c/23/c7abc0ca0a1526a0774eca151daeb8de62ec457e77262b66b359c3c7679e/tzdata-2025.2-py2.py3-none-any.whl", hash = "sha256:1a403fada01ff9221ca8044d701868fa132215d84beb92242d9acd2147f667a8", size = 347839, upload-time = "2025-03-23T13:54:41.845Z" },
]

[[package]]
name = "uritemplate"
version = "4.2.0"
source = { registry = "https://pypi.org/simple" }
sdist = { url = "https://files.pythonhosted.org/packages/98/60/f174043244c5306c9988380d2cb10009f91563fc4b31293d27e17201af56/uritemplate-4.2.0.tar.gz", hash = "sha256:480c2ed180878955863323eea31b0ede668795de182617fef9c6ca09e6ec9d0e", size = 33267, upload-time = "2025-06-02T15:12:06.318Z" }
wheels = [
    { url = "https://files.pythonhosted.org/packages/a9/99/3ae339466c9183ea5b8ae87b34c0b897eda475d2aec2307cae60e5cd4f29/uritemplate-4.2.0-py3-none-any.whl", hash = "sha256:962201ba1c4edcab02e60f9a0d3821e82dfc5d2d6662a21abd533879bdb8a686", size = 11488, upload-time = "2025-06-02T15:12:03.405Z" },
]

[[package]]
name = "urllib3"
version = "2.5.0"
source = { registry = "https://pypi.org/simple" }
sdist = { url = "https://files.pythonhosted.org/packages/15/22/9ee70a2574a4f4599c47dd506532914ce044817c7752a79b6a51286319bc/urllib3-2.5.0.tar.gz", hash = "sha256:3fc47733c7e419d4bc3f6b3dc2b4f890bb743906a30d56ba4a5bfa4bbff92760", size = 393185, upload-time = "2025-06-18T14:07:41.644Z" }
wheels = [
    { url = "https://files.pythonhosted.org/packages/a7/c2/fe1e52489ae3122415c51f387e221dd0773709bad6c6cdaa599e8a2c5185/urllib3-2.5.0-py3-none-any.whl", hash = "sha256:e6b01673c0fa6a13e374b50871808eb3bf7046c4b125b216f6bf1cc604cff0dc", size = 129795, upload-time = "2025-06-18T14:07:40.39Z" },
]

[[package]]
name = "uvicorn"
version = "0.37.0"
source = { registry = "https://pypi.org/simple" }
dependencies = [
    { name = "click" },
    { name = "h11" },
]
sdist = { url = "https://files.pythonhosted.org/packages/71/57/1616c8274c3442d802621abf5deb230771c7a0fec9414cb6763900eb3868/uvicorn-0.37.0.tar.gz", hash = "sha256:4115c8add6d3fd536c8ee77f0e14a7fd2ebba939fed9b02583a97f80648f9e13", size = 80367, upload-time = "2025-09-23T13:33:47.486Z" }
wheels = [
    { url = "https://files.pythonhosted.org/packages/85/cd/584a2ceb5532af99dd09e50919e3615ba99aa127e9850eafe5f31ddfdb9a/uvicorn-0.37.0-py3-none-any.whl", hash = "sha256:913b2b88672343739927ce381ff9e2ad62541f9f8289664fa1d1d3803fa2ce6c", size = 67976, upload-time = "2025-09-23T13:33:45.842Z" },
]

[[package]]
name = "windows-curses"
version = "2.4.1"
source = { registry = "https://pypi.org/simple" }
wheels = [
    { url = "https://files.pythonhosted.org/packages/25/a0/e8d074f013117633f6b502ca123ecfc377fe0bd36818fe65e8935c91ca9c/windows_curses-2.4.1-cp313-cp313-win32.whl", hash = "sha256:05d1ca01e5199a435ccb6c8c2978df4a169cdff1ec99ab15f11ded9de8e5be26", size = 71390, upload-time = "2025-01-11T00:26:27.66Z" },
    { url = "https://files.pythonhosted.org/packages/2b/4b/2838a829b074a68c570d54ae0ae8539979657d3e619a4dc5a4b03eb69745/windows_curses-2.4.1-cp313-cp313-win_amd64.whl", hash = "sha256:8cf653f8928af19c103ae11cfed38124f418dcdd92643c4cd17239c0cec2f9da", size = 81636, upload-time = "2025-01-11T00:26:29.595Z" },
]<|MERGE_RESOLUTION|>--- conflicted
+++ resolved
@@ -1,4 +1,5 @@
 version = 1
+revision = 3
 revision = 3
 requires-python = ">=3.13"
 
@@ -216,11 +217,8 @@
     { name = "pymongo" },
     { name = "pytest" },
     { name = "python-dotenv" },
-<<<<<<< HEAD
     { name = "python-multipart" },
-=======
     { name = "pytz" },
->>>>>>> 1a24d627
     { name = "scalar-fastapi" },
     { name = "uvicorn" },
     { name = "windows-curses", marker = "sys_platform == 'win32'" },
@@ -243,11 +241,8 @@
     { name = "pymongo", specifier = ">=4.11.2" },
     { name = "pytest", specifier = ">=8.4.2" },
     { name = "python-dotenv", specifier = ">=1.0.1" },
-<<<<<<< HEAD
     { name = "python-multipart", specifier = ">=0.0.20" },
-=======
     { name = "pytz", specifier = ">=2024.2" },
->>>>>>> 1a24d627
     { name = "scalar-fastapi", specifier = ">=1.0.3" },
     { name = "uvicorn", specifier = ">=0.34.0" },
     { name = "windows-curses", marker = "sys_platform == 'win32'", specifier = ">=2.4.1" },
@@ -1074,21 +1069,21 @@
 ]
 
 [[package]]
-<<<<<<< HEAD
 name = "python-multipart"
 version = "0.0.20"
 source = { registry = "https://pypi.org/simple" }
 sdist = { url = "https://files.pythonhosted.org/packages/f3/87/f44d7c9f274c7ee665a29b885ec97089ec5dc034c7f3fafa03da9e39a09e/python_multipart-0.0.20.tar.gz", hash = "sha256:8dd0cab45b8e23064ae09147625994d090fa46f5b0d1e13af944c331a7fa9d13", size = 37158, upload-time = "2024-12-16T19:45:46.972Z" }
 wheels = [
     { url = "https://files.pythonhosted.org/packages/45/58/38b5afbc1a800eeea951b9285d3912613f2603bdf897a4ab0f4bd7f405fc/python_multipart-0.0.20-py3-none-any.whl", hash = "sha256:8a62d3a8335e06589fe01f2a3e178cdcc632f3fbe0d492ad9ee0ec35aab1f104", size = 24546, upload-time = "2024-12-16T19:45:44.423Z" },
-=======
+]
+
+[[package]]
 name = "pytz"
 version = "2025.2"
 source = { registry = "https://pypi.org/simple" }
 sdist = { url = "https://files.pythonhosted.org/packages/f8/bf/abbd3cdfb8fbc7fb3d4d38d320f2441b1e7cbe29be4f23797b4a2b5d8aac/pytz-2025.2.tar.gz", hash = "sha256:360b9e3dbb49a209c21ad61809c7fb453643e048b38924c765813546746e81c3", size = 320884, upload-time = "2025-03-25T02:25:00.538Z" }
 wheels = [
     { url = "https://files.pythonhosted.org/packages/81/c4/34e93fe5f5429d7570ec1fa436f1986fb1f00c3e0f43a589fe2bbcd22c3f/pytz-2025.2-py2.py3-none-any.whl", hash = "sha256:5ddf76296dd8c44c26eb8f4b6f35488f3ccbf6fbbd7adee0b7262d43f0ec2f00", size = 509225, upload-time = "2025-03-25T02:24:58.468Z" },
->>>>>>> 1a24d627
 ]
 
 [[package]]
