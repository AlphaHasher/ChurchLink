from mongo.database import DB
from bson import ObjectId

class RoleHandler:
    permission_template = {
        "admin":False,
        "permissions_management": False,
        "layout_management": False,
        "event_editing":False,
        "event_management":False,
        "media_management":False,
<<<<<<< HEAD
        "sermon_editing": False,
        "finance": False,

        "bulletin_editing": False,
=======
    "sermon_editing": False,
    "bulletin_editing": False,

>>>>>>> b2261891
    }

    @staticmethod
    async def verify_admin_role():
        roleCheck = await RoleHandler.find_role("Administrator")
        if roleCheck and len(roleCheck) == 1:
            existing_role = roleCheck[0]
            permissions = existing_role.get("permissions", {}).copy()
            updated = False
            for key in RoleHandler.permission_template:
                if not permissions.get(key, False):
                    permissions[key] = True
                    updated = True
            if updated:
                await RoleHandler.update_role(
                    str(existing_role["_id"]),
                    existing_role["name"],
                    [perm for perm, enabled in permissions.items() if enabled],
                )
            return
        else:
            perms = RoleHandler.permission_template.copy()
            for key in perms:
                perms[key] = True
            await RoleHandler.create_role("Administrator", list(perms.keys()))

    @staticmethod
    async def infer_permissions(role_ids):
        permissions = RoleHandler.permission_template.copy()

        for id in role_ids:
            role = await RoleHandler.find_role_by_id(id)
            if role == None:
                return permissions
            for key, value in role['permissions'].items():
                if key == '_id':
                    continue
                permissions[key] = permissions[key] or value

        if permissions['admin']:
            for key,value in permissions.items():
                permissions[key] = True
        
        if permissions['event_management']:
            permissions['event_editing'] = True
        return permissions

    @staticmethod
    async def get_user_assignable_roles(permissions):
        returnable_roles = []
        roles = await RoleHandler.find_all_roles()
        for role in roles:
            breakFlag = False
            if (role['permissions']['permissions_management'] or role['permissions']['admin']) and permissions['admin'] == False:
                continue
            breakFlag = False
            for key, value in role['permissions'].items():
                if value and permissions[key] == False:
                    breakFlag = True
                    break
            if breakFlag:
                continue
            returnable_roles.append(role)
        return returnable_roles
    
    @staticmethod
    async def get_user_event_editor_roles(role_ids, perms):
        returnable_roles = []
        roles = await RoleHandler.find_roles_with_permissions(['event_editing'])
        if perms['admin'] or perms['event_management']:
            returnable_roles = roles.copy()
            admin_roles = await RoleHandler.find_roles_with_permissions(['admin'])
            for role in admin_roles:
                if role in returnable_roles:
                    returnable_roles.remove(role)
        else:
            for role in roles:
                if str(role['_id']) in role_ids:
                    returnable_roles.append(role)
        return returnable_roles
        

    @staticmethod
    async def get_user_sermon_editor_roles(role_ids, perms):
        returnable_roles = []
        roles = await RoleHandler.find_roles_with_permissions(['sermon_editing'])
        if perms['admin']:
            returnable_roles = roles.copy()
            admin_roles = await RoleHandler.find_roles_with_permissions(['admin'])
            for role in admin_roles:
                if role in returnable_roles:
                    returnable_roles.remove(role)
        else:
            for role in roles:
                if str(role['_id']) in role_ids:
                    returnable_roles.append(role)
        return returnable_roles

    @staticmethod
    async def get_user_bulletin_editor_roles(role_ids, perms):
        """
        Get bulletin editor roles available to user.
        Admins can access all bulletin-editing roles except admin roles.
        Non-admins can only access bulletin-editing roles they already have.
        """
        returnable_roles = []
        roles = await RoleHandler.find_roles_with_permissions(['bulletin_editing'])
        if perms['admin']:
            returnable_roles = roles.copy()
            admin_roles = await RoleHandler.find_roles_with_permissions(['admin'])
            for role in admin_roles:
                if role in returnable_roles:
                    returnable_roles.remove(role)
        else:
            for role in roles:
                if str(role['_id']) in role_ids:
                    returnable_roles.append(role)
        return returnable_roles



    @staticmethod
    def create_permission_list(perm_strs):
        perms = RoleHandler.permission_template.copy()
        for perm in perm_strs:
            perms[perm] = True
        return perms

    @staticmethod
    async def is_role(name):
        return len(await DB.find_documents("roles", {"name": name})) > 0

    @staticmethod
    async def names_to_ids(roles_strs):
        role_ids = []
        for role in roles_strs:
            if await RoleHandler.is_role(role):
                role_ids.append((await RoleHandler.find_role(role))[0]["_id"])
        return role_ids

    @staticmethod
    async def ids_to_names(role_ids):
        """
        Convert role IDs to role names
        Args:
            role_ids: List of role IDs (ObjectId or string)
        Returns:
            List of role names corresponding to the IDs
        """
        role_names = []
        for role_id in role_ids:
            try:
                role = await RoleHandler.find_role_by_id(str(role_id))
                if role:
                    role_names.append(role["name"])
            except Exception as e:
                print(f"Error converting role ID {role_id} to name: {e}")
                continue
        return role_names

    ################
    ## Operations ##
    ################
    @classmethod
    def create_schema(cls, name, perm_strs):
        return {
            "name": name,
            "permissions": RoleHandler.create_permission_list(perm_strs)
        }
    
    @staticmethod
    async def create_role(name, permissions):
        """
        'permissions' is a list of string key names for all selected permissions
        """
        if await RoleHandler.is_role(name):
            print(f"RoleHandler with this name already exists: {name}")
            return False

        try:
            await DB.insert_document("roles", RoleHandler.create_schema(
                name,
                permissions
            ))
            return True
        except Exception as e:
            print(f"An error occurred:\n {e}")
            return False

    @staticmethod
    async def find_all_roles():
        return await DB.find_documents("roles", {})

    @staticmethod
    async def find_role(name):
        return await DB.find_documents("roles", {"name": name})

    @staticmethod
    async def find_role_id(name):
        result = await DB.find_documents("roles", {"name": name})
        if result and len(result) > 0:

            return result[0]["_id"]
        return None
    
    @staticmethod
    async def find_role_by_id(id):
        _id = ObjectId(id)
        result = await DB.find_documents("roles", {"_id":_id})
        if result and len(result) > 0:
            return result[0]
        return None

    @staticmethod
    async def find_roles_with_permissions(permission_names):
        query = {}
        for perm in permission_names:
            query[f"permissions.{perm}"] = True

        return await DB.find_documents("roles", query)

    @staticmethod
    async def update_role(id, name, permissions):

        _id = ObjectId(id)

        # Check to see if requested name already exists
        if await RoleHandler.is_role(name):
            # It is okay if the requested name exists and it's the ID requesting to be updated
            # It means the perms are being updated, without the name being updated.
            # Only send error if the ID of the existing document doesnt match the parameter ID
            check = await RoleHandler.find_role_id(name)
            if check != _id:
                print(f"RoleHandler with this name already exists: {name}")
                return False

        try:
            await DB.update_document("roles", {"_id": _id}, RoleHandler.create_schema(
                name,
                permissions
            ))
            return True
        except Exception as e:
            print(f"An error occurred:\n {e}")
            return False

    @staticmethod
    async def delete_role(id):
        try:
            _id = ObjectId(id)
            await DB.delete_documents("roles", {"_id": _id})
            return True
        except Exception as e:
            print(f"An error occurred:\n {e}")
            return False<|MERGE_RESOLUTION|>--- conflicted
+++ resolved
@@ -9,16 +9,9 @@
         "event_editing":False,
         "event_management":False,
         "media_management":False,
-<<<<<<< HEAD
         "sermon_editing": False,
         "finance": False,
-
         "bulletin_editing": False,
-=======
-    "sermon_editing": False,
-    "bulletin_editing": False,
-
->>>>>>> b2261891
     }
 
     @staticmethod
