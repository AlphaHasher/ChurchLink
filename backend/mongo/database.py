import os
import json
import pymongo
from motor.motor_asyncio import AsyncIOMotorClient
from pathlib import Path
from datetime import datetime
from bson import ObjectId
import logging

# MongoDB connection settings
MONGODB_URL = os.getenv("MONGODB_URL", "mongodb://localhost:27017")
DB_NAME = os.getenv("DB_NAME", "SSBC_DB")

class DB:
    client: AsyncIOMotorClient = None
    db = None
    collections = [
        {
            "name": "users",  # name of collection
            # Unique indexes
            # - email: primary login / identity
            # - uid: Firebase / auth identity, should be globally unique
            "indexes": ["email", "uid"],
            # Non-unique indexes for searches, filters, and pagination
            "compound_indexes": [
                # Role-based filters and permission resolution
                ["roles"],

                # Default admin pagination sort
                ["createdOn", "uid"],

                # Name sorting + exact first/last lookups
                ["last_name", "first_name", "email"],

                # Membership-based sorting / filtering
                ["membership"],

                # Direct lookups by phone
                ["phone"],

                # Age-range queries via birthday
                ["birthday"],
            ],
        },
        {
            "name": "roles",
            # Unique role names
            "indexes": ["name"],
            # Permission-based role discovery
            "compound_indexes": [
                ["permissions.admin"],
                ["permissions.permissions_management"],
                ["permissions.web_builder_management"],
                ["permissions.mobile_ui_management"],
                ["permissions.event_editing"],
                ["permissions.media_management"],
                ["permissions.sermon_editing"],
                ["permissions.bulletin_editing"],
                ["permissions.finance"],
                ["permissions.ministries_management"],
            ],
        },
        {
            "name": "events",
            "compound_indexes": [
                # For get_publishing_events(), push_all_event_instances(), etc.
                ["currently_publishing"],

                # For get_events_with_discount_code() + remove_discount_code_from_all_events()
                ["discount_codes"],

                # For heavy admin-panel search with filters + sort on updated_on
                # (registration_allowed / hidden / members_only / rsvp_required / gender are small-cardinality filters)
                ["registration_allowed", "hidden", "members_only", "rsvp_required", "gender", "updated_on"],
            ],
        },
        {
            "name": "event_instances",
            "compound_indexes": [
                # Primary workhorse: “all instances for this event” and “upcoming for this event”
                #   - get_instances_from_event_id
                #   - get_upcoming_instances_from_event_id (with sort on scheduled_date)
                #   - search_assembled_event_instances (filters by event_id + status/time)
                ["event_id", "scheduled_date"],

                # Fast lookup by (event_id, series_index) for per-instance editing/overrides
                ["event_id", "series_index"],

                # Global upcoming/history pagination & instance search:
                #   - search_upcoming_event_instances_for_read
                #   - search_my_event_instances_for_read
                #   both sort by (scheduled_date, _id) and paginate by the same tuple
                ["scheduled_date", "_id"],
            ],
        },
        {
            "name": "event_transactions",
            "indexes": [
                # Enforce unique PayPal order id / idempotency
                "order_id",
            ],
            "compound_indexes": [
                # List by payer, newest first
                ["payer_uid", "created_at"],

                # List by instance, newest first
                ["event_instance_id", "created_at"],

                # List by event, newest first
                ["event_id", "created_at"],

                # Admin / reconciliation views by status
                ["status", "created_at"],

                # Idempotency / lookup helpers for capture & refunds
                ["items.capture_id"],
                ["items.refunds.refund_id"],
            ],
        },
        {
            "name": "discount_codes",
            "indexes": [
                # Uniqueness on normalized code (strip+upper)
                "code",
            ],
        },
        {
            "name": "ministries",
            "indexes": ["normalized_name"],
        },
        {
            "name": "sermons",
            "indexes": ["title", "video_id"],
            "compound_indexes": [
                ["published", "date_posted"],
                ["tags"],
            ],
        },
        {
            "name": "pages",
            "indexes": ["title"]
        },
        {
            "name": "header-items",
            "indexes": ["titles.en"]
        },
        {
            "name": "footer-items",
            "indexes": ["titles.en"]
        },
        {
            "name": "localization-info",
            "indexes": ["namespace"]
        },
        {
            "name": "bible_notes",
            "compound_indexes": [["user_id", "book", "chapter", "verse_start"]]
        },
        {
            "name": "settings",
            "indexes": ["key"]
        }
        ,
        {
            "name": "bible_plans",
            "compound_indexes": [
                # User’s own plans, newest first:
                ["user_id", "created_at"],

                # Public / discoverable plans:
                #   - get_published_reading_plans (visible=True).sort(name)
                ["visible", "name"],
            ],
        },
        {
            "name": "bible_plan_tracker",
            "compound_indexes": [
                ["uid", "plan_id"],
                ["uid", "subscribed_at"],

                # Bible plan notification pipeline:
                # find({"notification_enabled": True,
                #       "notification_time": {"$exists": True, "$ne": None}})
                ["notification_enabled", "notification_time"],
            ],
        },
        {
            "name": "bible_plan_templates",
            "indexes": ["name"]
        },
        {
            "name": "app_config",
            "indexes": ["config_type"]
        },
        {
            "name": "deviceTokens",
            "compound_indexes": [
                # Existing one – keep it:
                ["userId", "token"],

                # Bible plan reminders – quickly find “devices for user that want reminders”
                ["userId", "notification_preferences.Bible Plan Reminders"],
            ],
        },
        {
            "name": "image_data",
            "compound_indexes": [
                # Folder + bulk operations use prefix regex on path
                ["path"],

                # Listing & pagination sort by created_at
                ["created_at"],

                # Name substring search; this index may or may not be fully used
                # due to non-prefix regex, but it's cheap and future-proofs a bit
                ["name"],
            ],
        },
        {
            "name": "bulletins",
            "indexes": [
                # Enforce global uniqueness for headlines
                "headline",
            ],
            "compound_indexes": [
                # Drag-and-drop ordering and admin/public lists
                ["order"],

                # Date-based filtering: upcoming_only and explicit ranges
                ["publish_date"],

                # Ministry filter ("ministries": {"$in": [ministry]})
                ["ministries"],
            ],
        },
        {
            "name": "service_bulletins",
            "indexes": [
                # Enforce global uniqueness for service titles
                "title",
            ],
            "compound_indexes": [
                # Core visibility logic:
                # (visibility_mode, display_week) drives "always" vs "specific_weeks" for a given Monday
                ["visibility_mode", "display_week"],

                # Optional helper for queries that filter by published first
                ["published"],

                # Keep this if you want index support for the "max order" query and potential future uses
                ["order"],
            ],
        },
        {
            "name": "donation_transactions",
            "indexes": [
                # One ledger row per PayPal order id.
                # Used by:
                #   - get_donation_transaction_by_order_id
                #   - capture webhooks (find_one_and_update by paypal_order_id)
                "paypal_order_id",
            ],
            "compound_indexes": [
                # Lookup for admin/webhook refunds keyed by capture id
                ["paypal_capture_id"],
            ],
        },
        {
            "name": "donation_transactions",
            # No unique single-field index here to avoid surprises with legacy data;
            # order_id semantics live in the application.
            "compound_indexes": [
                ["donor_uid", "created_at"],        # donor history, sorted by time
                ["status", "created_at"],           # admin filters by status + date
                ["created_at"],                     # raw time-based scans
                ["paypal_order_id"],                # lookups by PayPal order id
                ["paypal_capture_id"],              # lookups by capture id (refunds)
            ],
        },
        {
            "name": "donation_subscriptions",
            "indexes": [
                "paypal_subscription_id",           # one row per subscription id
            ],
            "compound_indexes": [
                ["donor_uid", "created_at"],        # donor subscription history
                ["status", "created_at"],           # active/cancelled, sorted
                ["created_at"],                     # generic time-based scans
            ],
        },
        {
            "name": "donation_subscription_plans",
            "indexes": [
                "plan_id",                          # external plan id should be unique
            ],
            "compound_indexes": [
                ["currency", "interval", "amount"], # plan catalog browsing/search
            ],
        },
        {
            "name": "donation_subscription_payments",
            "indexes": [
                "paypal_txn_id",                    # idempotent per PayPal txn
            ],
            "compound_indexes": [
                ["donor_uid", "created_at"],        # donor renewal history
                ["paypal_subscription_id", "created_at"],  # per-subscription ledger
                ["created_at"],                     # reporting by time
            ],
        },
        {
            "name": "form_transactions",
            "compound_indexes": [
                ["user_id", "created_at"],          # per-user form payment history
                ["status", "created_at"],           # admin listing by status
                ["created_at"],                     # generic time-based scans
                ["paypal_order_id"],                # mark captured / lookup by order id
                ["paypal_capture_id"],              # refunds via capture id
                ["form_id"],                        # per-form reporting / drill-down
            ],
<<<<<<< HEAD
        },
        {
            "name": "refund_requests",
            "compound_indexes": [
                # One logical row per (uid, txn_kind, txn_id) – this helps the
                # upsert-like "create_or_update_refund_request_doc" path.
                ["uid", "txn_kind", "txn_id"],

                # "My refund requests" – filter by uid + status, sort by created_on desc
                ["uid", "responded", "resolved", "created_on"],

                # Admin browse by txn_kind + status, sorted by created_on desc
                ["txn_kind", "responded", "resolved", "created_on"],

                # Fallback for generic time-based explorations
                ["created_on"],
            ],
        },
        {
            "name": "financial_reports",
            "compound_indexes": [
                ["created_by_uid", "created_at"],   # "reports I created", by time
                ["created_at"],                     # global report listing / pruning
                ["config.name"],                    # name search (regex, prefix-friendly)
            ],
        },
        {
            "name": "notifications",
            "compound_indexes": [
                # Global scheduler usage:
                #   - scan unsent notifications due to fire, ordered/filtered by scheduled_time
                ["sent", "scheduled_time"],

                # Bible plan and analytics usage:
                #   - count_documents({
                #         "data.actionType": "bible_plan",
                #         "sent": False/True,
                #         "created_at": {"$gte": ...},
                #     })
                ["sent", "data.actionType", "created_at"],
            ],
        },
        {
            "name": "forms",
            "compound_indexes": [
                # Owner lists & search, sorted by created_at
                ["user_id", "created_at"],

                # Fast duplicate-name checks per user
                ["user_id", "title"],

                # Public/visible lists + expiry logic + created_at sort
                ["visible", "expires_at", "created_at"],

                # Slug lookups (get_form_by_slug, check_form_slug_status, slug uniqueness checks)
                ["slug"],

                # Ministry filters + created_at sort (search_all_forms/search_visible_forms)
                ["ministries", "created_at"],
            ],
        },
        {
            "name": "form_responses",
            "compound_indexes": [
                # One aggregated document per form; all reads/writes use form_id
                ["form_id"],
            ],
        },
=======
        },
        {
            "name": "refund_requests",
            "compound_indexes": [
                # One logical row per (uid, txn_kind, txn_id) – this helps the
                # upsert-like "create_or_update_refund_request_doc" path.
                ["uid", "txn_kind", "txn_id"],

                # "My refund requests" – filter by uid + status, sort by created_on desc
                ["uid", "responded", "resolved", "created_on"],

                # Admin browse by txn_kind + status, sorted by created_on desc
                ["txn_kind", "responded", "resolved", "created_on"],

                # Fallback for generic time-based explorations
                ["created_on"],
            ],
        },
        {
            "name": "financial_reports",
            "compound_indexes": [
                ["created_by_uid", "created_at"],   # "reports I created", by time
                ["created_at"],                     # global report listing / pruning
                ["config.name"],                    # name search (regex, prefix-friendly)
            ],
        },
        {
            "name": "notifications",
            "compound_indexes": [
                # Global scheduler usage:
                #   - scan unsent notifications due to fire, ordered/filtered by scheduled_time
                ["sent", "scheduled_time"],

                # Bible plan and analytics usage:
                #   - count_documents({
                #         "data.actionType": "bible_plan",
                #         "sent": False/True,
                #         "created_at": {"$gte": ...},
                #     })
                ["sent", "data.actionType", "created_at"],
            ],
        },
        {
            "name": "forms",
            "compound_indexes": [
                # Owner lists & search, sorted by created_at
                ["user_id", "created_at"],

                # Fast duplicate-name checks per user
                ["user_id", "title"],

                # Public/visible lists + expiry logic + created_at sort
                ["visible", "expires_at", "created_at"],

                # Slug lookups (get_form_by_slug, check_form_slug_status, slug uniqueness checks)
                ["slug"],

                # Ministry filters + created_at sort (search_all_forms/search_visible_forms)
                ["ministries", "created_at"],
            ],
        },
        {
            "name": "form_responses",
            "compound_indexes": [
                # One aggregated document per form; all reads/writes use form_id
                ["form_id"],
            ],
        },
>>>>>>> 2d298f18

    ]

    ###########
    ## Setup ##
    ###########

    @staticmethod
    async def init_db(name=None):
        try:
            print(f"Connecting to MongoDB at: {MONGODB_URL}")

            # Create client with connection timeout
            DB.client = AsyncIOMotorClient(
                MONGODB_URL,
                serverSelectionTimeoutMS=5000,  # 5 second timeout
                connectTimeoutMS=5000,
                socketTimeoutMS=5000
            )
            DB.db = DB.client[name or DB_NAME]

            # Test the connection
            connection_success = await DB.is_connected()
            if not connection_success:
                raise Exception("Failed to connect to MongoDB - connection test failed")

            # Schema validation and index creation
            await DB.init_collections()
            print("Database initialized successfully")

        except Exception as e:
            error_msg = f"Failed to connect to MongoDB at {MONGODB_URL}: {str(e)}"
            print(error_msg)
            print("Make sure MongoDB is running and accessible")
            raise Exception(error_msg)

    @staticmethod
    async def init_collections():
        for collection in DB.collections:
            collection_name = collection["name"]
            collection_names = await DB.db.list_collection_names()
            if collection_name not in collection_names:
                await DB.db.create_collection(collection_name)

            # Get existing indexes once per collection
            existing_indexes = await DB.db[collection_name].index_information()

            # Helper to check if an index with this key pattern already exists
            def has_index_with_keys(index_fields, unique=None):
                for info in existing_indexes.values():
                    # info["key"] is a list of (field, direction) tuples
                    if info.get("key") == index_fields:
                        if unique is None:
                            return True
                        # If we care about uniqueness, match that too
                        if bool(info.get("unique", False)) == bool(unique):
                            return True
                return False

            # Create unique indexes from "indexes"
            if "indexes" in collection:
                for index in collection["indexes"]:
                    key_fields = [(index, pymongo.ASCENDING)]

                    # If a matching unique index already exists, skip
                    if has_index_with_keys(key_fields, unique=True):
                        continue

                    await DB.db[collection_name].create_indexes([
                        pymongo.IndexModel(
                            key_fields,
                            unique=True,
                            name="unique_" + index + "_index"
                        )
                    ])

            # Create compound (non-unique) indexes
            if "compound_indexes" in collection:
                for compound_index in collection["compound_indexes"]:
                    index_fields = [(field, pymongo.ASCENDING) for field in compound_index]

                    # If any index already exists with the same key pattern, skip
                    if has_index_with_keys(index_fields):
                        continue

                    # Single-field "compound" indexes: let Mongo pick the name
                    if len(compound_index) == 1:
                        index_model = pymongo.IndexModel(
                            index_fields,
                            unique=False,
                        )
                    else:
                        index_model = pymongo.IndexModel(
                            index_fields,
                            unique=False,
                            name="_".join(compound_index) + "_compound_index",
                        )

                    await DB.db[collection_name].create_indexes([index_model])

            if collection_name == "sermons":
                await DB.db[collection_name].create_index([("ministry", pymongo.ASCENDING)])
                await DB.db[collection_name].create_index([("speaker", pymongo.ASCENDING)])
                await DB.db[collection_name].create_index([("date_posted", pymongo.DESCENDING)])
                await DB.db[collection_name].create_index(
                    [("title", "text"), ("description", "text")],
                    name="sermons_text_index"
                )

            if collection_name == "bulletins":
                # Text index for search_bulletins and list_bulletins(query_text=...)
                await DB.db[collection_name].create_index(
                    [("headline", "text"), ("body", "text")],
                    name="bulletins_text_index",
                )

            # Import migration data if collection is empty
            await DB.import_migration_data(collection_name)

    @staticmethod
    def convert_mongodb_extended_json(data):
        """Convert MongoDB extended JSON format ($oid, $date) to Python objects"""
        if isinstance(data, dict):
            converted = {}
            for key, value in data.items():
                if key == "_id" and isinstance(value, dict) and "$oid" in value:
                    # Convert $oid to ObjectId
                    converted[key] = ObjectId(value["$oid"])
                elif isinstance(value, dict) and "$date" in value:
                    # Convert $date to datetime
                    if isinstance(value["$date"], str):
                        # Parse ISO format date string
                        converted[key] = datetime.fromisoformat(value["$date"].replace('Z', '+00:00'))
                    else:
                        converted[key] = value["$date"]
                elif isinstance(value, dict) and "$oid" in value:
                    # Convert $oid to ObjectId for any field
                    converted[key] = ObjectId(value["$oid"])
                else:
                    # Recursively convert nested structures
                    converted[key] = DB.convert_mongodb_extended_json(value)
            return converted
        elif isinstance(data, list):
            return [DB.convert_mongodb_extended_json(item) for item in data]
        else:
            return data

    @staticmethod
    async def import_migration_data(collection_name: str):
        """Import migration data from JSON files if collection is empty"""
        try:
            # Check if collection has any documents
            doc_count = await DB.db[collection_name].count_documents({})
            if doc_count > 0:
                print(f"Collection '{collection_name}' already has {doc_count} documents, skipping migration")
                return

            # Look for migration file
            migration_file = Path(__file__).parent.parent / "migrations" / f"SSBC_DB.{collection_name}.json"

            if not migration_file.exists():
                print(f"No migration file found for collection '{collection_name}'")
                return

            # Load and parse migration data
            with open(migration_file, 'r', encoding='utf-8') as f:
                migration_data = json.load(f)

            if not migration_data:
                print(f"Migration file for '{collection_name}' is empty")
                return

            # Convert MongoDB extended JSON format to Python objects
            converted_data = DB.convert_mongodb_extended_json(migration_data)

            # Insert migration data
            result = await DB.db[collection_name].insert_many(converted_data)
            print(f"Imported {len(result.inserted_ids)} documents into '{collection_name}' collection")

        except Exception as e:
            print(f"Error importing migration data for '{collection_name}': {e}")

    @staticmethod
    def close_db():
        if DB.client:
            print("Closing DB client connection")
            DB.client.close()

    @staticmethod
    async def is_connected():
        if DB.client is None:
            print("DB client not initialized.")
            return False
        try:
            await DB.client.admin.command('ping')
            print("MongoDB connected successfully")
            return True
        except Exception as e:
            print(f"MongoDB connection failed: {e}")
            return False

    ##########
    ## CRUD ##
    ##########

    @staticmethod
    async def insert_document(collection_name, document):
        """Inserts a document into the specified collection and returns the inserted document's ID."""
        if DB.db is None:
            logging.error("Database not initialized.")
            return None
        try:
            collection = DB.db[collection_name]
            result = await collection.insert_one(document)
            return result.inserted_id
        except Exception as e:
            logging.error(f"Error inserting document into {collection_name}: {e}")
            # Also log the document for debugging (be careful with sensitive data)
            logging.error(f"Failed document keys: {list(document.keys()) if isinstance(document, dict) else 'Not a dict'}")
            return None

    @staticmethod
    async def find_documents(collection_name, query=None, limit=None):
        """Finds documents in the specified collection matching the query."""
        if DB.db is None:
            print("Database not initialized.")
            return [] # Return empty list on error/uninitialized
        try:
            collection = DB.db[collection_name]
            cursor = collection.find(query or {})
            if limit is not None:
                # Ensure limit is a positive integer
                limit = max(1, int(limit))
                cursor.limit(limit)
                return await cursor.to_list(length=limit)
            else:
                # Fetch all documents if no limit is specified
                return await cursor.to_list(length=None)
        except Exception as e:
            print(f"Error finding documents in {collection_name}: {e}")
            return []

    @staticmethod
    async def update_document(collection_name, filter_query, update_data):
        """Updates documents matching the filter query using $set. Uses update_many."""
        if DB.db is None:
            print("Database not initialized.")
            return 0
        try:
            collection = DB.db[collection_name]
            # Using update_many as per the provided helper function
            result = await collection.update_many(filter_query, {'$set': update_data})
            return result.modified_count
        except Exception as e:
            print(f"Error updating documents in {collection_name}: {e}")
            return 0

    @staticmethod
    async def delete_documents(collection_name, delete_query):
        """Deletes documents matching the query. Uses delete_many."""
        if DB.db is None:
            print("Database not initialized.")
            return 0
        try:
            collection = DB.db[collection_name]
            # Using delete_many as per the provided helper function
            result = await collection.delete_many(delete_query)
            return result.deleted_count
        except Exception as e:
            print(f"Error deleting documents from {collection_name}: {e}")
            return 0

    @staticmethod
    async def get_setting(key: str, default_value=None):
        """Get a setting from the database by key."""
        if DB.db is None:
            logging.warning("Database not initialized.")
            return default_value
        try:
            setting = await DB.db["settings"].find_one({"key": key})
            if setting:
                return setting["value"]
            return default_value
        except Exception as e:
            logging.error(f"Error getting setting {key}: {e}")
            return default_value

    @staticmethod
    async def set_setting(key: str, value):
        """Set or update a setting in the database."""
        if DB.db is None:
            logging.warning("Database not initialized.")
            return False
        try:
            result = await DB.db["settings"].update_one(
                {"key": key},
                {"$set": {"key": key, "value": value, "updated_at": datetime.now().isoformat()}},
                upsert=True
            )
            return result.modified_count > 0 or result.upserted_id is not None
        except Exception as e:
            logging.error(f"Error setting {key}: {e}")
            return False

    @staticmethod
    async def get_paypal_settings():
        """Get PayPal-specific settings as a dictionary."""
        settings = {}
        # Define default values for PayPal settings only
        defaults = {
            "PAYPAL_PLAN_NAME": "Church Donation Subscription",
            "PAYPAL_PLAN_DESCRIPTION": "Recurring donation to Church",
            "ALLOWED_FUNDS": ["General", "Building", "Missions", "Youth", "Other"]
        }

        # Try to get settings from database, fall back to defaults or env vars
        for key, default in defaults.items():
            # Try to get from database first
            value = await DB.get_setting(key, None)

            # If not in database, use default (keep environment variables separate)
            if value is None:
                value = default

            settings[key] = value

        return settings

    @staticmethod
    async def get_church_settings():
        """Get church information settings as a dictionary."""
        settings = {}
        # Define default values for church settings
        defaults = {
            "CHURCH_NAME": "Your Church Name",
            "CHURCH_ADDRESS": "123 Main Street",
            "CHURCH_CITY": "Your City",
            "CHURCH_STATE": "ST",
            "CHURCH_POSTAL_CODE": "12345"
        }

        # Try to get settings from database, fall back to defaults
        for key, default in defaults.items():
            # Try to get from database first
            value = await DB.get_setting(key, None)

            # If not in database, use default
            if value is None:
                value = default

            settings[key] = value

        return settings

    @staticmethod
    async def get_combined_paypal_church_settings():
        """Get combined PayPal and church settings for backward compatibility."""
        paypal_settings = await DB.get_paypal_settings()
        church_settings = await DB.get_church_settings()
        
        # Combine both settings into one dictionary
        combined_settings = {**paypal_settings, **church_settings}
        return combined_settings<|MERGE_RESOLUTION|>--- conflicted
+++ resolved
@@ -318,7 +318,6 @@
                 ["paypal_capture_id"],              # refunds via capture id
                 ["form_id"],                        # per-form reporting / drill-down
             ],
-<<<<<<< HEAD
         },
         {
             "name": "refund_requests",
@@ -387,76 +386,6 @@
                 ["form_id"],
             ],
         },
-=======
-        },
-        {
-            "name": "refund_requests",
-            "compound_indexes": [
-                # One logical row per (uid, txn_kind, txn_id) – this helps the
-                # upsert-like "create_or_update_refund_request_doc" path.
-                ["uid", "txn_kind", "txn_id"],
-
-                # "My refund requests" – filter by uid + status, sort by created_on desc
-                ["uid", "responded", "resolved", "created_on"],
-
-                # Admin browse by txn_kind + status, sorted by created_on desc
-                ["txn_kind", "responded", "resolved", "created_on"],
-
-                # Fallback for generic time-based explorations
-                ["created_on"],
-            ],
-        },
-        {
-            "name": "financial_reports",
-            "compound_indexes": [
-                ["created_by_uid", "created_at"],   # "reports I created", by time
-                ["created_at"],                     # global report listing / pruning
-                ["config.name"],                    # name search (regex, prefix-friendly)
-            ],
-        },
-        {
-            "name": "notifications",
-            "compound_indexes": [
-                # Global scheduler usage:
-                #   - scan unsent notifications due to fire, ordered/filtered by scheduled_time
-                ["sent", "scheduled_time"],
-
-                # Bible plan and analytics usage:
-                #   - count_documents({
-                #         "data.actionType": "bible_plan",
-                #         "sent": False/True,
-                #         "created_at": {"$gte": ...},
-                #     })
-                ["sent", "data.actionType", "created_at"],
-            ],
-        },
-        {
-            "name": "forms",
-            "compound_indexes": [
-                # Owner lists & search, sorted by created_at
-                ["user_id", "created_at"],
-
-                # Fast duplicate-name checks per user
-                ["user_id", "title"],
-
-                # Public/visible lists + expiry logic + created_at sort
-                ["visible", "expires_at", "created_at"],
-
-                # Slug lookups (get_form_by_slug, check_form_slug_status, slug uniqueness checks)
-                ["slug"],
-
-                # Ministry filters + created_at sort (search_all_forms/search_visible_forms)
-                ["ministries", "created_at"],
-            ],
-        },
-        {
-            "name": "form_responses",
-            "compound_indexes": [
-                # One aggregated document per form; all reads/writes use form_id
-                ["form_id"],
-            ],
-        },
->>>>>>> 2d298f18
 
     ]
 
