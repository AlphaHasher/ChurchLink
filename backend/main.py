import asyncio
import logging
import os
import sys
from contextlib import asynccontextmanager

import firebase_admin
from dotenv import load_dotenv
from fastapi import APIRouter, FastAPI
from fastapi.middleware.cors import CORSMiddleware
from firebase.firebase_credentials import get_firebase_credentials
from firebase_admin import credentials
from helpers.BiblePlanScheduler import initialize_bible_plan_notifications
from helpers.EventPublisherLoop import EventPublisher
from helpers.PayPalHelperV2 import PayPalHelperV2
from helpers.youtubeHelper import YoutubeHelper
from mongo.database import DB as DatabaseManager
from mongo.firebase_sync import FirebaseSyncer
from mongo.roles import RoleHandler
from mongo.scheduled_notifications import scheduled_notification_loop
from models.legal_pages import ensure_indexes, seed_initial_pages
from protected_routers.auth_protected_router import AuthProtectedRouter
from protected_routers.mod_protected_router import ModProtectedRouter
from protected_routers.perm_protected_router import PermProtectedRouter
from pydantic import BaseModel
from routes.assets_routes import (
    mod_assets_router,
    protected_assets_router,
    public_assets_router,
)
from routes.bible_routes.bible_note_routes import bible_note_router
from routes.bible_routes.bible_plan_notification_routes import bible_notification_router
from routes.bible_routes.bible_plan_routes import (
    mod_bible_plan_router,
    private_bible_plan_router,
    public_bible_plan_router,
)
from routes.bible_routes.user_bible_plan_routes import auth_bible_plan_router
from routes.common_routes.app_config_routes import (
    app_config_private_router,
    app_config_public_router,
)
from routes.common_routes.bulletin_routes import (
    bulletin_editing_router,
    public_bulletin_router,
    public_service_router,
    service_bulletin_editing_router,
)
from routes.common_routes.dashboard_app_config_routes import (
    dashboard_app_config_private_router,
    dashboard_app_config_public_router,
)
from routes.common_routes.membership_routes import (
    member_mod_router,
    member_private_router,
)
from routes.common_routes.ministry_routes import (
    mod_ministry_router,
    public_ministry_router,
)
from routes.common_routes.notification_routes import (
    private_notification_router,
    public_notification_router,
)
from routes.common_routes.sermon_routes import (
    private_sermon_router,
    public_sermon_router,
    sermon_editing_router,
)
from routes.common_routes.user_routes import user_mod_router, user_private_router
from routes.common_routes.youtube_routes import public_youtube_router
from routes.donation_routes import (
    admin_donation_router,
    donation_router,
    private_donation_router,
)
from routes.event_routes.admin_panel_event_routes import (
    event_editing_router,
    mod_event_router,
)
from routes.event_routes.event_registration_routes import (
    admin_event_registration_router,
    event_registration_router,
)
from routes.event_routes.user_event_routes import (
    private_event_router,
    public_event_router,
)
from routes.financial_report_routes import admin_financial_report_router
from routes.form_routes.form_payment_routes import (
    admin_form_payment_router,
    form_payment_router,
)
from routes.form_routes.form_translations_routes import form_translations_router
from routes.form_routes.mod_forms_routes import mod_forms_router
from routes.form_routes.private_forms_routes import private_forms_router
from routes.form_routes.public_forms_routes import public_forms_router
from routes.page_management_routes.footer_routes import (
    mod_footer_router,
    public_footer_router,
)
from routes.page_management_routes.header_routes import (
    mod_header_router,
    public_header_router,
)
from routes.page_management_routes.page_routes import (
    mod_page_router,
    public_page_router,
)

from routes.permissions_routes.permissions_routes import (
    permissions_protected_router,
    permissions_view_router,
)
from routes.refund_request_routes import admin_refund_router, refund_private_router
from routes.transactions_routes import admin_transactions_router, transactions_router
from routes.translator_routes import translator_router
from routes.webbuilder_config_routes import (
    webbuilder_config_private_router,
    webbuilder_config_public_router,
)
from routes.webhook_listener_routes.paypal_central_webhook_routes import (
    paypal_central_webhook_router,
)
from routes.webhook_listener_routes.youtube_listener_routes import (
    youtube_listener_router,
)
from routes.legal_routes import (
    admin_legal_router,
    user_legal_router,
)

from scalar_fastapi import get_scalar_api_reference


load_dotenv()

# Configure logging
logging.basicConfig(
    level=logging.INFO, format="%(asctime)s - %(name)s - %(levelname)s - %(message)s"
)

logger = logging.getLogger(__name__)

E2E_TEST_MODE = os.getenv("E2E_TEST_MODE", "").lower() == "true"
ENVIRONMENT = os.getenv("ENVIRONMENT", "development").lower()

def _resolve_run_mode(value: str | None) -> str | None:
    if not value:
        return None
    value = value.lower()
    if value in {"debug", "development", "dev"}:
        return "debug"
    if value in {"production", "prod"}:
        return "production"
    return None


_cli_run_mode = _resolve_run_mode(sys.argv[1]) if len(sys.argv) > 1 else None
if _cli_run_mode:
    os.environ["RUN_MODE"] = _cli_run_mode

_env_run_mode = _resolve_run_mode(os.getenv("RUN_MODE"))
if not _env_run_mode:
    default_mode = "production" if ENVIRONMENT == "production" else "debug"
    os.environ.setdefault("RUN_MODE", default_mode)
    _env_run_mode = default_mode

RUN_MODE = _env_run_mode
IS_DEBUG_MODE = RUN_MODE == "debug"


def validate_e2e_mode():
    if not E2E_TEST_MODE:
        return
    logger.warning("E2E_TEST_MODE enabled")
    
    # This is a big no-no if test mode + production
    if ENVIRONMENT == "production":
        logger.critical("FATAL: E2E_TEST_MODE enabled in production - authentication bypassed!")
        logger.critical("Set E2E_TEST_MODE=false and restart immediately.")
        sys.exit(1)
    
validate_e2e_mode()

# You can turn this on/off depending if you want firebase sync on startup, True will bypass it, meaning syncs wont happen
BYPASS_FIREBASE_SYNC = False

FRONTEND_URL = os.getenv("FRONTEND_URL")
ADDITIONAL_ORIGINS = os.getenv("ADDITIONAL_ORIGINS", "")

def _normalize_origin(orig: str) -> str | None:
    if not orig:
        return None
    o = orig.strip()
    return o.rstrip('/')

ALLOWED_ORIGINS = []
if FRONTEND_URL:
    norm = _normalize_origin(FRONTEND_URL)
    if norm:
        ALLOWED_ORIGINS.append(norm)

if ADDITIONAL_ORIGINS:
    for origin in ADDITIONAL_ORIGINS.split(','):
        norm = _normalize_origin(origin)
        if norm:
            ALLOWED_ORIGINS.append(norm)

ALLOWED_ORIGINS = list(dict.fromkeys([o for o in ALLOWED_ORIGINS if o]))

logger.info(f"CORS allowed origins: {ALLOWED_ORIGINS}")


@asynccontextmanager
async def lifespan(app: FastAPI):
    try:
        logger.info("Starting application initialization")

        # Initialize Firebase Admin SDK if not already initialized
        if not firebase_admin._apps:
            logger.info("Initializing Firebase Admin SDK")

            cred = credentials.Certificate(get_firebase_credentials())
            firebase_admin.initialize_app(cred)
            logger.info("Firebase Admin SDK initialized")

        # MongoDB connection setup - CRITICAL: Will stop app if fails
        logger.info("Connecting to MongoDB...")
        await DatabaseManager.init_db()
        logger.info("MongoDB connected")

<<<<<<< HEAD
        try:
            logger.info("Ensuring legal_pages collection and seeding defaults")
            await ensure_indexes()
            await seed_initial_pages()
            logger.info("Legal pages ensured and seeded (if missing)")
        except Exception as e:
            logger.error(f"Legal pages setup failed: {e}")

=======
>>>>>>> 2d298f18
        # Initialize PayPal helper (singleton) once on startup
        paypal = await PayPalHelperV2.get_instance()
        await paypal.start()
        app.state.paypal = paypal
        logger.info(f"PayPal helper initialized: {paypal.base_url}")

        # Run one-time migration to update header/footer items titles
        try:
            from datetime import datetime, timezone

            from scripts.header_footer_titles_migration import (
                run_header_footer_titles_migration,
            )

            migrations_coll = DatabaseManager.db["migrations"]
            existing = await migrations_coll.find_one({
                "name": "header_footer_titles",
                "completed_at": {"$exists": True}
            })

            if existing:
                logger.info("Skipping header/footer titles migration; already completed previously")
            else:
                logger.info("Running header/footer titles migration (non-blocking for startup)")
                await run_header_footer_titles_migration()
                await migrations_coll.update_one(
                    {"name": "header_footer_titles"},
                    {"$set": {"name": "header_footer_titles", "completed_at": datetime.now(timezone.utc).isoformat()}},
                    upsert=True,
                )
                logger.info("Header/footer titles migration completed and recorded")
        except Exception as e:
            logger.error(f"Header/footer titles migration failed; will retry next startup. Error: {e}")

        if not BYPASS_FIREBASE_SYNC:
            logger.info("Running initial Firebase -> Mongo sync")
            await FirebaseSyncer.SyncDBToFirebase()
            logger.info("Initial Firebase sync complete")

        # Ensure required roles exist
        logger.info("Ensuring administrator role exists")
        await RoleHandler.verify_admin_role()
        logger.info("Administrator role verified")

        # Background tasks
        logger.info("Starting background tasks")
        youtubeSubscriptionCheck = asyncio.create_task(YoutubeHelper.youtubeSubscriptionLoop())
        eventPublishingLoop = asyncio.create_task(EventPublisher.runEventPublishLoop())
        scheduledNotifTask = asyncio.create_task(scheduled_notification_loop(DatabaseManager.db))
        
        # Initialize Bible Plan Notification System
        logger.info("Initializing Bible plan notifications")
        await initialize_bible_plan_notifications()

        logger.info("Application startup completed successfully")
        yield

        # Cleanup
        logger.info("Shutting down background tasks and closing DB")
        youtubeSubscriptionCheck.cancel()
        eventPublishingLoop.cancel()
        scheduledNotifTask.cancel()
        DatabaseManager.close_db()

        # Stop PayPal helper
        if hasattr(app.state, "paypal") and app.state.paypal:
            await app.state.paypal.stop()
            
        logger.info("Shutdown complete")

    except Exception as e:
        logger.error(f"Application startup failed: {e}")
        logger.error("Ensure MongoDB is running and MONGODB_URL is correct")
        sys.exit(1)


app = FastAPI(
    lifespan=lifespan,
    docs_url="/docs" if IS_DEBUG_MODE else None,
    redoc_url="/redoc" if IS_DEBUG_MODE else None,
)

app.add_middleware(
    CORSMiddleware,
    allow_origins=ALLOWED_ORIGINS,
    allow_credentials=True,
    allow_methods=["GET", "POST", "PUT", "PATCH", "DELETE"],
    allow_headers=[
        "Content-Type",
        "Authorization",
        "Accept",
        "Origin",
        "User-Agent",
    ],
    expose_headers=[
        "Content-Type",
        "Content-Length",
    ],
    max_age=600,
)

#nice looking docs
@app.get("/scalar", include_in_schema=False)
async def scalar_html():
    if not IS_DEBUG_MODE:
        from fastapi import HTTPException

        raise HTTPException(status_code=404, detail="Not found")
    return get_scalar_api_reference(
        openapi_url=app.openapi_url,
        title=app.title,
    )


class LoginCredentials(BaseModel):
    email: str
    password: str

#####################################################
# Public Routers - No Auth
#####################################################
public_router = APIRouter(prefix="/api/v1")

public_router.include_router(public_sermon_router)
public_router.include_router(public_bulletin_router)
public_router.include_router(public_service_router)
public_router.include_router(public_ministry_router)
public_router.include_router(public_youtube_router)
public_router.include_router(public_footer_router)
public_router.include_router(public_header_router)
public_router.include_router(public_page_router)
public_router.include_router(youtube_listener_router)
public_router.include_router(public_notification_router)
public_router.include_router(app_config_public_router)
public_router.include_router(dashboard_app_config_public_router)
public_router.include_router(translator_router)
public_router.include_router(public_bible_plan_router)
public_router.include_router(public_assets_router)
public_router.include_router(public_ministry_router)
public_router.include_router(public_event_router)
public_router.include_router(public_forms_router)
public_router.include_router(webbuilder_config_public_router)
public_router.include_router(paypal_central_webhook_router)
public_router.include_router(donation_router)
<<<<<<< HEAD
public_router.include_router(user_legal_router)
=======
>>>>>>> 2d298f18


#####################################################
# Private Routers - Requires Auth
#####################################################
private_router = AuthProtectedRouter(prefix="/api/v1")

private_router.include_router(bible_note_router)
private_router.include_router(auth_bible_plan_router)
private_router.include_router(bible_notification_router)
private_router.include_router(private_sermon_router)
private_router.include_router(user_private_router)
private_router.include_router(member_private_router)
private_router.include_router(private_forms_router)
private_router.include_router(private_event_router)
private_router.include_router(private_bible_plan_router)
private_router.include_router(event_registration_router)
private_router.include_router(form_payment_router)
private_router.include_router(transactions_router)
private_router.include_router(private_donation_router)
private_router.include_router(refund_private_router)


#####################################################
# Mod Routers - Requires at least 1 perm role, agnostic to specific permissions
#####################################################
mod_router = ModProtectedRouter(prefix="/api/v1")

mod_router.include_router(mod_bible_plan_router)
mod_router.include_router(mod_forms_router)
mod_router.include_router(form_translations_router)
mod_router.include_router(mod_ministry_router)
mod_router.include_router(user_mod_router)
mod_router.include_router(mod_page_router)
mod_router.include_router(permissions_view_router)
mod_router.include_router(private_notification_router)
#mod_router.include_router(paypal_admin_router)
mod_router.include_router(app_config_private_router)
mod_router.include_router(dashboard_app_config_private_router)
mod_router.include_router(member_mod_router)
mod_router.include_router(mod_assets_router)
mod_router.include_router(mod_event_router)
<<<<<<< HEAD
mod_router.include_router(admin_legal_router)
=======
>>>>>>> 2d298f18

#####################################################
# Perm Routers - Protected by various permissions
#####################################################

# EVENT EDITING CORE
event_editing_protected_router = PermProtectedRouter(prefix="/api/v1", tags=["Events"], required_perms=["event_editing"])

event_editing_protected_router.include_router(event_editing_router)
event_editing_protected_router.include_router(admin_event_registration_router)

# SERMON EDITING CORE
sermon_editing_protected_router = PermProtectedRouter(prefix="/api/v1", tags=["Sermons"], required_perms=["sermon_editing"])

sermon_editing_protected_router.include_router(sermon_editing_router)

# BULLETIN EDITING CORE
bulletin_editing_protected_router = PermProtectedRouter(prefix="/api/v1", tags=["Bulletins"], required_perms=["bulletin_editing"])

bulletin_editing_protected_router.include_router(bulletin_editing_router)

# SERVICE BULLETIN EDITING CORE
service_editing_protected_router = PermProtectedRouter(prefix="/api/v1/bulletins", tags=["Services"], required_perms=["bulletin_editing"])

service_editing_protected_router.include_router(service_bulletin_editing_router)

# PERMISSIONS MANAGEMENT CORE
permissions_management_protected_router = PermProtectedRouter(prefix="/api/v1", tags=["permissions"], required_perms=['permissions_management'])

permissions_management_protected_router.include_router(permissions_protected_router)

# WEB BUILDER MANAGEMENT CORE
web_builder_management_protected_router = PermProtectedRouter(prefix="/api/v1", tags=["Website Configuration"], required_perms=['web_builder_management'])
web_builder_management_protected_router.include_router(mod_header_router)
web_builder_management_protected_router.include_router(mod_footer_router)
web_builder_management_protected_router.include_router(webbuilder_config_private_router)

# FINANCE MANAGEMENT CORE
finance_management_protected_router = PermProtectedRouter(prefix="/api/v1", tags=["Finance Management"], required_perms=["finance"])
finance_management_protected_router.include_router(admin_transactions_router)
finance_management_protected_router.include_router(admin_donation_router)
finance_management_protected_router.include_router(admin_form_payment_router)
finance_management_protected_router.include_router(admin_financial_report_router)
finance_management_protected_router.include_router(admin_refund_router)

# EVENT PAYMENT ROUTES
##app.include_router(event_payment_router, prefix="/api/v1")

# ADMIN REFUND MANAGEMENT ROUTES
#from routes.event_payment_routes.admin_refund_routes import admin_refund_router
admin_refund_management_router = PermProtectedRouter(prefix="/api/v1", tags=["Admin Refund Management"], required_perms=["finance"])
#admin_refund_management_router.include_router(admin_refund_router)

# MEDIA MANAGEMENT CORE
media_management_protected_router = PermProtectedRouter(prefix="/api/v1", tags=["Media Protected"], required_perms=['media_management'])
media_management_protected_router.include_router(protected_assets_router)
# Note: Favicon management now uses the existing assets upload system


# Include routers in main app
app.include_router(public_router)
app.include_router(private_router)
app.include_router(mod_router)
app.include_router(event_editing_protected_router)
app.include_router(sermon_editing_protected_router)
app.include_router(bulletin_editing_protected_router)
app.include_router(service_editing_protected_router)
app.include_router(permissions_management_protected_router)
app.include_router(web_builder_management_protected_router)
app.include_router(finance_management_protected_router)
app.include_router(admin_refund_management_router)
app.include_router(media_management_protected_router)




if __name__ == "__main__":
    import uvicorn

    run_mode = RUN_MODE
    reload_enabled = run_mode == "debug"

    if run_mode == "debug":
        logger.info(
            "Starting in DEBUG mode - auto-reload enabled, docs available at /scalar and /docs"
        )
    else:
        logger.info("Starting in PRODUCTION mode - auto-reload disabled, docs disabled")

    os.environ["RUN_MODE"] = run_mode

    uvicorn.run(
        "main:app",
        host="0.0.0.0",
        port=8000,
        reload=reload_enabled,
    )<|MERGE_RESOLUTION|>--- conflicted
+++ resolved
@@ -230,23 +230,6 @@
         await DatabaseManager.init_db()
         logger.info("MongoDB connected")
 
-<<<<<<< HEAD
-        try:
-            logger.info("Ensuring legal_pages collection and seeding defaults")
-            await ensure_indexes()
-            await seed_initial_pages()
-            logger.info("Legal pages ensured and seeded (if missing)")
-        except Exception as e:
-            logger.error(f"Legal pages setup failed: {e}")
-
-=======
->>>>>>> 2d298f18
-        # Initialize PayPal helper (singleton) once on startup
-        paypal = await PayPalHelperV2.get_instance()
-        await paypal.start()
-        app.state.paypal = paypal
-        logger.info(f"PayPal helper initialized: {paypal.base_url}")
-
         # Run one-time migration to update header/footer items titles
         try:
             from datetime import datetime, timezone
@@ -380,15 +363,6 @@
 public_router.include_router(public_bible_plan_router)
 public_router.include_router(public_assets_router)
 public_router.include_router(public_ministry_router)
-public_router.include_router(public_event_router)
-public_router.include_router(public_forms_router)
-public_router.include_router(webbuilder_config_public_router)
-public_router.include_router(paypal_central_webhook_router)
-public_router.include_router(donation_router)
-<<<<<<< HEAD
-public_router.include_router(user_legal_router)
-=======
->>>>>>> 2d298f18
 
 
 #####################################################
@@ -430,11 +404,6 @@
 mod_router.include_router(dashboard_app_config_private_router)
 mod_router.include_router(member_mod_router)
 mod_router.include_router(mod_assets_router)
-mod_router.include_router(mod_event_router)
-<<<<<<< HEAD
-mod_router.include_router(admin_legal_router)
-=======
->>>>>>> 2d298f18
 
 #####################################################
 # Perm Routers - Protected by various permissions
