--- conflicted
+++ resolved
@@ -1,91 +1,3 @@
-<<<<<<< HEAD
-from fastapi import FastAPI, HTTPException, Depends
-from contextlib import asynccontextmanager
-from fastapi.middleware.cors import CORSMiddleware
-from pydantic import BaseModel
-
-import firebase_admin
-from firebase_admin import auth, credentials
-from firebase_auth import verify_firebase_token
-from database import init_db, save_user, get_user
-import os
-import jwt
-import datetime
-import json
-
-# Secret key for JWT (change this in production)
-JWT_SECRET = os.getenv("JWT_SECRET", "supersecretjwtkey")
-
-# ✅ Load Firebase Admin SDK Credentials
-FIREBASE_CREDENTIALS = os.getenv("FIREBASE_CREDENTIALS", "firebase-adminsdk.json")
-if not firebase_admin._apps:
-    cred = credentials.Certificate(FIREBASE_CREDENTIALS)
-    firebase_admin.initialize_app(cred)
-
-# ✅ Define Request Model
-class RegisterRequest(BaseModel):
-    id_token: str
-
-
-# Initialize database on startup
-@asynccontextmanager
-async def lifespan(app: FastAPI):
-    await init_db()  # Initialize SQLite DB on startup
-    yield  # Continue running the app
-
-app = FastAPI(lifespan=lifespan)
-
-
-# Enable CORS
-app.add_middleware(
-    CORSMiddleware,
-    allow_origins=["*"],
-    allow_credentials=True,
-    allow_methods=["*"],
-    allow_headers=["*"],
-)
-
-# Pydantic model for Firebase token request
-class FirebaseTokenRequest(BaseModel):
-    id_token: str
-
-def create_jwt(uid: str, email: str, role: str):
-    """
-    Generates a JWT for authenticated users.
-    """
-    payload = {
-        "uid": uid,
-        "email": email,
-        "role": role,
-        "exp": datetime.datetime.utcnow() + datetime.timedelta(days=1)  # Expires in 1 day
-    }
-    return jwt.encode(payload, JWT_SECRET, algorithm="HS256")
-
-def verify_jwt(token: str):
-    """
-    Verifies the JWT token.
-    """
-    try:
-        payload = jwt.decode(token, JWT_SECRET, algorithms=["HS256"])
-        return payload
-    except jwt.ExpiredSignatureError:
-        raise HTTPException(status_code=401, detail="Token expired")
-    except jwt.InvalidTokenError:
-        raise HTTPException(status_code=401, detail="Invalid token")
-
-
-
-from fastapi import FastAPI, HTTPException
-from pydantic import BaseModel
-import firebase_admin
-from firebase_admin import auth, credentials
-import traceback  # For printing full error logs
-
-# Initialize Firebase (only once)
-if not firebase_admin._apps:
-    cred = credentials.Certificate("path/to/serviceAccountKey.json")
-    firebase_admin.initialize_app(cred)
-=======
 from fastapi import FastAPI
 from scalar_fastapi import get_scalar_api_reference
 from fastapi import APIRouter
@@ -127,7 +39,6 @@
     allow_methods=["*"],  # Allow all methods (GET, POST, etc.)
     allow_headers=["*"],  # Allow all headers
 )
->>>>>>> 81fbb36e
 
 
 class RegisterRequest(BaseModel):
@@ -221,40 +132,6 @@
 
     print(f"✅ Google Sign-In Success: {email}")
 
-    # Save user to SQLite
-    await save_user(uid, email, display_name, role="user")
-
-    # Generate JWT for session authentication
-    jwt_token = create_jwt(uid, email, "user")
-    return {"token": jwt_token}
-
-# Protected Route (Requires JWT)
-@app.get("/user")
-async def get_user_info(token: str = Depends(verify_jwt)):
-    """
-    Fetches user information from SQLite.
-    """
-    user = await get_user(token["uid"])
-    if not user:
-        raise HTTPException(status_code=404, detail="User not found")
-    return user
-
-# Update user role
-@app.patch("/user/role")
-async def update_user_role(uid: str, new_role: str, token: str = Depends(verify_jwt)):
-    """
-    Updates the user role (admin or user).
-    """
-    if token["role"] != "admin":
-        raise HTTPException(status_code=403, detail="Only admin can change roles")
-
-    async with aiosqlite.connect("users.db") as db:
-        await db.execute("UPDATE users SET role = ? WHERE uid = ?", (new_role, uid))
-        await db.commit()
-
-<<<<<<< HEAD
-    return {"message": f"User {uid} role updated to {new_role}"}
-=======
 class LoginCredentials(BaseModel):
     email: str
     password: str
@@ -348,7 +225,6 @@
 app.include_router(router_admin)
 app.include_router(router_finance)
 
->>>>>>> 81fbb36e
 
 if __name__ == "__main__":
     import uvicorn
