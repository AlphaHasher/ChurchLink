from fastapi import FastAPI
from scalar_fastapi import get_scalar_api_reference
from fastapi import APIRouter
from contextlib import asynccontextmanager
import os
from fastapi.middleware.cors import CORSMiddleware
import firebase_admin
from firebase_admin import credentials
import fastapi
from helpers.DB import DB as DatabaseManager
from helpers.Firebase_helpers import role_based_access
from helpers.youtubeHelper import YoutubeHelper
from fastapi import Depends
from get_bearer_token import generate_test_token
from pydantic import BaseModel
from routes.base_routes.item_routes import item_router as item_router_base
from routes.webhook_listener_routes.youtube_listener_routes import youtube_router as youtube_router
from add_roles import add_user_role, RoleUpdate
import asyncio
@asynccontextmanager
async def lifespan(app: fastapi.FastAPI):
    # Initialize Firebase Admin SDK if not already initialized
    if not firebase_admin._apps:
        from firebase.firebase_credentials import get_firebase_credentials
        cred = credentials.Certificate(get_firebase_credentials())
        firebase_admin.initialize_app(cred)
    
    # MongoDB connection setup
    DatabaseManager.init_db()
<<<<<<< HEAD
=======

    # Run Youtube Notification loop
    youtubeSubscriptionCheck = asyncio.create_task(YoutubeHelper.youtubeSubscriptionLoop())
>>>>>>> fd2fd2ad
    
    yield

    # Cleanup
    youtubeSubscriptionCheck.cancel()
    DatabaseManager.close_db()

app = FastAPI(lifespan=lifespan)

app.add_middleware(
    CORSMiddleware,
    allow_origins=[os.getenv("FRONTEND_URL")],  # Get frontend URL from env
    allow_credentials=True,
    allow_methods=["*"],  # Allow all methods (GET, POST, etc.)
    allow_headers=["*"],  # Allow all headers
)



@app.get("/")
async def root():
    return {"message": "Hello World"}


##nice looking docs
@app.get("/scalar", include_in_schema=False)
async def scalar_html():
    return get_scalar_api_reference(
        openapi_url=app.openapi_url,
        title=app.title,
    )

class LoginCredentials(BaseModel):
    email: str
    password: str

#####################################################
# Dev Router Configuration
#####################################################
router_dev = APIRouter(prefix="/api/v1/dev", tags=["dev"])
# Add Firebase authentication dependency to dev router, needs developer role
router_dev.dependencies.append(Depends(role_based_access(["developer"])))


##for development purposes
@router_dev.post("/auth/token")
async def get_auth_token(credentials: LoginCredentials):
    """Get a Firebase authentication token using email and password"""
    try:
        token = generate_test_token(
            email=credentials.email,
            password=credentials.password
        )
        if token:
            return {"access_token": token, "token_type": "Bearer"}
        return {"error": "Failed to generate token"}
    except Exception as e:
        return {"error": str(e)}
    
@router_dev.post("/roles", summary="Update user roles")
async def update_user_roles(role_update: RoleUpdate):
    """
    Add or remove roles for a specified user.
    
    - **uid**: The user ID to modify
    - **roles**: List of roles to add/remove
    - **remove**: If true, removes the specified roles. If false, adds them.
    
    Returns:
        dict: Contains status, message, and current roles
    """
    return add_user_role(
        uid=role_update.uid,
        roles=role_update.roles,
        remove=role_update.remove
    )




# This are an example we can discuss as a group

#####################################################
# Base Router Configuration
#####################################################
router_base = APIRouter(prefix="/api/v1", tags=["base"])
# Add Firebase authentication dependency to base router, needs base role
router_base.dependencies.append(Depends(role_based_access(["base"])))
router_base.include_router(item_router_base)



#####################################################



#####################################################
# Admin Router Configuration 
#####################################################
router_admin = APIRouter(prefix="/api/v1/admin", tags=["admin"])
router_admin.dependencies.append(Depends(role_based_access(["admin"])))
# router_admin.include_router("import something from routes/admin_routes/")

#####################################################

#####################################################
# Finance Router Configuration
#####################################################
router_finance = APIRouter(prefix="/api/v1/finance", tags=["finance"])
router_finance.dependencies.append(Depends(role_based_access(["finance"])))
# router_finance.include_router("import something from routes/finance_routes/")

#####################################################


#####################################################
# Webhook Listener Router Config
#####################################################
router_webhook_listener = APIRouter(prefix="/api/v1/webhook_listener", tags=["base"])
router_webhook_listener.include_router(youtube_router)






# Include routers in main app
app.include_router(router_base)
app.include_router(router_admin)
app.include_router(router_finance)
app.include_router(router_webhook_listener)


if __name__ == "__main__":
    import uvicorn

    uvicorn.run("main:app", host="0.0.0.0", port=8000, reload=True)<|MERGE_RESOLUTION|>--- conflicted
+++ resolved
@@ -24,15 +24,12 @@
         from firebase.firebase_credentials import get_firebase_credentials
         cred = credentials.Certificate(get_firebase_credentials())
         firebase_admin.initialize_app(cred)
-    
+
     # MongoDB connection setup
     DatabaseManager.init_db()
-<<<<<<< HEAD
-=======
 
     # Run Youtube Notification loop
     youtubeSubscriptionCheck = asyncio.create_task(YoutubeHelper.youtubeSubscriptionLoop())
->>>>>>> fd2fd2ad
     
     yield
 
