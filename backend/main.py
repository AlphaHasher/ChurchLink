from fastapi import FastAPI
from scalar_fastapi import get_scalar_api_reference
from fastapi import APIRouter
from contextlib import asynccontextmanager
import os
from fastapi.middleware.cors import CORSMiddleware
import firebase_admin
from firebase_admin import credentials
import fastapi
from helpers.DB import DB as DatabaseManager
from helpers.Firebase_helpers import role_based_access
<<<<<<< HEAD
from helpers.youtubeHelper import YoutubeHelper
=======
>>>>>>> b2f734da
from fastapi import Depends
from get_bearer_token import generate_test_token
from pydantic import BaseModel
from routes.base_routes.item_routes import item_router as item_router_base
<<<<<<< HEAD
from routes.webhook_listener_routes.youtube_listener_routes import youtube_router as youtube_router
from add_roles import add_user_role, RoleUpdate
import asyncio
=======
from add_roles import add_user_role, RoleUpdate
>>>>>>> b2f734da
@asynccontextmanager
async def lifespan(app: fastapi.FastAPI):
    # Initialize Firebase Admin SDK if not already initialized
    if not firebase_admin._apps:
        from firebase.firebase_credentials import get_firebase_credentials
        cred = credentials.Certificate(get_firebase_credentials())
        firebase_admin.initialize_app(cred)
    
    # MongoDB connection setup
    DatabaseManager.init_db()
<<<<<<< HEAD

    # Run Youtube Notification loop
    youtubeSubscriptionCheck = asyncio.create_task(YoutubeHelper.youtubeSubscriptionLoop())
=======
>>>>>>> b2f734da
    
    yield

    # Cleanup
<<<<<<< HEAD
    youtubeSubscriptionCheck.cancel()
=======
>>>>>>> b2f734da
    DatabaseManager.close_db()

app = FastAPI(lifespan=lifespan)

app.add_middleware(
    CORSMiddleware,
    allow_origins=[os.getenv("FRONTEND_URL")],  # Get frontend URL from env
    allow_credentials=True,
    allow_methods=["*"],  # Allow all methods (GET, POST, etc.)
    allow_headers=["*"],  # Allow all headers
)



@app.get("/")
async def root():
    return {"message": "Hello World"}


##nice looking docs
@app.get("/scalar", include_in_schema=False)
async def scalar_html():
    return get_scalar_api_reference(
        openapi_url=app.openapi_url,
        title=app.title,
    )

class LoginCredentials(BaseModel):
    email: str
    password: str

#####################################################
# Dev Router Configuration
#####################################################
router_dev = APIRouter(prefix="/api/v1/dev", tags=["dev"])
# Add Firebase authentication dependency to dev router, needs developer role
router_dev.dependencies.append(Depends(role_based_access(["developer"])))


##for development purposes
@router_dev.post("/auth/token")
async def get_auth_token(credentials: LoginCredentials):
    """Get a Firebase authentication token using email and password"""
    try:
        token = generate_test_token(
            email=credentials.email,
            password=credentials.password
        )
        if token:
            return {"access_token": token, "token_type": "Bearer"}
        return {"error": "Failed to generate token"}
    except Exception as e:
        return {"error": str(e)}
    
@router_dev.post("/roles", summary="Update user roles")
async def update_user_roles(role_update: RoleUpdate):
    """
    Add or remove roles for a specified user.
    
    - **uid**: The user ID to modify
    - **roles**: List of roles to add/remove
    - **remove**: If true, removes the specified roles. If false, adds them.
    
    Returns:
        dict: Contains status, message, and current roles
    """
    return add_user_role(
        uid=role_update.uid,
        roles=role_update.roles,
        remove=role_update.remove
    )




# This are an example we can discuss as a group

#####################################################
# Base Router Configuration
#####################################################
router_base = APIRouter(prefix="/api/v1", tags=["base"])
# Add Firebase authentication dependency to base router, needs base role
router_base.dependencies.append(Depends(role_based_access(["base"])))
router_base.include_router(item_router_base)



#####################################################



#####################################################
# Admin Router Configuration 
#####################################################
router_admin = APIRouter(prefix="/api/v1/admin", tags=["admin"])
router_admin.dependencies.append(Depends(role_based_access(["admin"])))
# router_admin.include_router("import something from routes/admin_routes/")

#####################################################

#####################################################
# Finance Router Configuration
#####################################################
router_finance = APIRouter(prefix="/api/v1/finance", tags=["finance"])
router_finance.dependencies.append(Depends(role_based_access(["finance"])))
# router_finance.include_router("import something from routes/finance_routes/")

#####################################################


<<<<<<< HEAD
#####################################################
# Webhook Listener Router Config
#####################################################
router_webhook_listener = APIRouter(prefix="/api/v1/webhook_listener", tags=["base"])
router_webhook_listener.include_router(youtube_router)

=======
>>>>>>> b2f734da





# Include routers in main app
app.include_router(router_base)
app.include_router(router_admin)
app.include_router(router_finance)
<<<<<<< HEAD
app.include_router(router_webhook_listener)
=======
>>>>>>> b2f734da


if __name__ == "__main__":
    import uvicorn
<<<<<<< HEAD
    uvicorn.run("main:app", host="0.0.0.0", port=8000, reload=True)
    
=======

    uvicorn.run("main:app", host="0.0.0.0", port=8000, reload=True)
>>>>>>> b2f734da
<|MERGE_RESOLUTION|>--- conflicted
+++ resolved
@@ -9,21 +9,14 @@
 import fastapi
 from helpers.DB import DB as DatabaseManager
 from helpers.Firebase_helpers import role_based_access
-<<<<<<< HEAD
 from helpers.youtubeHelper import YoutubeHelper
-=======
->>>>>>> b2f734da
 from fastapi import Depends
 from get_bearer_token import generate_test_token
 from pydantic import BaseModel
 from routes.base_routes.item_routes import item_router as item_router_base
-<<<<<<< HEAD
 from routes.webhook_listener_routes.youtube_listener_routes import youtube_router as youtube_router
 from add_roles import add_user_role, RoleUpdate
 import asyncio
-=======
-from add_roles import add_user_role, RoleUpdate
->>>>>>> b2f734da
 @asynccontextmanager
 async def lifespan(app: fastapi.FastAPI):
     # Initialize Firebase Admin SDK if not already initialized
@@ -34,20 +27,14 @@
     
     # MongoDB connection setup
     DatabaseManager.init_db()
-<<<<<<< HEAD
 
     # Run Youtube Notification loop
     youtubeSubscriptionCheck = asyncio.create_task(YoutubeHelper.youtubeSubscriptionLoop())
-=======
->>>>>>> b2f734da
     
     yield
 
     # Cleanup
-<<<<<<< HEAD
     youtubeSubscriptionCheck.cancel()
-=======
->>>>>>> b2f734da
     DatabaseManager.close_db()
 
 app = FastAPI(lifespan=lifespan)
@@ -158,15 +145,12 @@
 #####################################################
 
 
-<<<<<<< HEAD
 #####################################################
 # Webhook Listener Router Config
 #####################################################
 router_webhook_listener = APIRouter(prefix="/api/v1/webhook_listener", tags=["base"])
 router_webhook_listener.include_router(youtube_router)
 
-=======
->>>>>>> b2f734da
 
 
 
@@ -176,18 +160,10 @@
 app.include_router(router_base)
 app.include_router(router_admin)
 app.include_router(router_finance)
-<<<<<<< HEAD
 app.include_router(router_webhook_listener)
-=======
->>>>>>> b2f734da
 
 
 if __name__ == "__main__":
     import uvicorn
-<<<<<<< HEAD
-    uvicorn.run("main:app", host="0.0.0.0", port=8000, reload=True)
-    
-=======
 
-    uvicorn.run("main:app", host="0.0.0.0", port=8000, reload=True)
->>>>>>> b2f734da
+    uvicorn.run("main:app", host="0.0.0.0", port=8000, reload=True)