--- conflicted
+++ resolved
@@ -94,6 +94,11 @@
 from routes.form_routes.mod_forms_routes import mod_forms_router
 from routes.form_routes.private_forms_routes import private_forms_router
 from routes.form_routes.public_forms_routes import public_forms_router
+from routes.frontend_routes import frontend_router
+from routes.legal_routes import (
+    admin_legal_router,
+    user_legal_router,
+)
 from routes.page_management_routes.footer_routes import (
     mod_footer_router,
     public_footer_router,
@@ -106,7 +111,6 @@
     mod_page_router,
     public_page_router,
 )
-
 from routes.permissions_routes.permissions_routes import (
     permissions_protected_router,
     permissions_view_router,
@@ -124,17 +128,7 @@
 from routes.webhook_listener_routes.youtube_listener_routes import (
     youtube_listener_router,
 )
-<<<<<<< HEAD
-from routes.frontend_routes import frontend_router
-=======
-from routes.legal_routes import (
-    admin_legal_router,
-    user_legal_router,
-)
-
->>>>>>> 54f19fa4
 from scalar_fastapi import get_scalar_api_reference
-
 
 load_dotenv()
 
