from fastapi import FastAPI, APIRouter, Depends
from fastapi.middleware.cors import CORSMiddleware
from scalar_fastapi import get_scalar_api_reference

from mongo.database import DB as DatabaseManager

import firebase_admin
from helpers.Firebase_helpers import role_based_access
from firebase_admin import credentials

from helpers.youtubeHelper import YoutubeHelper

from get_bearer_token import generate_test_token
<<<<<<< HEAD
from routes.webhook_listener_routes.youtube_listener_routes import youtube_router
from routes.strapi_routes.strapi_routes import strapi_router
from routes.paypal_routes.paypal_routes import paypal_router
=======
from pydantic import BaseModel
from routes.webhook_listener_routes.youtube_listener_routes import youtube_router
from routes.strapi_routes.strapi_routes import strapi_router as strapi_router
>>>>>>> a5b5d234
from add_roles import add_user_role, RoleUpdate


from contextlib import asynccontextmanager
from pydantic import BaseModel
import asyncio
<<<<<<< HEAD
import os
=======
from routes.page_management_routes.page_routes import router as page_route
from routes.base_routes.event_routes import event_router
from routes.base_routes.role_routes import role_router 
from routes.base_routes.user_routes import user_router 
from routes.base_routes.event_routes import public_event_router

>>>>>>> a5b5d234

@asynccontextmanager
async def lifespan(app: FastAPI):
    # Initialize Firebase Admin SDK if not already initialized
    if not firebase_admin._apps:
        from firebase.firebase_credentials import get_firebase_credentials

        cred = credentials.Certificate(get_firebase_credentials())
        firebase_admin.initialize_app(cred)

    # MongoDB connection setup
    await DatabaseManager.init_db()

    # Run Youtube Notification loop
    youtubeSubscriptionCheck = asyncio.create_task(
        YoutubeHelper.youtubeSubscriptionLoop()
    )

    yield

    # Cleanup
    youtubeSubscriptionCheck.cancel()
    DatabaseManager.close_db()


app = FastAPI(lifespan=lifespan)

app.add_middleware(
    CORSMiddleware,
    allow_origins=[os.getenv("FRONTEND_URL")],  # Get frontend URL from env
    allow_credentials=True,
    allow_methods=["*"],  # Allow all methods (GET, POST, etc.)
    allow_headers=["*"],  # Allow all headers
)

@app.get("/")
async def root():
    return {"message": "Hello World"}


##nice looking docs
@app.get("/scalar", include_in_schema=False)
async def scalar_html():
    return get_scalar_api_reference(
        openapi_url=app.openapi_url,
        title=app.title,
    )


class LoginCredentials(BaseModel):
    email: str
    password: str


#####################################################
# Dev Router Configuration
#####################################################
router_dev = APIRouter(prefix="/api/v1/dev", tags=["dev"])
# Add Firebase authentication dependency to dev router, needs developer role
router_dev.dependencies.append(Depends(role_based_access(["developer"])))


##for development purposes
@router_dev.post("/auth/token")
async def get_auth_token(credentials: LoginCredentials):
    """Get a Firebase authentication token using email and password"""
    try:
        token = generate_test_token(
            email=credentials.email, 
            password=credentials.password
        )
        if token:
            return {"access_token": token, "token_type": "Bearer"}
        return {"error": "Failed to generate token"}
    except Exception as e:
        return {"error": str(e)}


@router_dev.post("/roles", summary="Update user roles")
async def update_user_roles(role_update: RoleUpdate):
    """
    Add or remove roles for a specified user.

    - **uid**: The user ID to modify
    - **roles**: List of roles to add/remove
    - **remove**: If true, removes the specified roles. If false, adds them.

    Returns:
        dict: Contains status, message, and current roles
    """
    return add_user_role(
        uid=role_update.uid, 
        roles=role_update.roles, 
        remove=role_update.remove
    )


# routes that are public and don't need authentication
#####################################################
# Public Router Configuration
#####################################################
public_router = APIRouter(prefix="/api/v1")
public_router.include_router(public_event_router)


#####################################################
# Base Router Configuration
#####################################################
router_base = APIRouter(prefix="/api/v1")
# Add Firebase authentication dependency to base router, needs base role
router_base.dependencies.append(Depends(role_based_access(["base"])))
<<<<<<< HEAD
# router_base.include_router(item_router_base)



#####################################################

=======
router_base.include_router(event_router)
router_base.include_router(role_router)
router_base.include_router(user_router)
>>>>>>> a5b5d234


#####################################################
# Admin Router Configuration
#####################################################
router_admin = APIRouter(prefix="/api/v1/admin", tags=["admin"])
router_admin.dependencies.append(Depends(role_based_access(["admin"])))
# router_admin.include_router("import something from routes/admin_routes/")

#####################################################

#####################################################
# Finance Router Configuration
#####################################################
router_finance = APIRouter(prefix="/api/v1/finance", tags=["finance"])
router_finance.dependencies.append(Depends(role_based_access(["finance"])))
# router_finance.include_router("import something from routes/finance_routes/")

#####################################################

#####################################################
# PayPal Router Configuration
#####################################################

router_paypal = APIRouter(prefix="/api/v1/paypal", tags=["paypal"])
router_paypal.include_router(paypal_router)
# router_paypal.dependencies.append(Depends(role_based_access(["finance"])))


#####################################################
# Webhook Listener Router Config
#####################################################
router_webhook_listener = APIRouter(prefix="/api/v1/webhook_listener", tags=["base"])
router_webhook_listener.include_router(youtube_router)


#####################################################
# Strapi Router Config
#####################################################
router_strapi = APIRouter(prefix="/api/v1/strapi", tags=["strapi"])
router_strapi.include_router(strapi_router)
router_strapi.dependencies.append(Depends(role_based_access(["strapi_admin"])))

#####################################################
# Web Builder Config
#####################################################
app.include_router(page_route)


# Include routers in main app
app.include_router(router_base)
app.include_router(router_admin)
app.include_router(router_finance)
app.include_router(router_paypal)
app.include_router(router_webhook_listener)
app.include_router(router_strapi)
app.include_router(public_router)

if __name__ == "__main__":
    import uvicorn

    uvicorn.run("main:app", host="0.0.0.0", port=8000, reload=True)<|MERGE_RESOLUTION|>--- conflicted
+++ resolved
@@ -11,31 +11,22 @@
 from helpers.youtubeHelper import YoutubeHelper
 
 from get_bearer_token import generate_test_token
-<<<<<<< HEAD
-from routes.webhook_listener_routes.youtube_listener_routes import youtube_router
 from routes.strapi_routes.strapi_routes import strapi_router
 from routes.paypal_routes.paypal_routes import paypal_router
-=======
-from pydantic import BaseModel
 from routes.webhook_listener_routes.youtube_listener_routes import youtube_router
-from routes.strapi_routes.strapi_routes import strapi_router as strapi_router
->>>>>>> a5b5d234
 from add_roles import add_user_role, RoleUpdate
 
 
 from contextlib import asynccontextmanager
 from pydantic import BaseModel
 import asyncio
-<<<<<<< HEAD
 import os
-=======
 from routes.page_management_routes.page_routes import router as page_route
 from routes.base_routes.event_routes import event_router
-from routes.base_routes.role_routes import role_router 
-from routes.base_routes.user_routes import user_router 
+from routes.base_routes.role_routes import role_router
+from routes.base_routes.user_routes import user_router
 from routes.base_routes.event_routes import public_event_router
 
->>>>>>> a5b5d234
 
 @asynccontextmanager
 async def lifespan(app: FastAPI):
@@ -104,7 +95,7 @@
     """Get a Firebase authentication token using email and password"""
     try:
         token = generate_test_token(
-            email=credentials.email, 
+            email=credentials.email,
             password=credentials.password
         )
         if token:
@@ -127,8 +118,8 @@
         dict: Contains status, message, and current roles
     """
     return add_user_role(
-        uid=role_update.uid, 
-        roles=role_update.roles, 
+        uid=role_update.uid,
+        roles=role_update.roles,
         remove=role_update.remove
     )
 
@@ -147,18 +138,9 @@
 router_base = APIRouter(prefix="/api/v1")
 # Add Firebase authentication dependency to base router, needs base role
 router_base.dependencies.append(Depends(role_based_access(["base"])))
-<<<<<<< HEAD
-# router_base.include_router(item_router_base)
-
-
-
-#####################################################
-
-=======
 router_base.include_router(event_router)
 router_base.include_router(role_router)
 router_base.include_router(user_router)
->>>>>>> a5b5d234
 
 
 #####################################################
