import asyncio
import logging
import os
import sys
from contextlib import asynccontextmanager

import firebase_admin
from dotenv import load_dotenv
from fastapi import APIRouter, FastAPI
from fastapi.middleware.cors import CORSMiddleware
from firebase.firebase_credentials import get_firebase_credentials
from firebase_admin import credentials
<<<<<<< HEAD

=======
from helpers.BiblePlanScheduler import initialize_bible_plan_notifications
from helpers.youtubeHelper import YoutubeHelper
>>>>>>> 7e75fa6b
from mongo.database import DB as DatabaseManager
from mongo.firebase_sync import FirebaseSyncer
from mongo.roles import RoleHandler
from mongo.scheduled_notifications import scheduled_notification_loop
<<<<<<< HEAD

from firebase.firebase_credentials import get_firebase_credentials
from helpers.youtubeHelper import YoutubeHelper
from helpers.EventPublisherLoop import EventPublisher
from helpers.BiblePlanScheduler import initialize_bible_plan_notifications
from helpers.PayPalHelperV2 import PayPalHelperV2

=======
>>>>>>> 7e75fa6b
from protected_routers.auth_protected_router import AuthProtectedRouter
from protected_routers.mod_protected_router import ModProtectedRouter
from protected_routers.perm_protected_router import PermProtectedRouter
from pydantic import BaseModel
from routes.assets_routes import (
    mod_assets_router,
    protected_assets_router,
    public_assets_router,
)
from routes.bible_routes.bible_note_routes import bible_note_router
from routes.bible_routes.bible_plan_notification_routes import bible_notification_router
<<<<<<< HEAD

from routes.common_routes.ministry_routes import public_ministry_router, mod_ministry_router
from routes.common_routes.sermon_routes import public_sermon_router, private_sermon_router, sermon_editing_router
from routes.common_routes.bulletin_routes import public_bulletin_router,bulletin_editing_router,public_service_router,service_bulletin_editing_router
from routes.common_routes.notification_routes import private_notification_router, public_notification_router
=======
from routes.bible_routes.bible_plan_routes import (
    mod_bible_plan_router,
    public_bible_plan_router,
)
from routes.bible_routes.user_bible_plan_routes import auth_bible_plan_router
from routes.common_routes.app_config_routes import (
    app_config_private_router,
    app_config_public_router,
)
from routes.common_routes.bulletin_routes import (
    bulletin_editing_router,
    public_bulletin_router,
    public_service_router,
    service_bulletin_editing_router,
)
from routes.common_routes.dashboard_app_config_routes import (
    dashboard_app_config_private_router,
    dashboard_app_config_public_router,
)
from routes.common_routes.event_person_routes import (
    event_person_management_router,
    event_person_registration_router,
)
from routes.common_routes.event_routes import (
    event_editing_router,
    private_event_router,
    public_event_router,
)
from routes.common_routes.membership_routes import (
    member_mod_router,
    member_private_router,
)
from routes.common_routes.ministry_routes import (
    mod_ministry_router,
    public_ministry_router,
)
from routes.common_routes.notification_routes import (
    private_notification_router,
    public_notification_router,
)
from routes.common_routes.sermon_routes import (
    private_sermon_router,
    public_sermon_router,
    sermon_editing_router,
)
>>>>>>> 7e75fa6b
from routes.common_routes.user_routes import user_mod_router, user_private_router
from routes.common_routes.youtube_routes import public_youtube_router
<<<<<<< HEAD
from routes.common_routes.app_config_routes import app_config_public_router, app_config_private_router
from routes.common_routes.dashboard_app_config_routes import dashboard_app_config_public_router, dashboard_app_config_private_router
from routes.common_routes.ministry_routes import public_ministry_router, mod_ministry_router

from routes.finance_routes.finance_routes import finance_router
from routes.page_management_routes.footer_routes import public_footer_router, mod_footer_router
from routes.page_management_routes.header_routes import mod_header_router, public_header_router
from routes.page_management_routes.page_routes import mod_page_router, public_page_router

#from routes.paypal_routes.paypal_adminsetting import paypal_admin_router
#from routes.paypal_routes.paypal_routes import paypal_public_router

from routes.permissions_routes.permissions_routes import permissions_protected_router, permissions_view_router

from routes.event_routes.admin_panel_event_routes import event_editing_router, mod_event_router
from routes.event_routes.user_event_routes import public_event_router, private_event_router
from routes.event_routes.event_registration_routes import event_registration_router, admin_event_registration_router

from routes.form_routes.mod_forms_routes import mod_forms_router
from routes.form_routes.private_forms_routes import private_forms_router
from routes.form_routes.public_forms_routes import public_forms_router
from routes.form_routes.form_translations_routes import form_translations_router
from routes.form_routes.form_payment_routes import form_payment_router, admin_form_payment_router

from routes.donation_routes import donation_router, private_donation_router, admin_donation_router


from routes.translator_routes import translator_router
from routes.assets_routes import protected_assets_router, public_assets_router, mod_assets_router
from routes.webbuilder_config_routes import webbuilder_config_public_router, webbuilder_config_private_router

from routes.webhook_listener_routes.youtube_listener_routes import youtube_listener_router
from routes.webhook_listener_routes.paypal_central_webhook_routes import paypal_central_webhook_router

from routes.transactions_routes import transactions_router, admin_transactions_router
=======
from routes.event_payment_routes.admin_refund_routes import admin_refund_router
from routes.event_payment_routes.event_payment_routes import event_payment_router
from routes.finance_routes.finance_routes import finance_router
from routes.form_payment_routes import form_payment_router
from routes.form_routes.form_translations_routes import form_translations_router
from routes.form_routes.mod_forms_routes import mod_forms_router
from routes.form_routes.private_forms_routes import private_forms_router
from routes.form_routes.public_forms_routes import public_forms_router
from routes.page_management_routes.footer_routes import (
    mod_footer_router,
    public_footer_router,
)
from routes.page_management_routes.header_routes import (
    mod_header_router,
    public_header_router,
)
from routes.page_management_routes.page_routes import (
    mod_page_router,
    public_page_router,
)
from routes.paypal_routes.paypal_adminsetting import paypal_admin_router
from routes.paypal_routes.paypal_routes import paypal_public_router
from routes.permissions_routes.permissions_routes import (
    permissions_protected_router,
    permissions_view_router,
)
from routes.translator_routes import translator_router
from routes.webbuilder_config_routes import (
    webbuilder_config_private_router,
    webbuilder_config_public_router,
)
from routes.webhook_listener_routes.paypal_subscription_webhook_routes import (
    paypal_subscription_webhook_router,
)
from routes.webhook_listener_routes.paypal_webhook_routes import paypal_webhook_router
from routes.webhook_listener_routes.youtube_listener_routes import (
    youtube_listener_router,
)
from scalar_fastapi import get_scalar_api_reference
>>>>>>> 7e75fa6b

load_dotenv()

# Configure logging
logging.basicConfig(
    level=logging.INFO, format="%(asctime)s - %(name)s - %(levelname)s - %(message)s"
)
logger = logging.getLogger(__name__)

E2E_TEST_MODE = os.getenv("E2E_TEST_MODE", "").lower() == "true"
ENVIRONMENT = os.getenv("ENVIRONMENT", "development").lower()


def _resolve_run_mode(value: str | None) -> str | None:
    if not value:
        return None
    value = value.lower()
    if value in {"debug", "development", "dev"}:
        return "debug"
    if value in {"production", "prod"}:
        return "production"
    return None


_cli_run_mode = _resolve_run_mode(sys.argv[1]) if len(sys.argv) > 1 else None
if _cli_run_mode:
    os.environ["RUN_MODE"] = _cli_run_mode

_env_run_mode = _resolve_run_mode(os.getenv("RUN_MODE"))
if not _env_run_mode:
    default_mode = "production" if ENVIRONMENT == "production" else "debug"
    os.environ.setdefault("RUN_MODE", default_mode)
    _env_run_mode = default_mode

RUN_MODE = _env_run_mode
IS_DEBUG_MODE = RUN_MODE == "debug"


def validate_e2e_mode():
    if not E2E_TEST_MODE:
        return
    logger.warning("E2E_TEST_MODE enabled")

    # This is a big no-no if test mode + production
    if ENVIRONMENT == "production":
        logger.critical(
            "FATAL: E2E_TEST_MODE enabled in production - authentication bypassed!"
        )
        logger.critical("Set E2E_TEST_MODE=false and restart immediately.")
        sys.exit(1)


validate_e2e_mode()

# You can turn this on/off depending if you want firebase sync on startup, True will bypass it, meaning syncs wont happen
BYPASS_FIREBASE_SYNC = False

FRONTEND_URL = os.getenv("FRONTEND_URL")
ADDITIONAL_ORIGINS = os.getenv("ADDITIONAL_ORIGINS", "")


def _normalize_origin(orig: str) -> str | None:
    if not orig:
        return None
    o = orig.strip()
    return o.rstrip("/")


ALLOWED_ORIGINS = []
if FRONTEND_URL:
    norm = _normalize_origin(FRONTEND_URL)
    if norm:
        ALLOWED_ORIGINS.append(norm)

if ADDITIONAL_ORIGINS:
    for origin in ADDITIONAL_ORIGINS.split(","):
        norm = _normalize_origin(origin)
        if norm:
            ALLOWED_ORIGINS.append(norm)

ALLOWED_ORIGINS = list(dict.fromkeys([o for o in ALLOWED_ORIGINS if o]))

logger.info(f"CORS allowed origins: {ALLOWED_ORIGINS}")


@asynccontextmanager
async def lifespan(app: FastAPI):
    try:
        logger.info("Starting application initialization")

        # Initialize Firebase Admin SDK if not already initialized
        if not firebase_admin._apps:
            logger.info("Initializing Firebase Admin SDK")

            cred = credentials.Certificate(get_firebase_credentials())
            firebase_admin.initialize_app(cred)
            logger.info("Firebase Admin SDK initialized")

        # MongoDB connection setup - CRITICAL: Will stop app if fails
        logger.info("Connecting to MongoDB...")
        await DatabaseManager.init_db()
        logger.info("MongoDB connected")

        # Initialize PayPal helper (singleton) once on startup
        paypal = await PayPalHelperV2.get_instance()
        await paypal.start()
        app.state.paypal = paypal
        logger.info(f"PayPal helper initialized: {paypal.base_url}")

        # Run one-time migration to update header/footer items titles
        try:
            from datetime import datetime, timezone

            from scripts.header_footer_titles_migration import (
                run_header_footer_titles_migration,
            )

            migrations_coll = DatabaseManager.db["migrations"]
            existing = await migrations_coll.find_one(
                {"name": "header_footer_titles", "completed_at": {"$exists": True}}
            )

            if existing:
                logger.info(
                    "Skipping header/footer titles migration; already completed previously"
                )
            else:
                logger.info(
                    "Running header/footer titles migration (non-blocking for startup)"
                )
                await run_header_footer_titles_migration()
                await migrations_coll.update_one(
                    {"name": "header_footer_titles"},
                    {
                        "$set": {
                            "name": "header_footer_titles",
                            "completed_at": datetime.now(timezone.utc).isoformat(),
                        }
                    },
                    upsert=True,
                )
                logger.info("Header/footer titles migration completed and recorded")
        except Exception as e:
            logger.error(
                f"Header/footer titles migration failed; will retry next startup. Error: {e}"
            )

        if not BYPASS_FIREBASE_SYNC:
            logger.info("Running initial Firebase -> Mongo sync")
            await FirebaseSyncer.SyncDBToFirebase()
            logger.info("Initial Firebase sync complete")

        # Ensure required roles exist
        logger.info("Ensuring administrator role exists")
        await RoleHandler.verify_admin_role()
        logger.info("Administrator role verified")

        # Background tasks
        logger.info("Starting background tasks")
<<<<<<< HEAD
        youtubeSubscriptionCheck = asyncio.create_task(YoutubeHelper.youtubeSubscriptionLoop())
        eventPublishingLoop = asyncio.create_task(EventPublisher.runEventPublishLoop())
        scheduledNotifTask = asyncio.create_task(scheduled_notification_loop(DatabaseManager.db))
        
=======
        youtubeSubscriptionCheck = asyncio.create_task(
            YoutubeHelper.youtubeSubscriptionLoop()
        )
        scheduledNotifTask = asyncio.create_task(
            scheduled_notification_loop(DatabaseManager.db)
        )

        # Start event and refund cleanup scheduler
        from helpers.event_cleanup_scheduler import event_cleanup_loop

        eventCleanupTask = asyncio.create_task(event_cleanup_loop(DatabaseManager.db))

>>>>>>> 7e75fa6b
        # Initialize Bible Plan Notification System
        logger.info("Initializing Bible plan notifications")
        await initialize_bible_plan_notifications()

        logger.info("Application startup completed successfully")
        yield

        # Cleanup
        logger.info("Shutting down background tasks and closing DB")
        youtubeSubscriptionCheck.cancel()
        eventPublishingLoop.cancel()
        scheduledNotifTask.cancel()
        DatabaseManager.close_db()

        # Stop PayPal helper
        if hasattr(app.state, "paypal") and app.state.paypal:
            await app.state.paypal.stop()
            
        logger.info("Shutdown complete")

    except Exception as e:
        logger.error(f"Application startup failed: {e}")
        logger.error("Ensure MongoDB is running and MONGODB_URL is correct")
        sys.exit(1)


app = FastAPI(
    lifespan=lifespan,
    docs_url="/docs" if IS_DEBUG_MODE else None,
    openapi_url="/openapi.json" if IS_DEBUG_MODE else None,
)

app.add_middleware(
    CORSMiddleware,
    allow_origins=ALLOWED_ORIGINS,
    allow_credentials=True,  # Required for auth tokens/cookies
    allow_methods=[
        "*"
    ],  # Allow all methods (GET, POST, etc.) - we should probably lock this down later
    allow_headers=["*"],  # Allow all headers
    expose_headers=["*"],  # Expose all headers
)


@app.get("/")
async def root():
    return {"message": "Hello World"}


##nice looking docs
@app.get("/scalar", include_in_schema=False)
async def scalar_html():
    if not IS_DEBUG_MODE:
        from fastapi import HTTPException

        raise HTTPException(status_code=404, detail="Not found")
    return get_scalar_api_reference(
        openapi_url=app.openapi_url,
        title=app.title,
    )


class LoginCredentials(BaseModel):
    email: str
    password: str


# TODO: UNCOMMENT ROUTERS


#####################################################
# Public Routers - No Auth
#####################################################
public_router = APIRouter(prefix="/api/v1")

public_router.include_router(public_sermon_router)
public_router.include_router(public_bulletin_router)
public_router.include_router(public_service_router)
public_router.include_router(public_ministry_router)
public_router.include_router(public_youtube_router)
public_router.include_router(public_footer_router)
public_router.include_router(public_header_router)
public_router.include_router(public_page_router)
public_router.include_router(youtube_listener_router)
public_router.include_router(public_notification_router)
public_router.include_router(app_config_public_router)
public_router.include_router(dashboard_app_config_public_router)
public_router.include_router(translator_router)
public_router.include_router(public_bible_plan_router)
public_router.include_router(public_assets_router)
public_router.include_router(public_ministry_router)
public_router.include_router(public_event_router)
public_router.include_router(public_forms_router)
public_router.include_router(webbuilder_config_public_router)
public_router.include_router(paypal_central_webhook_router)
public_router.include_router(donation_router)


#####################################################
# Private Routers - Requires Auth
#####################################################
private_router = AuthProtectedRouter(prefix="/api/v1")

private_router.include_router(bible_note_router)
private_router.include_router(auth_bible_plan_router)
private_router.include_router(bible_notification_router)
private_router.include_router(private_sermon_router)
private_router.include_router(user_private_router)
private_router.include_router(member_private_router)
private_router.include_router(private_forms_router)
private_router.include_router(private_event_router)
private_router.include_router(private_bible_plan_router)
private_router.include_router(event_registration_router)
private_router.include_router(form_payment_router)
private_router.include_router(transactions_router)
private_router.include_router(private_donation_router)


#####################################################
# Mod Routers - Requires at least 1 perm role, agnostic to specific permissions
#####################################################
mod_router = ModProtectedRouter(prefix="/api/v1")

mod_router.include_router(mod_bible_plan_router)
mod_router.include_router(mod_forms_router)
mod_router.include_router(form_translations_router)
mod_router.include_router(mod_ministry_router)
mod_router.include_router(user_mod_router)
mod_router.include_router(mod_page_router)
mod_router.include_router(permissions_view_router)
mod_router.include_router(private_notification_router)
#mod_router.include_router(paypal_admin_router)
mod_router.include_router(app_config_private_router)
mod_router.include_router(dashboard_app_config_private_router)
mod_router.include_router(member_mod_router)
mod_router.include_router(mod_assets_router)
mod_router.include_router(mod_event_router)

#####################################################
# Perm Routers - Protected by various permissions
#####################################################

# EVENT EDITING CORE
event_editing_protected_router = PermProtectedRouter(
    prefix="/api/v1", tags=["Events"], required_perms=["event_editing"]
)

event_editing_protected_router.include_router(event_editing_router)
event_editing_protected_router.include_router(admin_event_registration_router)

# SERMON EDITING CORE
sermon_editing_protected_router = PermProtectedRouter(
    prefix="/api/v1", tags=["Sermons"], required_perms=["sermon_editing"]
)

sermon_editing_protected_router.include_router(sermon_editing_router)

# BULLETIN EDITING CORE
bulletin_editing_protected_router = PermProtectedRouter(
    prefix="/api/v1", tags=["Bulletins"], required_perms=["bulletin_editing"]
)

bulletin_editing_protected_router.include_router(bulletin_editing_router)

# SERVICE BULLETIN EDITING CORE
service_editing_protected_router = PermProtectedRouter(
    prefix="/api/v1/bulletins", tags=["Services"], required_perms=["bulletin_editing"]
)

service_editing_protected_router.include_router(service_bulletin_editing_router)

# PERMISSIONS MANAGEMENT CORE
permissions_management_protected_router = PermProtectedRouter(
    prefix="/api/v1", tags=["permissions"], required_perms=["permissions_management"]
)

permissions_management_protected_router.include_router(permissions_protected_router)

# WEB BUILDER MANAGEMENT CORE
web_builder_management_protected_router = PermProtectedRouter(
    prefix="/api/v1",
    tags=["Website Configuration"],
    required_perms=["web_builder_management"],
)
web_builder_management_protected_router.include_router(mod_header_router)
web_builder_management_protected_router.include_router(mod_footer_router)
web_builder_management_protected_router.include_router(webbuilder_config_private_router)

# FINANCE MANAGEMENT CORE
finance_management_protected_router = PermProtectedRouter(
    prefix="/api/v1", tags=["Finance Management"], required_perms=["finance"]
)
finance_management_protected_router.include_router(finance_router)
finance_management_protected_router.include_router(admin_transactions_router)
finance_management_protected_router.include_router(admin_donation_router)
finance_management_protected_router.include_router(admin_form_payment_router)

# EVENT PAYMENT ROUTES
##app.include_router(event_payment_router, prefix="/api/v1")

<<<<<<< HEAD
# ADMIN REFUND MANAGEMENT ROUTES
#from routes.event_payment_routes.admin_refund_routes import admin_refund_router
admin_refund_management_router = PermProtectedRouter(prefix="/api/v1", tags=["Admin Refund Management"], required_perms=["finance"])
#admin_refund_management_router.include_router(admin_refund_router)
=======
admin_refund_management_router = PermProtectedRouter(
    prefix="/api/v1", tags=["Admin Refund Management"], required_perms=["finance"]
)
admin_refund_management_router.include_router(admin_refund_router)
>>>>>>> 7e75fa6b

# MEDIA MANAGEMENT CORE
media_management_protected_router = PermProtectedRouter(
    prefix="/api/v1", tags=["Media Protected"], required_perms=["media_management"]
)
media_management_protected_router.include_router(protected_assets_router)
# Note: Favicon management now uses the existing assets upload system


# Include routers in main app
app.include_router(public_router)
app.include_router(private_router)
app.include_router(mod_router)
app.include_router(event_editing_protected_router)
app.include_router(sermon_editing_protected_router)
app.include_router(bulletin_editing_protected_router)
app.include_router(service_editing_protected_router)
app.include_router(permissions_management_protected_router)
app.include_router(web_builder_management_protected_router)
app.include_router(finance_management_protected_router)
app.include_router(admin_refund_management_router)
app.include_router(media_management_protected_router)


if __name__ == "__main__":
    import uvicorn

    run_mode = RUN_MODE
    reload_enabled = run_mode == "debug"

    if run_mode == "debug":
        logger.info(
            "Starting in DEBUG mode - auto-reload enabled, docs available at /scalar and /docs"
        )
    else:
        logger.info("Starting in PRODUCTION mode - auto-reload disabled, docs disabled")

    os.environ["RUN_MODE"] = run_mode

    uvicorn.run(
        "main:app",
        host="0.0.0.0",
        port=8000,
        reload=reload_enabled,
    )<|MERGE_RESOLUTION|>--- conflicted
+++ resolved
@@ -4,23 +4,21 @@
 import sys
 from contextlib import asynccontextmanager
 
-import firebase_admin
-from dotenv import load_dotenv
 from fastapi import APIRouter, FastAPI
 from fastapi.middleware.cors import CORSMiddleware
-from firebase.firebase_credentials import get_firebase_credentials
+from pydantic import BaseModel
+
+from scalar_fastapi import get_scalar_api_reference
+
+import firebase_admin
 from firebase_admin import credentials
-<<<<<<< HEAD
-
-=======
-from helpers.BiblePlanScheduler import initialize_bible_plan_notifications
-from helpers.youtubeHelper import YoutubeHelper
->>>>>>> 7e75fa6b
+from dotenv import load_dotenv
+
+
 from mongo.database import DB as DatabaseManager
 from mongo.firebase_sync import FirebaseSyncer
 from mongo.roles import RoleHandler
 from mongo.scheduled_notifications import scheduled_notification_loop
-<<<<<<< HEAD
 
 from firebase.firebase_credentials import get_firebase_credentials
 from helpers.youtubeHelper import YoutubeHelper
@@ -28,75 +26,22 @@
 from helpers.BiblePlanScheduler import initialize_bible_plan_notifications
 from helpers.PayPalHelperV2 import PayPalHelperV2
 
-=======
->>>>>>> 7e75fa6b
 from protected_routers.auth_protected_router import AuthProtectedRouter
 from protected_routers.mod_protected_router import ModProtectedRouter
 from protected_routers.perm_protected_router import PermProtectedRouter
-from pydantic import BaseModel
-from routes.assets_routes import (
-    mod_assets_router,
-    protected_assets_router,
-    public_assets_router,
-)
+
 from routes.bible_routes.bible_note_routes import bible_note_router
+from routes.bible_routes.bible_plan_routes import mod_bible_plan_router, private_bible_plan_router, public_bible_plan_router
+from routes.bible_routes.user_bible_plan_routes import auth_bible_plan_router
 from routes.bible_routes.bible_plan_notification_routes import bible_notification_router
-<<<<<<< HEAD
 
 from routes.common_routes.ministry_routes import public_ministry_router, mod_ministry_router
 from routes.common_routes.sermon_routes import public_sermon_router, private_sermon_router, sermon_editing_router
 from routes.common_routes.bulletin_routes import public_bulletin_router,bulletin_editing_router,public_service_router,service_bulletin_editing_router
 from routes.common_routes.notification_routes import private_notification_router, public_notification_router
-=======
-from routes.bible_routes.bible_plan_routes import (
-    mod_bible_plan_router,
-    public_bible_plan_router,
-)
-from routes.bible_routes.user_bible_plan_routes import auth_bible_plan_router
-from routes.common_routes.app_config_routes import (
-    app_config_private_router,
-    app_config_public_router,
-)
-from routes.common_routes.bulletin_routes import (
-    bulletin_editing_router,
-    public_bulletin_router,
-    public_service_router,
-    service_bulletin_editing_router,
-)
-from routes.common_routes.dashboard_app_config_routes import (
-    dashboard_app_config_private_router,
-    dashboard_app_config_public_router,
-)
-from routes.common_routes.event_person_routes import (
-    event_person_management_router,
-    event_person_registration_router,
-)
-from routes.common_routes.event_routes import (
-    event_editing_router,
-    private_event_router,
-    public_event_router,
-)
-from routes.common_routes.membership_routes import (
-    member_mod_router,
-    member_private_router,
-)
-from routes.common_routes.ministry_routes import (
-    mod_ministry_router,
-    public_ministry_router,
-)
-from routes.common_routes.notification_routes import (
-    private_notification_router,
-    public_notification_router,
-)
-from routes.common_routes.sermon_routes import (
-    private_sermon_router,
-    public_sermon_router,
-    sermon_editing_router,
-)
->>>>>>> 7e75fa6b
 from routes.common_routes.user_routes import user_mod_router, user_private_router
+from routes.common_routes.membership_routes import member_private_router, member_mod_router
 from routes.common_routes.youtube_routes import public_youtube_router
-<<<<<<< HEAD
 from routes.common_routes.app_config_routes import app_config_public_router, app_config_private_router
 from routes.common_routes.dashboard_app_config_routes import dashboard_app_config_public_router, dashboard_app_config_private_router
 from routes.common_routes.ministry_routes import public_ministry_router, mod_ministry_router
@@ -132,59 +77,19 @@
 from routes.webhook_listener_routes.paypal_central_webhook_routes import paypal_central_webhook_router
 
 from routes.transactions_routes import transactions_router, admin_transactions_router
-=======
-from routes.event_payment_routes.admin_refund_routes import admin_refund_router
-from routes.event_payment_routes.event_payment_routes import event_payment_router
-from routes.finance_routes.finance_routes import finance_router
-from routes.form_payment_routes import form_payment_router
-from routes.form_routes.form_translations_routes import form_translations_router
-from routes.form_routes.mod_forms_routes import mod_forms_router
-from routes.form_routes.private_forms_routes import private_forms_router
-from routes.form_routes.public_forms_routes import public_forms_router
-from routes.page_management_routes.footer_routes import (
-    mod_footer_router,
-    public_footer_router,
-)
-from routes.page_management_routes.header_routes import (
-    mod_header_router,
-    public_header_router,
-)
-from routes.page_management_routes.page_routes import (
-    mod_page_router,
-    public_page_router,
-)
-from routes.paypal_routes.paypal_adminsetting import paypal_admin_router
-from routes.paypal_routes.paypal_routes import paypal_public_router
-from routes.permissions_routes.permissions_routes import (
-    permissions_protected_router,
-    permissions_view_router,
-)
-from routes.translator_routes import translator_router
-from routes.webbuilder_config_routes import (
-    webbuilder_config_private_router,
-    webbuilder_config_public_router,
-)
-from routes.webhook_listener_routes.paypal_subscription_webhook_routes import (
-    paypal_subscription_webhook_router,
-)
-from routes.webhook_listener_routes.paypal_webhook_routes import paypal_webhook_router
-from routes.webhook_listener_routes.youtube_listener_routes import (
-    youtube_listener_router,
-)
-from scalar_fastapi import get_scalar_api_reference
->>>>>>> 7e75fa6b
-
+
+from dotenv import load_dotenv
 load_dotenv()
 
 # Configure logging
 logging.basicConfig(
     level=logging.INFO, format="%(asctime)s - %(name)s - %(levelname)s - %(message)s"
 )
+
 logger = logging.getLogger(__name__)
 
 E2E_TEST_MODE = os.getenv("E2E_TEST_MODE", "").lower() == "true"
 ENVIRONMENT = os.getenv("ENVIRONMENT", "development").lower()
-
 
 def _resolve_run_mode(value: str | None) -> str | None:
     if not value:
@@ -215,16 +120,13 @@
     if not E2E_TEST_MODE:
         return
     logger.warning("E2E_TEST_MODE enabled")
-
+    
     # This is a big no-no if test mode + production
     if ENVIRONMENT == "production":
-        logger.critical(
-            "FATAL: E2E_TEST_MODE enabled in production - authentication bypassed!"
-        )
+        logger.critical("FATAL: E2E_TEST_MODE enabled in production - authentication bypassed!")
         logger.critical("Set E2E_TEST_MODE=false and restart immediately.")
         sys.exit(1)
-
-
+    
 validate_e2e_mode()
 
 # You can turn this on/off depending if you want firebase sync on startup, True will bypass it, meaning syncs wont happen
@@ -232,14 +134,12 @@
 
 FRONTEND_URL = os.getenv("FRONTEND_URL")
 ADDITIONAL_ORIGINS = os.getenv("ADDITIONAL_ORIGINS", "")
-
 
 def _normalize_origin(orig: str) -> str | None:
     if not orig:
         return None
     o = orig.strip()
-    return o.rstrip("/")
-
+    return o.rstrip('/')
 
 ALLOWED_ORIGINS = []
 if FRONTEND_URL:
@@ -248,7 +148,7 @@
         ALLOWED_ORIGINS.append(norm)
 
 if ADDITIONAL_ORIGINS:
-    for origin in ADDITIONAL_ORIGINS.split(","):
+    for origin in ADDITIONAL_ORIGINS.split(','):
         norm = _normalize_origin(origin)
         if norm:
             ALLOWED_ORIGINS.append(norm)
@@ -285,40 +185,27 @@
         # Run one-time migration to update header/footer items titles
         try:
             from datetime import datetime, timezone
-
-            from scripts.header_footer_titles_migration import (
-                run_header_footer_titles_migration,
-            )
+            from scripts.header_footer_titles_migration import run_header_footer_titles_migration
 
             migrations_coll = DatabaseManager.db["migrations"]
-            existing = await migrations_coll.find_one(
-                {"name": "header_footer_titles", "completed_at": {"$exists": True}}
-            )
+            existing = await migrations_coll.find_one({
+                "name": "header_footer_titles",
+                "completed_at": {"$exists": True}
+            })
 
             if existing:
-                logger.info(
-                    "Skipping header/footer titles migration; already completed previously"
-                )
+                logger.info("Skipping header/footer titles migration; already completed previously")
             else:
-                logger.info(
-                    "Running header/footer titles migration (non-blocking for startup)"
-                )
+                logger.info("Running header/footer titles migration (non-blocking for startup)")
                 await run_header_footer_titles_migration()
                 await migrations_coll.update_one(
                     {"name": "header_footer_titles"},
-                    {
-                        "$set": {
-                            "name": "header_footer_titles",
-                            "completed_at": datetime.now(timezone.utc).isoformat(),
-                        }
-                    },
+                    {"$set": {"name": "header_footer_titles", "completed_at": datetime.now(timezone.utc).isoformat()}},
                     upsert=True,
                 )
                 logger.info("Header/footer titles migration completed and recorded")
         except Exception as e:
-            logger.error(
-                f"Header/footer titles migration failed; will retry next startup. Error: {e}"
-            )
+            logger.error(f"Header/footer titles migration failed; will retry next startup. Error: {e}")
 
         if not BYPASS_FIREBASE_SYNC:
             logger.info("Running initial Firebase -> Mongo sync")
@@ -332,25 +219,10 @@
 
         # Background tasks
         logger.info("Starting background tasks")
-<<<<<<< HEAD
         youtubeSubscriptionCheck = asyncio.create_task(YoutubeHelper.youtubeSubscriptionLoop())
         eventPublishingLoop = asyncio.create_task(EventPublisher.runEventPublishLoop())
         scheduledNotifTask = asyncio.create_task(scheduled_notification_loop(DatabaseManager.db))
         
-=======
-        youtubeSubscriptionCheck = asyncio.create_task(
-            YoutubeHelper.youtubeSubscriptionLoop()
-        )
-        scheduledNotifTask = asyncio.create_task(
-            scheduled_notification_loop(DatabaseManager.db)
-        )
-
-        # Start event and refund cleanup scheduler
-        from helpers.event_cleanup_scheduler import event_cleanup_loop
-
-        eventCleanupTask = asyncio.create_task(event_cleanup_loop(DatabaseManager.db))
-
->>>>>>> 7e75fa6b
         # Initialize Bible Plan Notification System
         logger.info("Initializing Bible plan notifications")
         await initialize_bible_plan_notifications()
@@ -377,23 +249,16 @@
         sys.exit(1)
 
 
-app = FastAPI(
-    lifespan=lifespan,
-    docs_url="/docs" if IS_DEBUG_MODE else None,
-    openapi_url="/openapi.json" if IS_DEBUG_MODE else None,
-)
+app = FastAPI(lifespan=lifespan)
 
 app.add_middleware(
     CORSMiddleware,
     allow_origins=ALLOWED_ORIGINS,
     allow_credentials=True,  # Required for auth tokens/cookies
-    allow_methods=[
-        "*"
-    ],  # Allow all methods (GET, POST, etc.) - we should probably lock this down later
+    allow_methods=["*"],  # Allow all methods (GET, POST, etc.) - we should probably lock this down later
     allow_headers=["*"],  # Allow all headers
     expose_headers=["*"],  # Expose all headers
 )
-
 
 @app.get("/")
 async def root():
@@ -494,55 +359,39 @@
 #####################################################
 
 # EVENT EDITING CORE
-event_editing_protected_router = PermProtectedRouter(
-    prefix="/api/v1", tags=["Events"], required_perms=["event_editing"]
-)
+event_editing_protected_router = PermProtectedRouter(prefix="/api/v1", tags=["Events"], required_perms=["event_editing"])
 
 event_editing_protected_router.include_router(event_editing_router)
 event_editing_protected_router.include_router(admin_event_registration_router)
 
 # SERMON EDITING CORE
-sermon_editing_protected_router = PermProtectedRouter(
-    prefix="/api/v1", tags=["Sermons"], required_perms=["sermon_editing"]
-)
+sermon_editing_protected_router = PermProtectedRouter(prefix="/api/v1", tags=["Sermons"], required_perms=["sermon_editing"])
 
 sermon_editing_protected_router.include_router(sermon_editing_router)
 
 # BULLETIN EDITING CORE
-bulletin_editing_protected_router = PermProtectedRouter(
-    prefix="/api/v1", tags=["Bulletins"], required_perms=["bulletin_editing"]
-)
+bulletin_editing_protected_router = PermProtectedRouter(prefix="/api/v1", tags=["Bulletins"], required_perms=["bulletin_editing"])
 
 bulletin_editing_protected_router.include_router(bulletin_editing_router)
 
 # SERVICE BULLETIN EDITING CORE
-service_editing_protected_router = PermProtectedRouter(
-    prefix="/api/v1/bulletins", tags=["Services"], required_perms=["bulletin_editing"]
-)
+service_editing_protected_router = PermProtectedRouter(prefix="/api/v1/bulletins", tags=["Services"], required_perms=["bulletin_editing"])
 
 service_editing_protected_router.include_router(service_bulletin_editing_router)
 
 # PERMISSIONS MANAGEMENT CORE
-permissions_management_protected_router = PermProtectedRouter(
-    prefix="/api/v1", tags=["permissions"], required_perms=["permissions_management"]
-)
+permissions_management_protected_router = PermProtectedRouter(prefix="/api/v1", tags=["permissions"], required_perms=['permissions_management'])
 
 permissions_management_protected_router.include_router(permissions_protected_router)
 
 # WEB BUILDER MANAGEMENT CORE
-web_builder_management_protected_router = PermProtectedRouter(
-    prefix="/api/v1",
-    tags=["Website Configuration"],
-    required_perms=["web_builder_management"],
-)
+web_builder_management_protected_router = PermProtectedRouter(prefix="/api/v1", tags=["Website Configuration"], required_perms=['web_builder_management'])
 web_builder_management_protected_router.include_router(mod_header_router)
 web_builder_management_protected_router.include_router(mod_footer_router)
 web_builder_management_protected_router.include_router(webbuilder_config_private_router)
 
 # FINANCE MANAGEMENT CORE
-finance_management_protected_router = PermProtectedRouter(
-    prefix="/api/v1", tags=["Finance Management"], required_perms=["finance"]
-)
+finance_management_protected_router = PermProtectedRouter(prefix="/api/v1", tags=["Finance Management"], required_perms=["finance"])
 finance_management_protected_router.include_router(finance_router)
 finance_management_protected_router.include_router(admin_transactions_router)
 finance_management_protected_router.include_router(admin_donation_router)
@@ -551,22 +400,13 @@
 # EVENT PAYMENT ROUTES
 ##app.include_router(event_payment_router, prefix="/api/v1")
 
-<<<<<<< HEAD
 # ADMIN REFUND MANAGEMENT ROUTES
 #from routes.event_payment_routes.admin_refund_routes import admin_refund_router
 admin_refund_management_router = PermProtectedRouter(prefix="/api/v1", tags=["Admin Refund Management"], required_perms=["finance"])
 #admin_refund_management_router.include_router(admin_refund_router)
-=======
-admin_refund_management_router = PermProtectedRouter(
-    prefix="/api/v1", tags=["Admin Refund Management"], required_perms=["finance"]
-)
-admin_refund_management_router.include_router(admin_refund_router)
->>>>>>> 7e75fa6b
 
 # MEDIA MANAGEMENT CORE
-media_management_protected_router = PermProtectedRouter(
-    prefix="/api/v1", tags=["Media Protected"], required_perms=["media_management"]
-)
+media_management_protected_router = PermProtectedRouter(prefix="/api/v1", tags=["Media Protected"], required_perms=['media_management'])
 media_management_protected_router.include_router(protected_assets_router)
 # Note: Favicon management now uses the existing assets upload system
 
@@ -586,6 +426,8 @@
 app.include_router(media_management_protected_router)
 
 
+
+
 if __name__ == "__main__":
     import uvicorn
 
