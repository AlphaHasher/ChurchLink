import type { Schema, Struct } from '@strapi/strapi';

export interface AdminApiToken extends Struct.CollectionTypeSchema {
  collectionName: 'strapi_api_tokens';
  info: {
    description: '';
    displayName: 'Api Token';
    name: 'Api Token';
    pluralName: 'api-tokens';
    singularName: 'api-token';
  };
  options: {
    draftAndPublish: false;
  };
  pluginOptions: {
    'content-manager': {
      visible: false;
    };
    'content-type-builder': {
      visible: false;
    };
  };
  attributes: {
    accessKey: Schema.Attribute.String &
      Schema.Attribute.Required &
      Schema.Attribute.SetMinMaxLength<{
        minLength: 1;
      }>;
    createdAt: Schema.Attribute.DateTime;
    createdBy: Schema.Attribute.Relation<'oneToOne', 'admin::user'> &
      Schema.Attribute.Private;
    description: Schema.Attribute.String &
      Schema.Attribute.SetMinMaxLength<{
        minLength: 1;
      }> &
      Schema.Attribute.DefaultTo<''>;
    expiresAt: Schema.Attribute.DateTime;
    lastUsedAt: Schema.Attribute.DateTime;
    lifespan: Schema.Attribute.BigInteger;
    locale: Schema.Attribute.String & Schema.Attribute.Private;
    localizations: Schema.Attribute.Relation<'oneToMany', 'admin::api-token'> &
      Schema.Attribute.Private;
    name: Schema.Attribute.String &
      Schema.Attribute.Required &
      Schema.Attribute.Unique &
      Schema.Attribute.SetMinMaxLength<{
        minLength: 1;
      }>;
    permissions: Schema.Attribute.Relation<
      'oneToMany',
      'admin::api-token-permission'
    >;
    publishedAt: Schema.Attribute.DateTime;
    type: Schema.Attribute.Enumeration<['read-only', 'full-access', 'custom']> &
      Schema.Attribute.Required &
      Schema.Attribute.DefaultTo<'read-only'>;
    updatedAt: Schema.Attribute.DateTime;
    updatedBy: Schema.Attribute.Relation<'oneToOne', 'admin::user'> &
      Schema.Attribute.Private;
  };
}

export interface AdminApiTokenPermission extends Struct.CollectionTypeSchema {
  collectionName: 'strapi_api_token_permissions';
  info: {
    description: '';
    displayName: 'API Token Permission';
    name: 'API Token Permission';
    pluralName: 'api-token-permissions';
    singularName: 'api-token-permission';
  };
  options: {
    draftAndPublish: false;
  };
  pluginOptions: {
    'content-manager': {
      visible: false;
    };
    'content-type-builder': {
      visible: false;
    };
  };
  attributes: {
    action: Schema.Attribute.String &
      Schema.Attribute.Required &
      Schema.Attribute.SetMinMaxLength<{
        minLength: 1;
      }>;
    createdAt: Schema.Attribute.DateTime;
    createdBy: Schema.Attribute.Relation<'oneToOne', 'admin::user'> &
      Schema.Attribute.Private;
    locale: Schema.Attribute.String & Schema.Attribute.Private;
    localizations: Schema.Attribute.Relation<
      'oneToMany',
      'admin::api-token-permission'
    > &
      Schema.Attribute.Private;
    publishedAt: Schema.Attribute.DateTime;
    token: Schema.Attribute.Relation<'manyToOne', 'admin::api-token'>;
    updatedAt: Schema.Attribute.DateTime;
    updatedBy: Schema.Attribute.Relation<'oneToOne', 'admin::user'> &
      Schema.Attribute.Private;
  };
}

export interface AdminPermission extends Struct.CollectionTypeSchema {
  collectionName: 'admin_permissions';
  info: {
    description: '';
    displayName: 'Permission';
    name: 'Permission';
    pluralName: 'permissions';
    singularName: 'permission';
  };
  options: {
    draftAndPublish: false;
  };
  pluginOptions: {
    'content-manager': {
      visible: false;
    };
    'content-type-builder': {
      visible: false;
    };
  };
  attributes: {
    action: Schema.Attribute.String &
      Schema.Attribute.Required &
      Schema.Attribute.SetMinMaxLength<{
        minLength: 1;
      }>;
    actionParameters: Schema.Attribute.JSON & Schema.Attribute.DefaultTo<{}>;
    conditions: Schema.Attribute.JSON & Schema.Attribute.DefaultTo<[]>;
    createdAt: Schema.Attribute.DateTime;
    createdBy: Schema.Attribute.Relation<'oneToOne', 'admin::user'> &
      Schema.Attribute.Private;
    locale: Schema.Attribute.String & Schema.Attribute.Private;
    localizations: Schema.Attribute.Relation<'oneToMany', 'admin::permission'> &
      Schema.Attribute.Private;
    properties: Schema.Attribute.JSON & Schema.Attribute.DefaultTo<{}>;
    publishedAt: Schema.Attribute.DateTime;
    role: Schema.Attribute.Relation<'manyToOne', 'admin::role'>;
    subject: Schema.Attribute.String &
      Schema.Attribute.SetMinMaxLength<{
        minLength: 1;
      }>;
    updatedAt: Schema.Attribute.DateTime;
    updatedBy: Schema.Attribute.Relation<'oneToOne', 'admin::user'> &
      Schema.Attribute.Private;
  };
}

export interface AdminRole extends Struct.CollectionTypeSchema {
  collectionName: 'admin_roles';
  info: {
    description: '';
    displayName: 'Role';
    name: 'Role';
    pluralName: 'roles';
    singularName: 'role';
  };
  options: {
    draftAndPublish: false;
  };
  pluginOptions: {
    'content-manager': {
      visible: false;
    };
    'content-type-builder': {
      visible: false;
    };
  };
  attributes: {
    code: Schema.Attribute.String &
      Schema.Attribute.Required &
      Schema.Attribute.Unique &
      Schema.Attribute.SetMinMaxLength<{
        minLength: 1;
      }>;
    createdAt: Schema.Attribute.DateTime;
    createdBy: Schema.Attribute.Relation<'oneToOne', 'admin::user'> &
      Schema.Attribute.Private;
    description: Schema.Attribute.String;
    locale: Schema.Attribute.String & Schema.Attribute.Private;
    localizations: Schema.Attribute.Relation<'oneToMany', 'admin::role'> &
      Schema.Attribute.Private;
    name: Schema.Attribute.String &
      Schema.Attribute.Required &
      Schema.Attribute.Unique &
      Schema.Attribute.SetMinMaxLength<{
        minLength: 1;
      }>;
    permissions: Schema.Attribute.Relation<'oneToMany', 'admin::permission'>;
    publishedAt: Schema.Attribute.DateTime;
    updatedAt: Schema.Attribute.DateTime;
    updatedBy: Schema.Attribute.Relation<'oneToOne', 'admin::user'> &
      Schema.Attribute.Private;
    users: Schema.Attribute.Relation<'manyToMany', 'admin::user'>;
  };
}

export interface AdminTransferToken extends Struct.CollectionTypeSchema {
  collectionName: 'strapi_transfer_tokens';
  info: {
    description: '';
    displayName: 'Transfer Token';
    name: 'Transfer Token';
    pluralName: 'transfer-tokens';
    singularName: 'transfer-token';
  };
  options: {
    draftAndPublish: false;
  };
  pluginOptions: {
    'content-manager': {
      visible: false;
    };
    'content-type-builder': {
      visible: false;
    };
  };
  attributes: {
    accessKey: Schema.Attribute.String &
      Schema.Attribute.Required &
      Schema.Attribute.SetMinMaxLength<{
        minLength: 1;
      }>;
    createdAt: Schema.Attribute.DateTime;
    createdBy: Schema.Attribute.Relation<'oneToOne', 'admin::user'> &
      Schema.Attribute.Private;
    description: Schema.Attribute.String &
      Schema.Attribute.SetMinMaxLength<{
        minLength: 1;
      }> &
      Schema.Attribute.DefaultTo<''>;
    expiresAt: Schema.Attribute.DateTime;
    lastUsedAt: Schema.Attribute.DateTime;
    lifespan: Schema.Attribute.BigInteger;
    locale: Schema.Attribute.String & Schema.Attribute.Private;
    localizations: Schema.Attribute.Relation<
      'oneToMany',
      'admin::transfer-token'
    > &
      Schema.Attribute.Private;
    name: Schema.Attribute.String &
      Schema.Attribute.Required &
      Schema.Attribute.Unique &
      Schema.Attribute.SetMinMaxLength<{
        minLength: 1;
      }>;
    permissions: Schema.Attribute.Relation<
      'oneToMany',
      'admin::transfer-token-permission'
    >;
    publishedAt: Schema.Attribute.DateTime;
    updatedAt: Schema.Attribute.DateTime;
    updatedBy: Schema.Attribute.Relation<'oneToOne', 'admin::user'> &
      Schema.Attribute.Private;
  };
}

export interface AdminTransferTokenPermission
  extends Struct.CollectionTypeSchema {
  collectionName: 'strapi_transfer_token_permissions';
  info: {
    description: '';
    displayName: 'Transfer Token Permission';
    name: 'Transfer Token Permission';
    pluralName: 'transfer-token-permissions';
    singularName: 'transfer-token-permission';
  };
  options: {
    draftAndPublish: false;
  };
  pluginOptions: {
    'content-manager': {
      visible: false;
    };
    'content-type-builder': {
      visible: false;
    };
  };
  attributes: {
    action: Schema.Attribute.String &
      Schema.Attribute.Required &
      Schema.Attribute.SetMinMaxLength<{
        minLength: 1;
      }>;
    createdAt: Schema.Attribute.DateTime;
    createdBy: Schema.Attribute.Relation<'oneToOne', 'admin::user'> &
      Schema.Attribute.Private;
    locale: Schema.Attribute.String & Schema.Attribute.Private;
    localizations: Schema.Attribute.Relation<
      'oneToMany',
      'admin::transfer-token-permission'
    > &
      Schema.Attribute.Private;
    publishedAt: Schema.Attribute.DateTime;
    token: Schema.Attribute.Relation<'manyToOne', 'admin::transfer-token'>;
    updatedAt: Schema.Attribute.DateTime;
    updatedBy: Schema.Attribute.Relation<'oneToOne', 'admin::user'> &
      Schema.Attribute.Private;
  };
}

export interface AdminUser extends Struct.CollectionTypeSchema {
  collectionName: 'admin_users';
  info: {
    description: '';
    displayName: 'User';
    name: 'User';
    pluralName: 'users';
    singularName: 'user';
  };
  options: {
    draftAndPublish: false;
  };
  pluginOptions: {
    'content-manager': {
      visible: false;
    };
    'content-type-builder': {
      visible: false;
    };
  };
  attributes: {
    blocked: Schema.Attribute.Boolean &
      Schema.Attribute.Private &
      Schema.Attribute.DefaultTo<false>;
    createdAt: Schema.Attribute.DateTime;
    createdBy: Schema.Attribute.Relation<'oneToOne', 'admin::user'> &
      Schema.Attribute.Private;
    email: Schema.Attribute.Email &
      Schema.Attribute.Required &
      Schema.Attribute.Private &
      Schema.Attribute.Unique &
      Schema.Attribute.SetMinMaxLength<{
        minLength: 6;
      }>;
    firstname: Schema.Attribute.String &
      Schema.Attribute.SetMinMaxLength<{
        minLength: 1;
      }>;
    isActive: Schema.Attribute.Boolean &
      Schema.Attribute.Private &
      Schema.Attribute.DefaultTo<false>;
    lastname: Schema.Attribute.String &
      Schema.Attribute.SetMinMaxLength<{
        minLength: 1;
      }>;
    locale: Schema.Attribute.String & Schema.Attribute.Private;
    localizations: Schema.Attribute.Relation<'oneToMany', 'admin::user'> &
      Schema.Attribute.Private;
    password: Schema.Attribute.Password &
      Schema.Attribute.Private &
      Schema.Attribute.SetMinMaxLength<{
        minLength: 6;
      }>;
    preferedLanguage: Schema.Attribute.String;
    publishedAt: Schema.Attribute.DateTime;
    registrationToken: Schema.Attribute.String & Schema.Attribute.Private;
    resetPasswordToken: Schema.Attribute.String & Schema.Attribute.Private;
    roles: Schema.Attribute.Relation<'manyToMany', 'admin::role'> &
      Schema.Attribute.Private;
    updatedAt: Schema.Attribute.DateTime;
    updatedBy: Schema.Attribute.Relation<'oneToOne', 'admin::user'> &
      Schema.Attribute.Private;
    username: Schema.Attribute.String;
  };
}

export interface ApiAboutAbout extends Struct.SingleTypeSchema {
  collectionName: 'abouts';
  info: {
    description: 'Write about yourself and the content you create';
    displayName: 'About';
    pluralName: 'abouts';
    singularName: 'about';
  };
  options: {
    draftAndPublish: false;
  };
  attributes: {
    blocks: Schema.Attribute.DynamicZone<
      ['shared.media', 'shared.quote', 'shared.rich-text', 'shared.slider']
    >;
    createdAt: Schema.Attribute.DateTime;
    createdBy: Schema.Attribute.Relation<'oneToOne', 'admin::user'> &
      Schema.Attribute.Private;
    locale: Schema.Attribute.String & Schema.Attribute.Private;
    localizations: Schema.Attribute.Relation<'oneToMany', 'api::about.about'> &
      Schema.Attribute.Private;
    publishedAt: Schema.Attribute.DateTime;
    title: Schema.Attribute.String;
    updatedAt: Schema.Attribute.DateTime;
    updatedBy: Schema.Attribute.Relation<'oneToOne', 'admin::user'> &
      Schema.Attribute.Private;
  };
}

export interface ApiArticleArticle extends Struct.CollectionTypeSchema {
  collectionName: 'articles';
  info: {
    description: 'Create your blog content';
    displayName: 'Article';
    pluralName: 'articles';
    singularName: 'article';
  };
  options: {
    draftAndPublish: true;
  };
  attributes: {
    author: Schema.Attribute.Relation<'manyToOne', 'api::author.author'>;
    blocks: Schema.Attribute.DynamicZone<
      ['shared.media', 'shared.quote', 'shared.rich-text', 'shared.slider']
    >;
    category: Schema.Attribute.Relation<'manyToOne', 'api::category.category'>;
    cover: Schema.Attribute.Media<'images' | 'files' | 'videos'>;
    createdAt: Schema.Attribute.DateTime;
    createdBy: Schema.Attribute.Relation<'oneToOne', 'admin::user'> &
      Schema.Attribute.Private;
    description: Schema.Attribute.Text &
      Schema.Attribute.SetMinMaxLength<{
        maxLength: 80;
      }>;
    locale: Schema.Attribute.String & Schema.Attribute.Private;
    localizations: Schema.Attribute.Relation<
      'oneToMany',
      'api::article.article'
    > &
      Schema.Attribute.Private;
    publishedAt: Schema.Attribute.DateTime;
    slug: Schema.Attribute.UID<'title'>;
    title: Schema.Attribute.String;
    updatedAt: Schema.Attribute.DateTime;
    updatedBy: Schema.Attribute.Relation<'oneToOne', 'admin::user'> &
      Schema.Attribute.Private;
  };
}

export interface ApiAuthorAuthor extends Struct.CollectionTypeSchema {
  collectionName: 'authors';
  info: {
    description: 'Create authors for your content';
    displayName: 'Author';
    pluralName: 'authors';
    singularName: 'author';
  };
  options: {
    draftAndPublish: false;
  };
  attributes: {
    articles: Schema.Attribute.Relation<'oneToMany', 'api::article.article'>;
    avatar: Schema.Attribute.Media<'images' | 'files' | 'videos'>;
    createdAt: Schema.Attribute.DateTime;
    createdBy: Schema.Attribute.Relation<'oneToOne', 'admin::user'> &
      Schema.Attribute.Private;
    email: Schema.Attribute.String;
    locale: Schema.Attribute.String & Schema.Attribute.Private;
    localizations: Schema.Attribute.Relation<
      'oneToMany',
      'api::author.author'
    > &
      Schema.Attribute.Private;
    name: Schema.Attribute.String;
    publishedAt: Schema.Attribute.DateTime;
    updatedAt: Schema.Attribute.DateTime;
    updatedBy: Schema.Attribute.Relation<'oneToOne', 'admin::user'> &
      Schema.Attribute.Private;
  };
}

export interface ApiCategoryCategory extends Struct.CollectionTypeSchema {
  collectionName: 'categories';
  info: {
    description: 'Organize your content into categories';
    displayName: 'Category';
    pluralName: 'categories';
    singularName: 'category';
  };
  options: {
    draftAndPublish: false;
  };
  attributes: {
    articles: Schema.Attribute.Relation<'oneToMany', 'api::article.article'>;
    createdAt: Schema.Attribute.DateTime;
    createdBy: Schema.Attribute.Relation<'oneToOne', 'admin::user'> &
      Schema.Attribute.Private;
    description: Schema.Attribute.Text;
    locale: Schema.Attribute.String & Schema.Attribute.Private;
    localizations: Schema.Attribute.Relation<
      'oneToMany',
      'api::category.category'
    > &
      Schema.Attribute.Private;
    name: Schema.Attribute.String;
    publishedAt: Schema.Attribute.DateTime;
    slug: Schema.Attribute.UID;
    updatedAt: Schema.Attribute.DateTime;
    updatedBy: Schema.Attribute.Relation<'oneToOne', 'admin::user'> &
      Schema.Attribute.Private;
  };
}

export interface ApiDashboardTileDashboardTile
  extends Struct.CollectionTypeSchema {
  collectionName: 'dashboard_tiles';
  info: {
    displayName: 'Dashboard Tile';
    pluralName: 'dashboard-tiles';
    singularName: 'dashboard-tile';
  };
  options: {
    draftAndPublish: true;
  };
  attributes: {
<<<<<<< HEAD
=======
    backgroundColor: Schema.Attribute.String &
      Schema.Attribute.SetMinMaxLength<{
        maxLength: 9;
        minLength: 7;
      }>;
>>>>>>> bf1ff186
    backgroundImage: Schema.Attribute.Media<'images'>;
    createdAt: Schema.Attribute.DateTime;
    createdBy: Schema.Attribute.Relation<'oneToOne', 'admin::user'> &
      Schema.Attribute.Private;
    enabled: Schema.Attribute.Boolean & Schema.Attribute.DefaultTo<true>;
    locale: Schema.Attribute.String & Schema.Attribute.Private;
    localizations: Schema.Attribute.Relation<
      'oneToMany',
      'api::dashboard-tile.dashboard-tile'
    > &
      Schema.Attribute.Private;
<<<<<<< HEAD
=======
    order: Schema.Attribute.Integer &
      Schema.Attribute.SetMinMax<
        {
          min: 0;
        },
        number
      > &
      Schema.Attribute.DefaultTo<0>;
>>>>>>> bf1ff186
    publishedAt: Schema.Attribute.DateTime;
    slug: Schema.Attribute.UID<'title'> & Schema.Attribute.Required;
    title: Schema.Attribute.String & Schema.Attribute.Required;
    updatedAt: Schema.Attribute.DateTime;
    updatedBy: Schema.Attribute.Relation<'oneToOne', 'admin::user'> &
      Schema.Attribute.Private;
  };
}

export interface ApiDynamicPageDynamicPage extends Struct.CollectionTypeSchema {
  collectionName: 'dynamic_pages';
  info: {
    description: '';
    displayName: 'Dynamic Page';
    pluralName: 'dynamic-pages';
    singularName: 'dynamic-page';
  };
  options: {
    draftAndPublish: true;
  };
  attributes: {
    content: Schema.Attribute.String & Schema.Attribute.Required;
    createdAt: Schema.Attribute.DateTime;
    createdBy: Schema.Attribute.Relation<'oneToOne', 'admin::user'> &
      Schema.Attribute.Private;
    locale: Schema.Attribute.String & Schema.Attribute.Private;
    localizations: Schema.Attribute.Relation<
      'oneToMany',
      'api::dynamic-page.dynamic-page'
    > &
      Schema.Attribute.Private;
    permission_roles: Schema.Attribute.JSON &
      Schema.Attribute.Required &
      Schema.Attribute.DefaultTo<[]>;
    publishedAt: Schema.Attribute.DateTime;
    slug: Schema.Attribute.String &
      Schema.Attribute.Required &
      Schema.Attribute.Unique;
    title: Schema.Attribute.String & Schema.Attribute.Required;
    updatedAt: Schema.Attribute.DateTime;
    updatedBy: Schema.Attribute.Relation<'oneToOne', 'admin::user'> &
      Schema.Attribute.Private;
  };
}

export interface ApiGlobalGlobal extends Struct.SingleTypeSchema {
  collectionName: 'globals';
  info: {
    description: 'Define global settings';
    displayName: 'Global';
    pluralName: 'globals';
    singularName: 'global';
  };
  options: {
    draftAndPublish: false;
  };
  attributes: {
    createdAt: Schema.Attribute.DateTime;
    createdBy: Schema.Attribute.Relation<'oneToOne', 'admin::user'> &
      Schema.Attribute.Private;
    defaultSeo: Schema.Attribute.Component<'shared.seo', false>;
    favicon: Schema.Attribute.Media<'images' | 'files' | 'videos'>;
    locale: Schema.Attribute.String & Schema.Attribute.Private;
    localizations: Schema.Attribute.Relation<
      'oneToMany',
      'api::global.global'
    > &
      Schema.Attribute.Private;
    publishedAt: Schema.Attribute.DateTime;
    siteDescription: Schema.Attribute.Text & Schema.Attribute.Required;
    siteName: Schema.Attribute.String & Schema.Attribute.Required;
    updatedAt: Schema.Attribute.DateTime;
    updatedBy: Schema.Attribute.Relation<'oneToOne', 'admin::user'> &
      Schema.Attribute.Private;
  };
}

export interface PluginContentReleasesRelease
  extends Struct.CollectionTypeSchema {
  collectionName: 'strapi_releases';
  info: {
    displayName: 'Release';
    pluralName: 'releases';
    singularName: 'release';
  };
  options: {
    draftAndPublish: false;
  };
  pluginOptions: {
    'content-manager': {
      visible: false;
    };
    'content-type-builder': {
      visible: false;
    };
  };
  attributes: {
    actions: Schema.Attribute.Relation<
      'oneToMany',
      'plugin::content-releases.release-action'
    >;
    createdAt: Schema.Attribute.DateTime;
    createdBy: Schema.Attribute.Relation<'oneToOne', 'admin::user'> &
      Schema.Attribute.Private;
    locale: Schema.Attribute.String & Schema.Attribute.Private;
    localizations: Schema.Attribute.Relation<
      'oneToMany',
      'plugin::content-releases.release'
    > &
      Schema.Attribute.Private;
    name: Schema.Attribute.String & Schema.Attribute.Required;
    publishedAt: Schema.Attribute.DateTime;
    releasedAt: Schema.Attribute.DateTime;
    scheduledAt: Schema.Attribute.DateTime;
    status: Schema.Attribute.Enumeration<
      ['ready', 'blocked', 'failed', 'done', 'empty']
    > &
      Schema.Attribute.Required;
    timezone: Schema.Attribute.String;
    updatedAt: Schema.Attribute.DateTime;
    updatedBy: Schema.Attribute.Relation<'oneToOne', 'admin::user'> &
      Schema.Attribute.Private;
  };
}

export interface PluginContentReleasesReleaseAction
  extends Struct.CollectionTypeSchema {
  collectionName: 'strapi_release_actions';
  info: {
    displayName: 'Release Action';
    pluralName: 'release-actions';
    singularName: 'release-action';
  };
  options: {
    draftAndPublish: false;
  };
  pluginOptions: {
    'content-manager': {
      visible: false;
    };
    'content-type-builder': {
      visible: false;
    };
  };
  attributes: {
    contentType: Schema.Attribute.String & Schema.Attribute.Required;
    createdAt: Schema.Attribute.DateTime;
    createdBy: Schema.Attribute.Relation<'oneToOne', 'admin::user'> &
      Schema.Attribute.Private;
    entryDocumentId: Schema.Attribute.String;
    isEntryValid: Schema.Attribute.Boolean;
    locale: Schema.Attribute.String & Schema.Attribute.Private;
    localizations: Schema.Attribute.Relation<
      'oneToMany',
      'plugin::content-releases.release-action'
    > &
      Schema.Attribute.Private;
    publishedAt: Schema.Attribute.DateTime;
    release: Schema.Attribute.Relation<
      'manyToOne',
      'plugin::content-releases.release'
    >;
    type: Schema.Attribute.Enumeration<['publish', 'unpublish']> &
      Schema.Attribute.Required;
    updatedAt: Schema.Attribute.DateTime;
    updatedBy: Schema.Attribute.Relation<'oneToOne', 'admin::user'> &
      Schema.Attribute.Private;
  };
}

export interface PluginI18NLocale extends Struct.CollectionTypeSchema {
  collectionName: 'i18n_locale';
  info: {
    collectionName: 'locales';
    description: '';
    displayName: 'Locale';
    pluralName: 'locales';
    singularName: 'locale';
  };
  options: {
    draftAndPublish: false;
  };
  pluginOptions: {
    'content-manager': {
      visible: false;
    };
    'content-type-builder': {
      visible: false;
    };
  };
  attributes: {
    code: Schema.Attribute.String & Schema.Attribute.Unique;
    createdAt: Schema.Attribute.DateTime;
    createdBy: Schema.Attribute.Relation<'oneToOne', 'admin::user'> &
      Schema.Attribute.Private;
    locale: Schema.Attribute.String & Schema.Attribute.Private;
    localizations: Schema.Attribute.Relation<
      'oneToMany',
      'plugin::i18n.locale'
    > &
      Schema.Attribute.Private;
    name: Schema.Attribute.String &
      Schema.Attribute.SetMinMax<
        {
          max: 50;
          min: 1;
        },
        number
      >;
    publishedAt: Schema.Attribute.DateTime;
    updatedAt: Schema.Attribute.DateTime;
    updatedBy: Schema.Attribute.Relation<'oneToOne', 'admin::user'> &
      Schema.Attribute.Private;
  };
}

export interface PluginReviewWorkflowsWorkflow
  extends Struct.CollectionTypeSchema {
  collectionName: 'strapi_workflows';
  info: {
    description: '';
    displayName: 'Workflow';
    name: 'Workflow';
    pluralName: 'workflows';
    singularName: 'workflow';
  };
  options: {
    draftAndPublish: false;
  };
  pluginOptions: {
    'content-manager': {
      visible: false;
    };
    'content-type-builder': {
      visible: false;
    };
  };
  attributes: {
    contentTypes: Schema.Attribute.JSON &
      Schema.Attribute.Required &
      Schema.Attribute.DefaultTo<'[]'>;
    createdAt: Schema.Attribute.DateTime;
    createdBy: Schema.Attribute.Relation<'oneToOne', 'admin::user'> &
      Schema.Attribute.Private;
    locale: Schema.Attribute.String & Schema.Attribute.Private;
    localizations: Schema.Attribute.Relation<
      'oneToMany',
      'plugin::review-workflows.workflow'
    > &
      Schema.Attribute.Private;
    name: Schema.Attribute.String &
      Schema.Attribute.Required &
      Schema.Attribute.Unique;
    publishedAt: Schema.Attribute.DateTime;
    stageRequiredToPublish: Schema.Attribute.Relation<
      'oneToOne',
      'plugin::review-workflows.workflow-stage'
    >;
    stages: Schema.Attribute.Relation<
      'oneToMany',
      'plugin::review-workflows.workflow-stage'
    >;
    updatedAt: Schema.Attribute.DateTime;
    updatedBy: Schema.Attribute.Relation<'oneToOne', 'admin::user'> &
      Schema.Attribute.Private;
  };
}

export interface PluginReviewWorkflowsWorkflowStage
  extends Struct.CollectionTypeSchema {
  collectionName: 'strapi_workflows_stages';
  info: {
    description: '';
    displayName: 'Stages';
    name: 'Workflow Stage';
    pluralName: 'workflow-stages';
    singularName: 'workflow-stage';
  };
  options: {
    draftAndPublish: false;
    version: '1.1.0';
  };
  pluginOptions: {
    'content-manager': {
      visible: false;
    };
    'content-type-builder': {
      visible: false;
    };
  };
  attributes: {
    color: Schema.Attribute.String & Schema.Attribute.DefaultTo<'#4945FF'>;
    createdAt: Schema.Attribute.DateTime;
    createdBy: Schema.Attribute.Relation<'oneToOne', 'admin::user'> &
      Schema.Attribute.Private;
    locale: Schema.Attribute.String & Schema.Attribute.Private;
    localizations: Schema.Attribute.Relation<
      'oneToMany',
      'plugin::review-workflows.workflow-stage'
    > &
      Schema.Attribute.Private;
    name: Schema.Attribute.String;
    permissions: Schema.Attribute.Relation<'manyToMany', 'admin::permission'>;
    publishedAt: Schema.Attribute.DateTime;
    updatedAt: Schema.Attribute.DateTime;
    updatedBy: Schema.Attribute.Relation<'oneToOne', 'admin::user'> &
      Schema.Attribute.Private;
    workflow: Schema.Attribute.Relation<
      'manyToOne',
      'plugin::review-workflows.workflow'
    >;
  };
}

export interface PluginUploadFile extends Struct.CollectionTypeSchema {
  collectionName: 'files';
  info: {
    description: '';
    displayName: 'File';
    pluralName: 'files';
    singularName: 'file';
  };
  options: {
    draftAndPublish: false;
  };
  pluginOptions: {
    'content-manager': {
      visible: false;
    };
    'content-type-builder': {
      visible: false;
    };
  };
  attributes: {
    alternativeText: Schema.Attribute.String;
    caption: Schema.Attribute.String;
    createdAt: Schema.Attribute.DateTime;
    createdBy: Schema.Attribute.Relation<'oneToOne', 'admin::user'> &
      Schema.Attribute.Private;
    ext: Schema.Attribute.String;
    folder: Schema.Attribute.Relation<'manyToOne', 'plugin::upload.folder'> &
      Schema.Attribute.Private;
    folderPath: Schema.Attribute.String &
      Schema.Attribute.Required &
      Schema.Attribute.Private &
      Schema.Attribute.SetMinMaxLength<{
        minLength: 1;
      }>;
    formats: Schema.Attribute.JSON;
    hash: Schema.Attribute.String & Schema.Attribute.Required;
    height: Schema.Attribute.Integer;
    locale: Schema.Attribute.String & Schema.Attribute.Private;
    localizations: Schema.Attribute.Relation<
      'oneToMany',
      'plugin::upload.file'
    > &
      Schema.Attribute.Private;
    mime: Schema.Attribute.String & Schema.Attribute.Required;
    name: Schema.Attribute.String & Schema.Attribute.Required;
    previewUrl: Schema.Attribute.String;
    provider: Schema.Attribute.String & Schema.Attribute.Required;
    provider_metadata: Schema.Attribute.JSON;
    publishedAt: Schema.Attribute.DateTime;
    related: Schema.Attribute.Relation<'morphToMany'>;
    size: Schema.Attribute.Decimal & Schema.Attribute.Required;
    updatedAt: Schema.Attribute.DateTime;
    updatedBy: Schema.Attribute.Relation<'oneToOne', 'admin::user'> &
      Schema.Attribute.Private;
    url: Schema.Attribute.String & Schema.Attribute.Required;
    width: Schema.Attribute.Integer;
  };
}

export interface PluginUploadFolder extends Struct.CollectionTypeSchema {
  collectionName: 'upload_folders';
  info: {
    displayName: 'Folder';
    pluralName: 'folders';
    singularName: 'folder';
  };
  options: {
    draftAndPublish: false;
  };
  pluginOptions: {
    'content-manager': {
      visible: false;
    };
    'content-type-builder': {
      visible: false;
    };
  };
  attributes: {
    children: Schema.Attribute.Relation<'oneToMany', 'plugin::upload.folder'>;
    createdAt: Schema.Attribute.DateTime;
    createdBy: Schema.Attribute.Relation<'oneToOne', 'admin::user'> &
      Schema.Attribute.Private;
    files: Schema.Attribute.Relation<'oneToMany', 'plugin::upload.file'>;
    locale: Schema.Attribute.String & Schema.Attribute.Private;
    localizations: Schema.Attribute.Relation<
      'oneToMany',
      'plugin::upload.folder'
    > &
      Schema.Attribute.Private;
    name: Schema.Attribute.String &
      Schema.Attribute.Required &
      Schema.Attribute.SetMinMaxLength<{
        minLength: 1;
      }>;
    parent: Schema.Attribute.Relation<'manyToOne', 'plugin::upload.folder'>;
    path: Schema.Attribute.String &
      Schema.Attribute.Required &
      Schema.Attribute.SetMinMaxLength<{
        minLength: 1;
      }>;
    pathId: Schema.Attribute.Integer &
      Schema.Attribute.Required &
      Schema.Attribute.Unique;
    publishedAt: Schema.Attribute.DateTime;
    updatedAt: Schema.Attribute.DateTime;
    updatedBy: Schema.Attribute.Relation<'oneToOne', 'admin::user'> &
      Schema.Attribute.Private;
  };
}

export interface PluginUsersPermissionsPermission
  extends Struct.CollectionTypeSchema {
  collectionName: 'up_permissions';
  info: {
    description: '';
    displayName: 'Permission';
    name: 'permission';
    pluralName: 'permissions';
    singularName: 'permission';
  };
  options: {
    draftAndPublish: false;
  };
  pluginOptions: {
    'content-manager': {
      visible: false;
    };
    'content-type-builder': {
      visible: false;
    };
  };
  attributes: {
    action: Schema.Attribute.String & Schema.Attribute.Required;
    createdAt: Schema.Attribute.DateTime;
    createdBy: Schema.Attribute.Relation<'oneToOne', 'admin::user'> &
      Schema.Attribute.Private;
    locale: Schema.Attribute.String & Schema.Attribute.Private;
    localizations: Schema.Attribute.Relation<
      'oneToMany',
      'plugin::users-permissions.permission'
    > &
      Schema.Attribute.Private;
    publishedAt: Schema.Attribute.DateTime;
    role: Schema.Attribute.Relation<
      'manyToOne',
      'plugin::users-permissions.role'
    >;
    updatedAt: Schema.Attribute.DateTime;
    updatedBy: Schema.Attribute.Relation<'oneToOne', 'admin::user'> &
      Schema.Attribute.Private;
  };
}

export interface PluginUsersPermissionsRole
  extends Struct.CollectionTypeSchema {
  collectionName: 'up_roles';
  info: {
    description: '';
    displayName: 'Role';
    name: 'role';
    pluralName: 'roles';
    singularName: 'role';
  };
  options: {
    draftAndPublish: false;
  };
  pluginOptions: {
    'content-manager': {
      visible: false;
    };
    'content-type-builder': {
      visible: false;
    };
  };
  attributes: {
    createdAt: Schema.Attribute.DateTime;
    createdBy: Schema.Attribute.Relation<'oneToOne', 'admin::user'> &
      Schema.Attribute.Private;
    description: Schema.Attribute.String;
    locale: Schema.Attribute.String & Schema.Attribute.Private;
    localizations: Schema.Attribute.Relation<
      'oneToMany',
      'plugin::users-permissions.role'
    > &
      Schema.Attribute.Private;
    name: Schema.Attribute.String &
      Schema.Attribute.Required &
      Schema.Attribute.SetMinMaxLength<{
        minLength: 3;
      }>;
    permissions: Schema.Attribute.Relation<
      'oneToMany',
      'plugin::users-permissions.permission'
    >;
    publishedAt: Schema.Attribute.DateTime;
    type: Schema.Attribute.String & Schema.Attribute.Unique;
    updatedAt: Schema.Attribute.DateTime;
    updatedBy: Schema.Attribute.Relation<'oneToOne', 'admin::user'> &
      Schema.Attribute.Private;
    users: Schema.Attribute.Relation<
      'oneToMany',
      'plugin::users-permissions.user'
    >;
  };
}

export interface PluginUsersPermissionsUser
  extends Struct.CollectionTypeSchema {
  collectionName: 'up_users';
  info: {
    description: '';
    displayName: 'User';
    name: 'user';
    pluralName: 'users';
    singularName: 'user';
  };
  options: {
    draftAndPublish: false;
    timestamps: true;
  };
  attributes: {
    blocked: Schema.Attribute.Boolean & Schema.Attribute.DefaultTo<false>;
    confirmationToken: Schema.Attribute.String & Schema.Attribute.Private;
    confirmed: Schema.Attribute.Boolean & Schema.Attribute.DefaultTo<false>;
    createdAt: Schema.Attribute.DateTime;
    createdBy: Schema.Attribute.Relation<'oneToOne', 'admin::user'> &
      Schema.Attribute.Private;
    email: Schema.Attribute.Email &
      Schema.Attribute.Required &
      Schema.Attribute.SetMinMaxLength<{
        minLength: 6;
      }>;
    locale: Schema.Attribute.String & Schema.Attribute.Private;
    localizations: Schema.Attribute.Relation<
      'oneToMany',
      'plugin::users-permissions.user'
    > &
      Schema.Attribute.Private;
    password: Schema.Attribute.Password &
      Schema.Attribute.Private &
      Schema.Attribute.SetMinMaxLength<{
        minLength: 6;
      }>;
    provider: Schema.Attribute.String;
    publishedAt: Schema.Attribute.DateTime;
    resetPasswordToken: Schema.Attribute.String & Schema.Attribute.Private;
    role: Schema.Attribute.Relation<
      'manyToOne',
      'plugin::users-permissions.role'
    >;
    updatedAt: Schema.Attribute.DateTime;
    updatedBy: Schema.Attribute.Relation<'oneToOne', 'admin::user'> &
      Schema.Attribute.Private;
    username: Schema.Attribute.String &
      Schema.Attribute.Required &
      Schema.Attribute.Unique &
      Schema.Attribute.SetMinMaxLength<{
        minLength: 3;
      }>;
  };
}

declare module '@strapi/strapi' {
  export module Public {
    export interface ContentTypeSchemas {
      'admin::api-token': AdminApiToken;
      'admin::api-token-permission': AdminApiTokenPermission;
      'admin::permission': AdminPermission;
      'admin::role': AdminRole;
      'admin::transfer-token': AdminTransferToken;
      'admin::transfer-token-permission': AdminTransferTokenPermission;
      'admin::user': AdminUser;
      'api::about.about': ApiAboutAbout;
      'api::article.article': ApiArticleArticle;
      'api::author.author': ApiAuthorAuthor;
      'api::category.category': ApiCategoryCategory;
      'api::dashboard-tile.dashboard-tile': ApiDashboardTileDashboardTile;
      'api::dynamic-page.dynamic-page': ApiDynamicPageDynamicPage;
      'api::global.global': ApiGlobalGlobal;
      'plugin::content-releases.release': PluginContentReleasesRelease;
      'plugin::content-releases.release-action': PluginContentReleasesReleaseAction;
      'plugin::i18n.locale': PluginI18NLocale;
      'plugin::review-workflows.workflow': PluginReviewWorkflowsWorkflow;
      'plugin::review-workflows.workflow-stage': PluginReviewWorkflowsWorkflowStage;
      'plugin::upload.file': PluginUploadFile;
      'plugin::upload.folder': PluginUploadFolder;
      'plugin::users-permissions.permission': PluginUsersPermissionsPermission;
      'plugin::users-permissions.role': PluginUsersPermissionsRole;
      'plugin::users-permissions.user': PluginUsersPermissionsUser;
    }
  }
}<|MERGE_RESOLUTION|>--- conflicted
+++ resolved
@@ -22,41 +22,41 @@
   };
   attributes: {
     accessKey: Schema.Attribute.String &
-      Schema.Attribute.Required &
-      Schema.Attribute.SetMinMaxLength<{
-        minLength: 1;
-      }>;
-    createdAt: Schema.Attribute.DateTime;
-    createdBy: Schema.Attribute.Relation<'oneToOne', 'admin::user'> &
-      Schema.Attribute.Private;
+    Schema.Attribute.Required &
+    Schema.Attribute.SetMinMaxLength<{
+      minLength: 1;
+    }>;
+    createdAt: Schema.Attribute.DateTime;
+    createdBy: Schema.Attribute.Relation<'oneToOne', 'admin::user'> &
+    Schema.Attribute.Private;
     description: Schema.Attribute.String &
-      Schema.Attribute.SetMinMaxLength<{
-        minLength: 1;
-      }> &
-      Schema.Attribute.DefaultTo<''>;
+    Schema.Attribute.SetMinMaxLength<{
+      minLength: 1;
+    }> &
+    Schema.Attribute.DefaultTo<''>;
     expiresAt: Schema.Attribute.DateTime;
     lastUsedAt: Schema.Attribute.DateTime;
     lifespan: Schema.Attribute.BigInteger;
     locale: Schema.Attribute.String & Schema.Attribute.Private;
     localizations: Schema.Attribute.Relation<'oneToMany', 'admin::api-token'> &
-      Schema.Attribute.Private;
+    Schema.Attribute.Private;
     name: Schema.Attribute.String &
-      Schema.Attribute.Required &
-      Schema.Attribute.Unique &
-      Schema.Attribute.SetMinMaxLength<{
-        minLength: 1;
-      }>;
+    Schema.Attribute.Required &
+    Schema.Attribute.Unique &
+    Schema.Attribute.SetMinMaxLength<{
+      minLength: 1;
+    }>;
     permissions: Schema.Attribute.Relation<
       'oneToMany',
       'admin::api-token-permission'
     >;
     publishedAt: Schema.Attribute.DateTime;
     type: Schema.Attribute.Enumeration<['read-only', 'full-access', 'custom']> &
-      Schema.Attribute.Required &
-      Schema.Attribute.DefaultTo<'read-only'>;
-    updatedAt: Schema.Attribute.DateTime;
-    updatedBy: Schema.Attribute.Relation<'oneToOne', 'admin::user'> &
-      Schema.Attribute.Private;
+    Schema.Attribute.Required &
+    Schema.Attribute.DefaultTo<'read-only'>;
+    updatedAt: Schema.Attribute.DateTime;
+    updatedBy: Schema.Attribute.Relation<'oneToOne', 'admin::user'> &
+    Schema.Attribute.Private;
   };
 }
 
@@ -82,24 +82,24 @@
   };
   attributes: {
     action: Schema.Attribute.String &
-      Schema.Attribute.Required &
-      Schema.Attribute.SetMinMaxLength<{
-        minLength: 1;
-      }>;
-    createdAt: Schema.Attribute.DateTime;
-    createdBy: Schema.Attribute.Relation<'oneToOne', 'admin::user'> &
-      Schema.Attribute.Private;
+    Schema.Attribute.Required &
+    Schema.Attribute.SetMinMaxLength<{
+      minLength: 1;
+    }>;
+    createdAt: Schema.Attribute.DateTime;
+    createdBy: Schema.Attribute.Relation<'oneToOne', 'admin::user'> &
+    Schema.Attribute.Private;
     locale: Schema.Attribute.String & Schema.Attribute.Private;
     localizations: Schema.Attribute.Relation<
       'oneToMany',
       'admin::api-token-permission'
     > &
-      Schema.Attribute.Private;
+    Schema.Attribute.Private;
     publishedAt: Schema.Attribute.DateTime;
     token: Schema.Attribute.Relation<'manyToOne', 'admin::api-token'>;
     updatedAt: Schema.Attribute.DateTime;
     updatedBy: Schema.Attribute.Relation<'oneToOne', 'admin::user'> &
-      Schema.Attribute.Private;
+    Schema.Attribute.Private;
   };
 }
 
@@ -125,28 +125,28 @@
   };
   attributes: {
     action: Schema.Attribute.String &
-      Schema.Attribute.Required &
-      Schema.Attribute.SetMinMaxLength<{
-        minLength: 1;
-      }>;
+    Schema.Attribute.Required &
+    Schema.Attribute.SetMinMaxLength<{
+      minLength: 1;
+    }>;
     actionParameters: Schema.Attribute.JSON & Schema.Attribute.DefaultTo<{}>;
     conditions: Schema.Attribute.JSON & Schema.Attribute.DefaultTo<[]>;
     createdAt: Schema.Attribute.DateTime;
     createdBy: Schema.Attribute.Relation<'oneToOne', 'admin::user'> &
-      Schema.Attribute.Private;
+    Schema.Attribute.Private;
     locale: Schema.Attribute.String & Schema.Attribute.Private;
     localizations: Schema.Attribute.Relation<'oneToMany', 'admin::permission'> &
-      Schema.Attribute.Private;
+    Schema.Attribute.Private;
     properties: Schema.Attribute.JSON & Schema.Attribute.DefaultTo<{}>;
     publishedAt: Schema.Attribute.DateTime;
     role: Schema.Attribute.Relation<'manyToOne', 'admin::role'>;
     subject: Schema.Attribute.String &
-      Schema.Attribute.SetMinMaxLength<{
-        minLength: 1;
-      }>;
-    updatedAt: Schema.Attribute.DateTime;
-    updatedBy: Schema.Attribute.Relation<'oneToOne', 'admin::user'> &
-      Schema.Attribute.Private;
+    Schema.Attribute.SetMinMaxLength<{
+      minLength: 1;
+    }>;
+    updatedAt: Schema.Attribute.DateTime;
+    updatedBy: Schema.Attribute.Relation<'oneToOne', 'admin::user'> &
+    Schema.Attribute.Private;
   };
 }
 
@@ -172,29 +172,29 @@
   };
   attributes: {
     code: Schema.Attribute.String &
-      Schema.Attribute.Required &
-      Schema.Attribute.Unique &
-      Schema.Attribute.SetMinMaxLength<{
-        minLength: 1;
-      }>;
-    createdAt: Schema.Attribute.DateTime;
-    createdBy: Schema.Attribute.Relation<'oneToOne', 'admin::user'> &
-      Schema.Attribute.Private;
+    Schema.Attribute.Required &
+    Schema.Attribute.Unique &
+    Schema.Attribute.SetMinMaxLength<{
+      minLength: 1;
+    }>;
+    createdAt: Schema.Attribute.DateTime;
+    createdBy: Schema.Attribute.Relation<'oneToOne', 'admin::user'> &
+    Schema.Attribute.Private;
     description: Schema.Attribute.String;
     locale: Schema.Attribute.String & Schema.Attribute.Private;
     localizations: Schema.Attribute.Relation<'oneToMany', 'admin::role'> &
-      Schema.Attribute.Private;
+    Schema.Attribute.Private;
     name: Schema.Attribute.String &
-      Schema.Attribute.Required &
-      Schema.Attribute.Unique &
-      Schema.Attribute.SetMinMaxLength<{
-        minLength: 1;
-      }>;
+    Schema.Attribute.Required &
+    Schema.Attribute.Unique &
+    Schema.Attribute.SetMinMaxLength<{
+      minLength: 1;
+    }>;
     permissions: Schema.Attribute.Relation<'oneToMany', 'admin::permission'>;
     publishedAt: Schema.Attribute.DateTime;
     updatedAt: Schema.Attribute.DateTime;
     updatedBy: Schema.Attribute.Relation<'oneToOne', 'admin::user'> &
-      Schema.Attribute.Private;
+    Schema.Attribute.Private;
     users: Schema.Attribute.Relation<'manyToMany', 'admin::user'>;
   };
 }
@@ -221,18 +221,18 @@
   };
   attributes: {
     accessKey: Schema.Attribute.String &
-      Schema.Attribute.Required &
-      Schema.Attribute.SetMinMaxLength<{
-        minLength: 1;
-      }>;
-    createdAt: Schema.Attribute.DateTime;
-    createdBy: Schema.Attribute.Relation<'oneToOne', 'admin::user'> &
-      Schema.Attribute.Private;
+    Schema.Attribute.Required &
+    Schema.Attribute.SetMinMaxLength<{
+      minLength: 1;
+    }>;
+    createdAt: Schema.Attribute.DateTime;
+    createdBy: Schema.Attribute.Relation<'oneToOne', 'admin::user'> &
+    Schema.Attribute.Private;
     description: Schema.Attribute.String &
-      Schema.Attribute.SetMinMaxLength<{
-        minLength: 1;
-      }> &
-      Schema.Attribute.DefaultTo<''>;
+    Schema.Attribute.SetMinMaxLength<{
+      minLength: 1;
+    }> &
+    Schema.Attribute.DefaultTo<''>;
     expiresAt: Schema.Attribute.DateTime;
     lastUsedAt: Schema.Attribute.DateTime;
     lifespan: Schema.Attribute.BigInteger;
@@ -241,13 +241,13 @@
       'oneToMany',
       'admin::transfer-token'
     > &
-      Schema.Attribute.Private;
+    Schema.Attribute.Private;
     name: Schema.Attribute.String &
-      Schema.Attribute.Required &
-      Schema.Attribute.Unique &
-      Schema.Attribute.SetMinMaxLength<{
-        minLength: 1;
-      }>;
+    Schema.Attribute.Required &
+    Schema.Attribute.Unique &
+    Schema.Attribute.SetMinMaxLength<{
+      minLength: 1;
+    }>;
     permissions: Schema.Attribute.Relation<
       'oneToMany',
       'admin::transfer-token-permission'
@@ -255,7 +255,7 @@
     publishedAt: Schema.Attribute.DateTime;
     updatedAt: Schema.Attribute.DateTime;
     updatedBy: Schema.Attribute.Relation<'oneToOne', 'admin::user'> &
-      Schema.Attribute.Private;
+    Schema.Attribute.Private;
   };
 }
 
@@ -282,24 +282,24 @@
   };
   attributes: {
     action: Schema.Attribute.String &
-      Schema.Attribute.Required &
-      Schema.Attribute.SetMinMaxLength<{
-        minLength: 1;
-      }>;
-    createdAt: Schema.Attribute.DateTime;
-    createdBy: Schema.Attribute.Relation<'oneToOne', 'admin::user'> &
-      Schema.Attribute.Private;
+    Schema.Attribute.Required &
+    Schema.Attribute.SetMinMaxLength<{
+      minLength: 1;
+    }>;
+    createdAt: Schema.Attribute.DateTime;
+    createdBy: Schema.Attribute.Relation<'oneToOne', 'admin::user'> &
+    Schema.Attribute.Private;
     locale: Schema.Attribute.String & Schema.Attribute.Private;
     localizations: Schema.Attribute.Relation<
       'oneToMany',
       'admin::transfer-token-permission'
     > &
-      Schema.Attribute.Private;
+    Schema.Attribute.Private;
     publishedAt: Schema.Attribute.DateTime;
     token: Schema.Attribute.Relation<'manyToOne', 'admin::transfer-token'>;
     updatedAt: Schema.Attribute.DateTime;
     updatedBy: Schema.Attribute.Relation<'oneToOne', 'admin::user'> &
-      Schema.Attribute.Private;
+    Schema.Attribute.Private;
   };
 }
 
@@ -325,46 +325,46 @@
   };
   attributes: {
     blocked: Schema.Attribute.Boolean &
-      Schema.Attribute.Private &
-      Schema.Attribute.DefaultTo<false>;
-    createdAt: Schema.Attribute.DateTime;
-    createdBy: Schema.Attribute.Relation<'oneToOne', 'admin::user'> &
-      Schema.Attribute.Private;
+    Schema.Attribute.Private &
+    Schema.Attribute.DefaultTo<false>;
+    createdAt: Schema.Attribute.DateTime;
+    createdBy: Schema.Attribute.Relation<'oneToOne', 'admin::user'> &
+    Schema.Attribute.Private;
     email: Schema.Attribute.Email &
-      Schema.Attribute.Required &
-      Schema.Attribute.Private &
-      Schema.Attribute.Unique &
-      Schema.Attribute.SetMinMaxLength<{
-        minLength: 6;
-      }>;
+    Schema.Attribute.Required &
+    Schema.Attribute.Private &
+    Schema.Attribute.Unique &
+    Schema.Attribute.SetMinMaxLength<{
+      minLength: 6;
+    }>;
     firstname: Schema.Attribute.String &
-      Schema.Attribute.SetMinMaxLength<{
-        minLength: 1;
-      }>;
+    Schema.Attribute.SetMinMaxLength<{
+      minLength: 1;
+    }>;
     isActive: Schema.Attribute.Boolean &
-      Schema.Attribute.Private &
-      Schema.Attribute.DefaultTo<false>;
+    Schema.Attribute.Private &
+    Schema.Attribute.DefaultTo<false>;
     lastname: Schema.Attribute.String &
-      Schema.Attribute.SetMinMaxLength<{
-        minLength: 1;
-      }>;
+    Schema.Attribute.SetMinMaxLength<{
+      minLength: 1;
+    }>;
     locale: Schema.Attribute.String & Schema.Attribute.Private;
     localizations: Schema.Attribute.Relation<'oneToMany', 'admin::user'> &
-      Schema.Attribute.Private;
+    Schema.Attribute.Private;
     password: Schema.Attribute.Password &
-      Schema.Attribute.Private &
-      Schema.Attribute.SetMinMaxLength<{
-        minLength: 6;
-      }>;
+    Schema.Attribute.Private &
+    Schema.Attribute.SetMinMaxLength<{
+      minLength: 6;
+    }>;
     preferedLanguage: Schema.Attribute.String;
     publishedAt: Schema.Attribute.DateTime;
     registrationToken: Schema.Attribute.String & Schema.Attribute.Private;
     resetPasswordToken: Schema.Attribute.String & Schema.Attribute.Private;
     roles: Schema.Attribute.Relation<'manyToMany', 'admin::role'> &
-      Schema.Attribute.Private;
-    updatedAt: Schema.Attribute.DateTime;
-    updatedBy: Schema.Attribute.Relation<'oneToOne', 'admin::user'> &
-      Schema.Attribute.Private;
+    Schema.Attribute.Private;
+    updatedAt: Schema.Attribute.DateTime;
+    updatedBy: Schema.Attribute.Relation<'oneToOne', 'admin::user'> &
+    Schema.Attribute.Private;
     username: Schema.Attribute.String;
   };
 }
@@ -386,15 +386,15 @@
     >;
     createdAt: Schema.Attribute.DateTime;
     createdBy: Schema.Attribute.Relation<'oneToOne', 'admin::user'> &
-      Schema.Attribute.Private;
+    Schema.Attribute.Private;
     locale: Schema.Attribute.String & Schema.Attribute.Private;
     localizations: Schema.Attribute.Relation<'oneToMany', 'api::about.about'> &
-      Schema.Attribute.Private;
+    Schema.Attribute.Private;
     publishedAt: Schema.Attribute.DateTime;
     title: Schema.Attribute.String;
     updatedAt: Schema.Attribute.DateTime;
     updatedBy: Schema.Attribute.Relation<'oneToOne', 'admin::user'> &
-      Schema.Attribute.Private;
+    Schema.Attribute.Private;
   };
 }
 
@@ -418,23 +418,23 @@
     cover: Schema.Attribute.Media<'images' | 'files' | 'videos'>;
     createdAt: Schema.Attribute.DateTime;
     createdBy: Schema.Attribute.Relation<'oneToOne', 'admin::user'> &
-      Schema.Attribute.Private;
+    Schema.Attribute.Private;
     description: Schema.Attribute.Text &
-      Schema.Attribute.SetMinMaxLength<{
-        maxLength: 80;
-      }>;
+    Schema.Attribute.SetMinMaxLength<{
+      maxLength: 80;
+    }>;
     locale: Schema.Attribute.String & Schema.Attribute.Private;
     localizations: Schema.Attribute.Relation<
       'oneToMany',
       'api::article.article'
     > &
-      Schema.Attribute.Private;
+    Schema.Attribute.Private;
     publishedAt: Schema.Attribute.DateTime;
     slug: Schema.Attribute.UID<'title'>;
     title: Schema.Attribute.String;
     updatedAt: Schema.Attribute.DateTime;
     updatedBy: Schema.Attribute.Relation<'oneToOne', 'admin::user'> &
-      Schema.Attribute.Private;
+    Schema.Attribute.Private;
   };
 }
 
@@ -454,19 +454,19 @@
     avatar: Schema.Attribute.Media<'images' | 'files' | 'videos'>;
     createdAt: Schema.Attribute.DateTime;
     createdBy: Schema.Attribute.Relation<'oneToOne', 'admin::user'> &
-      Schema.Attribute.Private;
+    Schema.Attribute.Private;
     email: Schema.Attribute.String;
     locale: Schema.Attribute.String & Schema.Attribute.Private;
     localizations: Schema.Attribute.Relation<
       'oneToMany',
       'api::author.author'
     > &
-      Schema.Attribute.Private;
+    Schema.Attribute.Private;
     name: Schema.Attribute.String;
     publishedAt: Schema.Attribute.DateTime;
     updatedAt: Schema.Attribute.DateTime;
     updatedBy: Schema.Attribute.Relation<'oneToOne', 'admin::user'> &
-      Schema.Attribute.Private;
+    Schema.Attribute.Private;
   };
 }
 
@@ -485,20 +485,20 @@
     articles: Schema.Attribute.Relation<'oneToMany', 'api::article.article'>;
     createdAt: Schema.Attribute.DateTime;
     createdBy: Schema.Attribute.Relation<'oneToOne', 'admin::user'> &
-      Schema.Attribute.Private;
+    Schema.Attribute.Private;
     description: Schema.Attribute.Text;
     locale: Schema.Attribute.String & Schema.Attribute.Private;
     localizations: Schema.Attribute.Relation<
       'oneToMany',
       'api::category.category'
     > &
-      Schema.Attribute.Private;
+    Schema.Attribute.Private;
     name: Schema.Attribute.String;
     publishedAt: Schema.Attribute.DateTime;
     slug: Schema.Attribute.UID;
     updatedAt: Schema.Attribute.DateTime;
     updatedBy: Schema.Attribute.Relation<'oneToOne', 'admin::user'> &
-      Schema.Attribute.Private;
+    Schema.Attribute.Private;
   };
 }
 
@@ -514,42 +514,36 @@
     draftAndPublish: true;
   };
   attributes: {
-<<<<<<< HEAD
-=======
     backgroundColor: Schema.Attribute.String &
-      Schema.Attribute.SetMinMaxLength<{
-        maxLength: 9;
-        minLength: 7;
-      }>;
->>>>>>> bf1ff186
+    Schema.Attribute.SetMinMaxLength<{
+      maxLength: 9;
+      minLength: 7;
+    }>;
     backgroundImage: Schema.Attribute.Media<'images'>;
     createdAt: Schema.Attribute.DateTime;
     createdBy: Schema.Attribute.Relation<'oneToOne', 'admin::user'> &
-      Schema.Attribute.Private;
+    Schema.Attribute.Private;
     enabled: Schema.Attribute.Boolean & Schema.Attribute.DefaultTo<true>;
     locale: Schema.Attribute.String & Schema.Attribute.Private;
     localizations: Schema.Attribute.Relation<
       'oneToMany',
       'api::dashboard-tile.dashboard-tile'
     > &
-      Schema.Attribute.Private;
-<<<<<<< HEAD
-=======
+    Schema.Attribute.Private;
     order: Schema.Attribute.Integer &
-      Schema.Attribute.SetMinMax<
-        {
-          min: 0;
-        },
-        number
-      > &
-      Schema.Attribute.DefaultTo<0>;
->>>>>>> bf1ff186
+    Schema.Attribute.SetMinMax<
+      {
+        min: 0;
+      },
+      number
+    > &
+    Schema.Attribute.DefaultTo<0>;
     publishedAt: Schema.Attribute.DateTime;
     slug: Schema.Attribute.UID<'title'> & Schema.Attribute.Required;
     title: Schema.Attribute.String & Schema.Attribute.Required;
     updatedAt: Schema.Attribute.DateTime;
     updatedBy: Schema.Attribute.Relation<'oneToOne', 'admin::user'> &
-      Schema.Attribute.Private;
+    Schema.Attribute.Private;
   };
 }
 
@@ -568,24 +562,24 @@
     content: Schema.Attribute.String & Schema.Attribute.Required;
     createdAt: Schema.Attribute.DateTime;
     createdBy: Schema.Attribute.Relation<'oneToOne', 'admin::user'> &
-      Schema.Attribute.Private;
+    Schema.Attribute.Private;
     locale: Schema.Attribute.String & Schema.Attribute.Private;
     localizations: Schema.Attribute.Relation<
       'oneToMany',
       'api::dynamic-page.dynamic-page'
     > &
-      Schema.Attribute.Private;
+    Schema.Attribute.Private;
     permission_roles: Schema.Attribute.JSON &
-      Schema.Attribute.Required &
-      Schema.Attribute.DefaultTo<[]>;
+    Schema.Attribute.Required &
+    Schema.Attribute.DefaultTo<[]>;
     publishedAt: Schema.Attribute.DateTime;
     slug: Schema.Attribute.String &
-      Schema.Attribute.Required &
-      Schema.Attribute.Unique;
+    Schema.Attribute.Required &
+    Schema.Attribute.Unique;
     title: Schema.Attribute.String & Schema.Attribute.Required;
     updatedAt: Schema.Attribute.DateTime;
     updatedBy: Schema.Attribute.Relation<'oneToOne', 'admin::user'> &
-      Schema.Attribute.Private;
+    Schema.Attribute.Private;
   };
 }
 
@@ -603,7 +597,7 @@
   attributes: {
     createdAt: Schema.Attribute.DateTime;
     createdBy: Schema.Attribute.Relation<'oneToOne', 'admin::user'> &
-      Schema.Attribute.Private;
+    Schema.Attribute.Private;
     defaultSeo: Schema.Attribute.Component<'shared.seo', false>;
     favicon: Schema.Attribute.Media<'images' | 'files' | 'videos'>;
     locale: Schema.Attribute.String & Schema.Attribute.Private;
@@ -611,13 +605,13 @@
       'oneToMany',
       'api::global.global'
     > &
-      Schema.Attribute.Private;
+    Schema.Attribute.Private;
     publishedAt: Schema.Attribute.DateTime;
     siteDescription: Schema.Attribute.Text & Schema.Attribute.Required;
     siteName: Schema.Attribute.String & Schema.Attribute.Required;
     updatedAt: Schema.Attribute.DateTime;
     updatedBy: Schema.Attribute.Relation<'oneToOne', 'admin::user'> &
-      Schema.Attribute.Private;
+    Schema.Attribute.Private;
   };
 }
 
@@ -647,13 +641,13 @@
     >;
     createdAt: Schema.Attribute.DateTime;
     createdBy: Schema.Attribute.Relation<'oneToOne', 'admin::user'> &
-      Schema.Attribute.Private;
+    Schema.Attribute.Private;
     locale: Schema.Attribute.String & Schema.Attribute.Private;
     localizations: Schema.Attribute.Relation<
       'oneToMany',
       'plugin::content-releases.release'
     > &
-      Schema.Attribute.Private;
+    Schema.Attribute.Private;
     name: Schema.Attribute.String & Schema.Attribute.Required;
     publishedAt: Schema.Attribute.DateTime;
     releasedAt: Schema.Attribute.DateTime;
@@ -661,11 +655,11 @@
     status: Schema.Attribute.Enumeration<
       ['ready', 'blocked', 'failed', 'done', 'empty']
     > &
-      Schema.Attribute.Required;
+    Schema.Attribute.Required;
     timezone: Schema.Attribute.String;
     updatedAt: Schema.Attribute.DateTime;
     updatedBy: Schema.Attribute.Relation<'oneToOne', 'admin::user'> &
-      Schema.Attribute.Private;
+    Schema.Attribute.Private;
   };
 }
 
@@ -692,7 +686,7 @@
     contentType: Schema.Attribute.String & Schema.Attribute.Required;
     createdAt: Schema.Attribute.DateTime;
     createdBy: Schema.Attribute.Relation<'oneToOne', 'admin::user'> &
-      Schema.Attribute.Private;
+    Schema.Attribute.Private;
     entryDocumentId: Schema.Attribute.String;
     isEntryValid: Schema.Attribute.Boolean;
     locale: Schema.Attribute.String & Schema.Attribute.Private;
@@ -700,17 +694,17 @@
       'oneToMany',
       'plugin::content-releases.release-action'
     > &
-      Schema.Attribute.Private;
+    Schema.Attribute.Private;
     publishedAt: Schema.Attribute.DateTime;
     release: Schema.Attribute.Relation<
       'manyToOne',
       'plugin::content-releases.release'
     >;
     type: Schema.Attribute.Enumeration<['publish', 'unpublish']> &
-      Schema.Attribute.Required;
-    updatedAt: Schema.Attribute.DateTime;
-    updatedBy: Schema.Attribute.Relation<'oneToOne', 'admin::user'> &
-      Schema.Attribute.Private;
+    Schema.Attribute.Required;
+    updatedAt: Schema.Attribute.DateTime;
+    updatedBy: Schema.Attribute.Relation<'oneToOne', 'admin::user'> &
+    Schema.Attribute.Private;
   };
 }
 
@@ -738,25 +732,25 @@
     code: Schema.Attribute.String & Schema.Attribute.Unique;
     createdAt: Schema.Attribute.DateTime;
     createdBy: Schema.Attribute.Relation<'oneToOne', 'admin::user'> &
-      Schema.Attribute.Private;
+    Schema.Attribute.Private;
     locale: Schema.Attribute.String & Schema.Attribute.Private;
     localizations: Schema.Attribute.Relation<
       'oneToMany',
       'plugin::i18n.locale'
     > &
-      Schema.Attribute.Private;
+    Schema.Attribute.Private;
     name: Schema.Attribute.String &
-      Schema.Attribute.SetMinMax<
-        {
-          max: 50;
-          min: 1;
-        },
-        number
-      >;
-    publishedAt: Schema.Attribute.DateTime;
-    updatedAt: Schema.Attribute.DateTime;
-    updatedBy: Schema.Attribute.Relation<'oneToOne', 'admin::user'> &
-      Schema.Attribute.Private;
+    Schema.Attribute.SetMinMax<
+      {
+        max: 50;
+        min: 1;
+      },
+      number
+    >;
+    publishedAt: Schema.Attribute.DateTime;
+    updatedAt: Schema.Attribute.DateTime;
+    updatedBy: Schema.Attribute.Relation<'oneToOne', 'admin::user'> &
+    Schema.Attribute.Private;
   };
 }
 
@@ -783,20 +777,20 @@
   };
   attributes: {
     contentTypes: Schema.Attribute.JSON &
-      Schema.Attribute.Required &
-      Schema.Attribute.DefaultTo<'[]'>;
-    createdAt: Schema.Attribute.DateTime;
-    createdBy: Schema.Attribute.Relation<'oneToOne', 'admin::user'> &
-      Schema.Attribute.Private;
+    Schema.Attribute.Required &
+    Schema.Attribute.DefaultTo<'[]'>;
+    createdAt: Schema.Attribute.DateTime;
+    createdBy: Schema.Attribute.Relation<'oneToOne', 'admin::user'> &
+    Schema.Attribute.Private;
     locale: Schema.Attribute.String & Schema.Attribute.Private;
     localizations: Schema.Attribute.Relation<
       'oneToMany',
       'plugin::review-workflows.workflow'
     > &
-      Schema.Attribute.Private;
+    Schema.Attribute.Private;
     name: Schema.Attribute.String &
-      Schema.Attribute.Required &
-      Schema.Attribute.Unique;
+    Schema.Attribute.Required &
+    Schema.Attribute.Unique;
     publishedAt: Schema.Attribute.DateTime;
     stageRequiredToPublish: Schema.Attribute.Relation<
       'oneToOne',
@@ -808,7 +802,7 @@
     >;
     updatedAt: Schema.Attribute.DateTime;
     updatedBy: Schema.Attribute.Relation<'oneToOne', 'admin::user'> &
-      Schema.Attribute.Private;
+    Schema.Attribute.Private;
   };
 }
 
@@ -838,19 +832,19 @@
     color: Schema.Attribute.String & Schema.Attribute.DefaultTo<'#4945FF'>;
     createdAt: Schema.Attribute.DateTime;
     createdBy: Schema.Attribute.Relation<'oneToOne', 'admin::user'> &
-      Schema.Attribute.Private;
+    Schema.Attribute.Private;
     locale: Schema.Attribute.String & Schema.Attribute.Private;
     localizations: Schema.Attribute.Relation<
       'oneToMany',
       'plugin::review-workflows.workflow-stage'
     > &
-      Schema.Attribute.Private;
+    Schema.Attribute.Private;
     name: Schema.Attribute.String;
     permissions: Schema.Attribute.Relation<'manyToMany', 'admin::permission'>;
     publishedAt: Schema.Attribute.DateTime;
     updatedAt: Schema.Attribute.DateTime;
     updatedBy: Schema.Attribute.Relation<'oneToOne', 'admin::user'> &
-      Schema.Attribute.Private;
+    Schema.Attribute.Private;
     workflow: Schema.Attribute.Relation<
       'manyToOne',
       'plugin::review-workflows.workflow'
@@ -882,16 +876,16 @@
     caption: Schema.Attribute.String;
     createdAt: Schema.Attribute.DateTime;
     createdBy: Schema.Attribute.Relation<'oneToOne', 'admin::user'> &
-      Schema.Attribute.Private;
+    Schema.Attribute.Private;
     ext: Schema.Attribute.String;
     folder: Schema.Attribute.Relation<'manyToOne', 'plugin::upload.folder'> &
-      Schema.Attribute.Private;
+    Schema.Attribute.Private;
     folderPath: Schema.Attribute.String &
-      Schema.Attribute.Required &
-      Schema.Attribute.Private &
-      Schema.Attribute.SetMinMaxLength<{
-        minLength: 1;
-      }>;
+    Schema.Attribute.Required &
+    Schema.Attribute.Private &
+    Schema.Attribute.SetMinMaxLength<{
+      minLength: 1;
+    }>;
     formats: Schema.Attribute.JSON;
     hash: Schema.Attribute.String & Schema.Attribute.Required;
     height: Schema.Attribute.Integer;
@@ -900,7 +894,7 @@
       'oneToMany',
       'plugin::upload.file'
     > &
-      Schema.Attribute.Private;
+    Schema.Attribute.Private;
     mime: Schema.Attribute.String & Schema.Attribute.Required;
     name: Schema.Attribute.String & Schema.Attribute.Required;
     previewUrl: Schema.Attribute.String;
@@ -911,7 +905,7 @@
     size: Schema.Attribute.Decimal & Schema.Attribute.Required;
     updatedAt: Schema.Attribute.DateTime;
     updatedBy: Schema.Attribute.Relation<'oneToOne', 'admin::user'> &
-      Schema.Attribute.Private;
+    Schema.Attribute.Private;
     url: Schema.Attribute.String & Schema.Attribute.Required;
     width: Schema.Attribute.Integer;
   };
@@ -939,32 +933,32 @@
     children: Schema.Attribute.Relation<'oneToMany', 'plugin::upload.folder'>;
     createdAt: Schema.Attribute.DateTime;
     createdBy: Schema.Attribute.Relation<'oneToOne', 'admin::user'> &
-      Schema.Attribute.Private;
+    Schema.Attribute.Private;
     files: Schema.Attribute.Relation<'oneToMany', 'plugin::upload.file'>;
     locale: Schema.Attribute.String & Schema.Attribute.Private;
     localizations: Schema.Attribute.Relation<
       'oneToMany',
       'plugin::upload.folder'
     > &
-      Schema.Attribute.Private;
+    Schema.Attribute.Private;
     name: Schema.Attribute.String &
-      Schema.Attribute.Required &
-      Schema.Attribute.SetMinMaxLength<{
-        minLength: 1;
-      }>;
+    Schema.Attribute.Required &
+    Schema.Attribute.SetMinMaxLength<{
+      minLength: 1;
+    }>;
     parent: Schema.Attribute.Relation<'manyToOne', 'plugin::upload.folder'>;
     path: Schema.Attribute.String &
-      Schema.Attribute.Required &
-      Schema.Attribute.SetMinMaxLength<{
-        minLength: 1;
-      }>;
+    Schema.Attribute.Required &
+    Schema.Attribute.SetMinMaxLength<{
+      minLength: 1;
+    }>;
     pathId: Schema.Attribute.Integer &
-      Schema.Attribute.Required &
-      Schema.Attribute.Unique;
-    publishedAt: Schema.Attribute.DateTime;
-    updatedAt: Schema.Attribute.DateTime;
-    updatedBy: Schema.Attribute.Relation<'oneToOne', 'admin::user'> &
-      Schema.Attribute.Private;
+    Schema.Attribute.Required &
+    Schema.Attribute.Unique;
+    publishedAt: Schema.Attribute.DateTime;
+    updatedAt: Schema.Attribute.DateTime;
+    updatedBy: Schema.Attribute.Relation<'oneToOne', 'admin::user'> &
+    Schema.Attribute.Private;
   };
 }
 
@@ -993,13 +987,13 @@
     action: Schema.Attribute.String & Schema.Attribute.Required;
     createdAt: Schema.Attribute.DateTime;
     createdBy: Schema.Attribute.Relation<'oneToOne', 'admin::user'> &
-      Schema.Attribute.Private;
+    Schema.Attribute.Private;
     locale: Schema.Attribute.String & Schema.Attribute.Private;
     localizations: Schema.Attribute.Relation<
       'oneToMany',
       'plugin::users-permissions.permission'
     > &
-      Schema.Attribute.Private;
+    Schema.Attribute.Private;
     publishedAt: Schema.Attribute.DateTime;
     role: Schema.Attribute.Relation<
       'manyToOne',
@@ -1007,7 +1001,7 @@
     >;
     updatedAt: Schema.Attribute.DateTime;
     updatedBy: Schema.Attribute.Relation<'oneToOne', 'admin::user'> &
-      Schema.Attribute.Private;
+    Schema.Attribute.Private;
   };
 }
 
@@ -1035,19 +1029,19 @@
   attributes: {
     createdAt: Schema.Attribute.DateTime;
     createdBy: Schema.Attribute.Relation<'oneToOne', 'admin::user'> &
-      Schema.Attribute.Private;
+    Schema.Attribute.Private;
     description: Schema.Attribute.String;
     locale: Schema.Attribute.String & Schema.Attribute.Private;
     localizations: Schema.Attribute.Relation<
       'oneToMany',
       'plugin::users-permissions.role'
     > &
-      Schema.Attribute.Private;
+    Schema.Attribute.Private;
     name: Schema.Attribute.String &
-      Schema.Attribute.Required &
-      Schema.Attribute.SetMinMaxLength<{
-        minLength: 3;
-      }>;
+    Schema.Attribute.Required &
+    Schema.Attribute.SetMinMaxLength<{
+      minLength: 3;
+    }>;
     permissions: Schema.Attribute.Relation<
       'oneToMany',
       'plugin::users-permissions.permission'
@@ -1056,7 +1050,7 @@
     type: Schema.Attribute.String & Schema.Attribute.Unique;
     updatedAt: Schema.Attribute.DateTime;
     updatedBy: Schema.Attribute.Relation<'oneToOne', 'admin::user'> &
-      Schema.Attribute.Private;
+    Schema.Attribute.Private;
     users: Schema.Attribute.Relation<
       'oneToMany',
       'plugin::users-permissions.user'
@@ -1084,23 +1078,23 @@
     confirmed: Schema.Attribute.Boolean & Schema.Attribute.DefaultTo<false>;
     createdAt: Schema.Attribute.DateTime;
     createdBy: Schema.Attribute.Relation<'oneToOne', 'admin::user'> &
-      Schema.Attribute.Private;
+    Schema.Attribute.Private;
     email: Schema.Attribute.Email &
-      Schema.Attribute.Required &
-      Schema.Attribute.SetMinMaxLength<{
-        minLength: 6;
-      }>;
+    Schema.Attribute.Required &
+    Schema.Attribute.SetMinMaxLength<{
+      minLength: 6;
+    }>;
     locale: Schema.Attribute.String & Schema.Attribute.Private;
     localizations: Schema.Attribute.Relation<
       'oneToMany',
       'plugin::users-permissions.user'
     > &
-      Schema.Attribute.Private;
+    Schema.Attribute.Private;
     password: Schema.Attribute.Password &
-      Schema.Attribute.Private &
-      Schema.Attribute.SetMinMaxLength<{
-        minLength: 6;
-      }>;
+    Schema.Attribute.Private &
+    Schema.Attribute.SetMinMaxLength<{
+      minLength: 6;
+    }>;
     provider: Schema.Attribute.String;
     publishedAt: Schema.Attribute.DateTime;
     resetPasswordToken: Schema.Attribute.String & Schema.Attribute.Private;
@@ -1110,13 +1104,13 @@
     >;
     updatedAt: Schema.Attribute.DateTime;
     updatedBy: Schema.Attribute.Relation<'oneToOne', 'admin::user'> &
-      Schema.Attribute.Private;
+    Schema.Attribute.Private;
     username: Schema.Attribute.String &
-      Schema.Attribute.Required &
-      Schema.Attribute.Unique &
-      Schema.Attribute.SetMinMaxLength<{
-        minLength: 3;
-      }>;
+    Schema.Attribute.Required &
+    Schema.Attribute.Unique &
+    Schema.Attribute.SetMinMaxLength<{
+      minLength: 3;
+    }>;
   };
 }
 
