import 'dart:async';
import 'dart:convert';
import 'package:flutter/services.dart';
import 'package:shared_preferences/shared_preferences.dart';

import 'package:app/helpers/api_client.dart';

typedef LocalizationListener = void Function();

class LanguageOption {
  final String code;
  final String name;
  const LanguageOption({required this.code, required this.name});
}

class LocalizationHelper {
  LocalizationHelper._();

  static const Duration _batchDelay = Duration(milliseconds: 100);
  static const String _sourceLocale = 'en';
  static const String _prefsLocaleKey = 'preferred_language';
  static const String _prefsCacheKey = 'i18n_cache_v1';
  static const Duration _persistDebounce = Duration(milliseconds: 400);
  static const int _maxPersistedEntries = 2000; // safety cap

  static String _currentLocale = 'en';
  static String? _pendingRebuildLocale;

  static final Map<String, Map<String, String>> _cache =
      <String, Map<String, String>>{};
  static final Map<String, Set<String>> _pending = <String, Set<String>>{};
  static final Map<String, Timer?> _timers = <String, Timer?>{};
  static final Map<String, Future<void>?> _inflight = <String, Future<void>?>{};
  static final Set<LocalizationListener> _listeners = <LocalizationListener>{};
  static List<LanguageOption> _availableLanguages = [];

  static Timer? _persistTimer;
  static bool _cacheDirty = false;
  static int _uiVersion = 0; // increments on every notify
  static int get uiVersion => _uiVersion;

  static void addListener(LocalizationListener listener) {
    _listeners.add(listener);
  }

  static void removeListener(LocalizationListener listener) {
    _listeners.remove(listener);
  }

<<<<<<< HEAD
  static String localize(
    String? input,
  ) {
=======
  static String localize(String? input, {bool capitalize = false}) {
>>>>>>> e7241aff
    final base = (input ?? '').toString();
    if (base.trim().isEmpty) {
      return '';
    }

    final normalizedLocale = _currentLocale.trim();
    if (normalizedLocale.isEmpty || normalizedLocale == _sourceLocale) {
      return base;
    }

    final cached = _cache[base]?[normalizedLocale];
    if (cached != null) {
      return cached;
    }

    _queueTranslation(base, normalizedLocale);
    return base;
  }

  static Future<String> localizeAsync(
    String? input,
  ) async {
    final base = (input ?? '').toString().trim();
    if (base.isEmpty) {
      return '';
    }

    final normalizedLocale = _currentLocale.trim();
    if (normalizedLocale.isEmpty || normalizedLocale == _sourceLocale) {
      return base;
    }

    final localeMap = _cache.putIfAbsent(base, () => <String, String>{});
    final cached = localeMap[normalizedLocale];
    if (cached != null) {
      return cached;
    }

    // Queue and await flush
    _queueTranslation(base, normalizedLocale);

    // Await the inflight future for this locale
    final inflight = _inflight[normalizedLocale];
    if (inflight != null) {
      await inflight;
    } else {
      // If no inflight, trigger flush immediately for this single item
      await _flush(normalizedLocale);
    }

    // Now get the translated value
    final translated = localeMap[normalizedLocale];
    return translated ?? base;
  }

  static void _queueTranslation(String text, String locale) {
    final existing = _cache[text];
    if (existing != null && existing.containsKey(locale)) {
      return;
    }

    final set = _pending.putIfAbsent(locale, () => <String>{});
    set.add(text);

    final timer = _timers[locale];
    timer?.cancel();
    _timers[locale] = Timer(_batchDelay, () => _flush(locale));
  }

  static Future<void> _loadCacheFromPrefs() async {
    try {
      final prefs = await SharedPreferences.getInstance();
      final raw = prefs.getString(_prefsCacheKey);
      if (raw == null || raw.isEmpty) return;
      final decoded = jsonDecode(raw);
      if (decoded is Map) {
        decoded.forEach((k, v) {
          if (k is String && v is Map) {
            final m = <String, String>{};
            v.forEach((lk, lv) {
              if (lk is String && lv is String) m[lk] = lv;
            });
            if (m.isNotEmpty) _cache[k] = m;
          }
        });
      }
    } catch (e) {
      // fall
    }
  }

  static void _schedulePersist() {
    if (_persistTimer != null) return;
    _persistTimer = Timer(_persistDebounce, () async {
      _persistTimer = null;
      if (!_cacheDirty) return;
      _cacheDirty = false;
      try {
        // Cap entries for safety
        final entries = _cache.entries.take(_maxPersistedEntries);
        final toStore = <String, Map<String, String>>{};
        for (final e in entries) {
          toStore[e.key] = Map<String, String>.from(e.value);
        }
        final prefs = await SharedPreferences.getInstance();
        await prefs.setString(_prefsCacheKey, jsonEncode(toStore));
      } catch (e) {
        //fall
      }
    });
  }

  static Future<void> _flush(String locale) async {
    _timers[locale]?.cancel();
    _timers[locale] = null;

    final pending = _pending[locale];
    if (pending == null || pending.isEmpty) {
      return;
    }

    final items = List<String>.from(pending);
    pending.clear();

    Future<void> run() async {
      try {
        final response = await api.post(
          '/v1/translator/translate-multi',
          data: <String, dynamic>{
            'items': items,
            'dest_languages': <String>[locale],
            'src': _sourceLocale,
          },
        );

        Map<String, dynamic>? translations;
        final data = response.data;
        if (data is Map) {
          final raw = data['translations'];
          if (raw is Map) {
            translations = Map<String, dynamic>.from(raw);
          }
        }

        if (translations == null) {
          return;
        }

        var updated = false;
        for (final key in items) {
          final perLocale = translations[key];
          if (perLocale is Map) {
            final value = perLocale[locale];
            if (value is String && value.trim().isNotEmpty) {
              final trimmed = value.trim();
              final localeMap = _cache.putIfAbsent(
                key,
                () => <String, String>{},
              );
              if (localeMap[locale] != trimmed) {
                localeMap[locale] = trimmed;
                updated = true;
              }
            }
          }
        }

        if (updated) {
          _cacheDirty = true;
          _schedulePersist();
        }
        if (_pendingRebuildLocale == locale) {
          _notifyListeners();
          _pendingRebuildLocale = null;
        } else if (updated) {
          // Subsequent batches (e.g., strings queued during first rebuild)
          _notifyListeners();
        }
      } catch (_) {
        // ignore errors; we'll fall back to original strings
      }
    }

    final previous = _inflight[locale];
    Future<void> future;
    if (previous != null) {
      future = previous.catchError((_) {}).then((_) => run());
    } else {
      future = run();
    }

    _inflight[locale] = future;
    future.whenComplete(() {
      if (identical(_inflight[locale], future)) {
        _inflight[locale] = null;
      }
    });
  }

  static void _notifyListeners() {
    _uiVersion += 1;
    final listeners = List<LocalizationListener>.from(_listeners);
    for (final listener in listeners) {
      try {
        listener();
      } catch (_) {
        // ignore listener errors
      }
    }
  }

<<<<<<< HEAD
 
=======
  static String _postProcess(String value, {required bool capitalize}) {
    if (!capitalize || value.isEmpty) {
      return value;
    }
    if (value.length == 1) {
      return value.toUpperCase();
    }
    return value[0].toUpperCase() + value.substring(1);
  }
>>>>>>> e7241aff

  static Future<void> loadUserLocale() async {
    // Try server first
    try {
      final response = await api.get('/v1/users/language');
      final data = response.data;
      if (data is Map<String, dynamic>) {
        final lang = data['language'];
        if (lang is String && lang.trim().isNotEmpty) {
          final newLocale = lang.trim();
          if (newLocale != _currentLocale) {
            _currentLocale = newLocale;
            _notifyListeners();
          }
          // Persist for offline/unauthenticated usage
          try {
            final prefs = await SharedPreferences.getInstance();
            await prefs.setString(_prefsLocaleKey, newLocale);
          } catch (e) {
            //fall
          }
          return;
        }
      }
    } catch (e) {
      // Ignore; will try to read from local storage below
    }

    // Fallback: read preferred language from local storage
    try {
      final prefs = await SharedPreferences.getInstance();
      final stored = prefs.getString(_prefsLocaleKey);
      final next =
          (stored == null || stored.trim().isEmpty) ? 'en' : stored.trim();
      if (next != _currentLocale) {
        _currentLocale = next;
        _notifyListeners();
      } else {
        _currentLocale = next; // ensure set at least once
      }
    } catch (e) {
      _currentLocale = 'en';
    }
  }

  static Future<void> updateUserLocale(String newLocale) async {
    final trimmed = newLocale.trim();
    // Attempt to update on server
    try {
      await api.patch('/v1/users/update-language', data: {'language': trimmed});
    } catch (e) {
      // Ignore server errors; we'll still store locally
    }

    // Persist locally regardless (supports unauthenticated/offline use)
    try {
      final prefs = await SharedPreferences.getInstance();
      await prefs.setString(_prefsLocaleKey, trimmed);
    } catch (e) {
      //fall
    }

    // Defer rebuild until translations are fetched for this locale.
    _pendingRebuildLocale = trimmed;
    _currentLocale = trimmed;

    // Phase 1: Immediate rebuild so visible widgets call localize() and queue strings
    _notifyListeners();
  }

  // Change locale and wait for translations to be fetched before returning.
  static Future<void> changeLocaleAndAwait(
    String newLocale, {
    List<String>? warmupKeys,
  }) async {
    await updateUserLocale(newLocale);

    final target = _currentLocale;
    if (warmupKeys != null && warmupKeys.isNotEmpty) {
      for (final k in warmupKeys) {
        localize(k);
      }
    }

    await _flush(target);
    final fut = _inflight[target];
    if (fut != null) {
      await fut; // completes after batch finishes and rebuild is triggered
    }
  }

  static String get currentLocale => _currentLocale;

  static Future<void> loadAvailableLanguages() async {
    try {
      final jsonString = await rootBundle.loadString('assets/languages.json');
      final List<dynamic> jsonList = json.decode(jsonString);
      final langs = <LanguageOption>[];
      for (final item in jsonList) {
        if (item is Map<String, dynamic>) {
          final code = item['code']?.toString() ?? '';
          final name = item['name']?.toString() ?? '';
          if (code.isNotEmpty && name.isNotEmpty) {
            langs.add(LanguageOption(code: code, name: name));
          }
        }
      }
      _availableLanguages = langs..sort((a, b) => a.name.compareTo(b.name));
    } catch (e) {
      _availableLanguages = [const LanguageOption(code: 'en', name: 'English')];
    }
  }

  static List<LanguageOption> get availableLanguages =>
      List.unmodifiable(_availableLanguages);

  static Future<void> init() async {
    await _loadCacheFromPrefs();
    await loadUserLocale();
    await loadAvailableLanguages();
  }
}<|MERGE_RESOLUTION|>--- conflicted
+++ resolved
@@ -47,13 +47,9 @@
     _listeners.remove(listener);
   }
 
-<<<<<<< HEAD
   static String localize(
     String? input,
   ) {
-=======
-  static String localize(String? input, {bool capitalize = false}) {
->>>>>>> e7241aff
     final base = (input ?? '').toString();
     if (base.trim().isEmpty) {
       return '';
@@ -265,19 +261,7 @@
     }
   }
 
-<<<<<<< HEAD
  
-=======
-  static String _postProcess(String value, {required bool capitalize}) {
-    if (!capitalize || value.isEmpty) {
-      return value;
-    }
-    if (value.length == 1) {
-      return value.toUpperCase();
-    }
-    return value[0].toUpperCase() + value.substring(1);
-  }
->>>>>>> e7241aff
 
   static Future<void> loadUserLocale() async {
     // Try server first
