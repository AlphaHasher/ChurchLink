import 'package:flutter/material.dart';
import 'package:url_launcher/url_launcher.dart';
import 'dart:async';
<<<<<<< HEAD
import 'package:app/pages/events/event_showcase_V2.dart';
import 'package:app/helpers/event_user_helper.dart';
=======
import 'dart:convert';
import 'dart:developer';
import 'package:app/pages/events/event_showcase_V2.dart';
import 'package:app/helpers/event_user_helper.dart';
import 'package:app/services/paypal_service.dart';
>>>>>>> 7a92571e
import 'package:app/main.dart';
import 'package:app/pages/my_bible_plans_page.dart';

class DeepLinkingService {
  // Reference to the navigator key
  static GlobalKey<NavigatorState>? _navigatorKey;
<<<<<<< HEAD
=======
  static AppLinks? _appLinks;
  static StreamSubscription<Uri>? _linkSubscription;
>>>>>>> 7a92571e

  /// Initialize the service with the navigator key from main.dart
  static void initialize(GlobalKey<NavigatorState> navKey) {
    _navigatorKey = navKey;
<<<<<<< HEAD
=======
    _initializeAppLinks();
  }

  /// Initialize app links for PayPal deep link handling
  static void _initializeAppLinks() {
    _appLinks = AppLinks();
    _linkSubscription = _appLinks!.uriLinkStream.listen((uri) async {
      log('[DeepLinkingService] Received deep link: $uri');
      await _handleAppLink(uri);
    });
  }

  /// Handle app link deep links (PayPal, etc.)
  static Future<void> _handleAppLink(Uri uri) async {
    try {
      if (uri.scheme == 'churchlink' && uri.host == 'paypal-success') {
        await _handlePayPalSuccess(uri);
      } else if (uri.scheme == 'churchlink' && uri.host == 'paypal-cancel') {
        await _handlePayPalCancel(uri);
      }
    } catch (e) {
      log('[DeepLinkingService] Error handling app link: $e');
    }
  }

  /// Handle PayPal success deep link
  static Future<void> _handlePayPalSuccess(Uri uri) async {
    log('[DeepLinkingService] PayPal success deep link detected');

    // Extract PayPal parameters from the URI
    final paymentId =
        uri.queryParameters['paymentId'] ?? uri.queryParameters['payment_id'];
    final payerId =
        uri.queryParameters['PayerID'] ?? uri.queryParameters['payer_id'];
    final token = uri.queryParameters['token'];

    log(
      '[DeepLinkingService] Extracted parameters - paymentId: $paymentId, payerId: $payerId, token: $token',
    );

    // Check if this is an event payment by looking for eventId in path or query parameters
    String? eventId =
        uri.queryParameters['eventId'] ?? uri.queryParameters['event_id'];

    // If not in query parameters, check if it's in the path (new format: churchlink://paypal-success/eventId)
    if (eventId == null && uri.pathSegments.isNotEmpty) {
      eventId = uri.pathSegments.first;
    }

    log('[DeepLinkingService] Extracted eventId: $eventId');

    if (eventId != null && paymentId != null && payerId != null) {
      await _completeEventPayment(eventId, paymentId, payerId);
    } else {
      // Regular donation payment - navigate to success page
      final nav = (_navigatorKey ?? navigatorKey).currentState;
      if (nav != null) {
        nav.pushNamed('/paypal-success', arguments: {'token': token});
      }
    }
  }

  /// Handle PayPal cancel deep link
  static Future<void> _handlePayPalCancel(Uri uri) async {
    log('[DeepLinkingService] PayPal cancel deep link detected');

    // Check if this is an event payment cancellation by looking for eventId in path or query parameters
    String? eventId =
        uri.queryParameters['eventId'] ?? uri.queryParameters['event_id'];

    // If not in query parameters, check if it's in the path (new format: churchlink://paypal-cancel/eventId)
    if (eventId == null && uri.pathSegments.isNotEmpty) {
      eventId = uri.pathSegments.first;
    }

    final nav = (_navigatorKey ?? navigatorKey).currentState;
    if (nav != null) {
      if (eventId != null) {
        // Event payment was cancelled
        _showEventPaymentCancelDialog(nav.context);
      } else {
        // Regular donation cancellation
        nav.pushNamed('/cancel');
      }
    }
  }

  /// Complete event payment after PayPal success
  static Future<void> _completeEventPayment(
    String eventId,
    String paymentId,
    String payerId,
  ) async {
    try {
      log(
        '[DeepLinkingService] Event payment detected - eventId: $eventId, paymentId: $paymentId, payerId: $payerId',
      );

      // Check if this is a bulk registration by looking for pending bulk registration data
      final pendingBulkData = await _getPendingBulkRegistration();
      log('[DeepLinkingService] Pending bulk data: $pendingBulkData');
      log('[DeepLinkingService] Bulk data exists: ${pendingBulkData != null}');
      if (pendingBulkData != null) {
        log(
          '[DeepLinkingService] Bulk data eventId: ${pendingBulkData['eventId']}, current eventId: $eventId',
        );
        log(
          '[DeepLinkingService] EventId match: ${pendingBulkData['eventId'] == eventId}',
        );
      }

      if (pendingBulkData != null && pendingBulkData['eventId'] == eventId) {
        // This is a bulk registration completion
        log('[DeepLinkingService] Processing bulk registration completion');
        final registrations = pendingBulkData['registrations'] as List<dynamic>;
        final result = await PaypalService.completeBulkEventRegistration(
          eventId: eventId,
          registrations: registrations.cast<Map<String, dynamic>>(),
          paymentId: paymentId,
          payerId: payerId,
        );

        log('[DeepLinkingService] Bulk registration API result: $result');

        // Clear pending data
        await _clearPendingBulkRegistration();

        if (result != null && result['success'] == true) {
          log('[DeepLinkingService] Bulk registration completed successfully');
          // Close any open dialogs and clear navigation stack
          final nav = (_navigatorKey ?? navigatorKey).currentState;
          if (nav == null) return;

          nav.popUntil((route) => route.isFirst);

          // Navigate to events list, replacing the current route
          nav.pushNamedAndRemoveUntil(
            '/events',
            (route) => false, // Remove all previous routes
          );

          // Show success message after navigation
          final numberOfPeople = registrations.length;
          Future.delayed(Duration(milliseconds: 800), () {
            final nav2 = (_navigatorKey ?? navigatorKey).currentState;
            if (nav2 == null || !nav2.mounted) return;
            ScaffoldMessenger.of(nav2.context).showSnackBar(
              SnackBar(
                content: Text(
                  '✅ Successfully registered $numberOfPeople ${numberOfPeople == 1 ? 'person' : 'people'} for the event!',
                ),
                backgroundColor: Colors.green,
                duration: Duration(seconds: 4),
              ),
            );
          });
        } else {
          log(
            '[DeepLinkingService] Bulk registration failed: ${result?['error']}',
          );
          final nav = (_navigatorKey ?? navigatorKey).currentState;
          if (nav != null && nav.mounted) {
            _showEventPaymentErrorDialog(
              nav.context,
              result?['error'] ?? 'Bulk registration failed',
            );
          }
        }
      } else {
        // Single event payment
        log('[DeepLinkingService] Processing single event payment completion');

        // Get current user email for registration
        final userEmail = FirebaseAuth.instance.currentUser?.email;
        log('[DeepLinkingService] Current user email: $userEmail');

        final result = await PaypalService.completeEventPayment(
          eventId: eventId,
          paymentId: paymentId,
          payerId: payerId,
          userEmail: userEmail,
        );

        log('[DeepLinkingService] Single event payment API result: $result');

        if (result != null && result['success'] == true) {
          log(
            '[DeepLinkingService] Single event payment completed successfully',
          );
          // Close any open dialogs and clear navigation stack
          final nav = (_navigatorKey ?? navigatorKey).currentState;
          if (nav == null) return;

          nav.popUntil((route) => route.isFirst);

          nav.pushNamedAndRemoveUntil(
            '/events',
            (route) => false, // Remove all previous routes
          );

          // Show success message after navigation
          Future.delayed(Duration(milliseconds: 800), () {
            final nav2 = (_navigatorKey ?? navigatorKey).currentState;
            if (nav2 == null || !nav2.mounted) return;
            ScaffoldMessenger.of(nav2.context).showSnackBar(
              SnackBar(
                content: Text('✅ Event payment completed successfully!'),
                backgroundColor: Colors.green,
                duration: Duration(seconds: 4),
              ),
            );
          });
        } else {
          log(
            '[DeepLinkingService] Single event payment failed: ${result?['error']}',
          );
          final nav = (_navigatorKey ?? navigatorKey).currentState;
          if (nav != null && nav.mounted) {
            _showEventPaymentErrorDialog(
              nav.context,
              result?['error'] ?? 'Payment completion failed',
            );
          }
        }
      }
    } catch (e) {
      log('[DeepLinkingService] Error completing payment: $e');
      final nav = (_navigatorKey ?? navigatorKey).currentState;
      if (nav != null && nav.mounted) {
        _showEventPaymentErrorDialog(
          nav.context,
          'Error completing payment: $e',
        );
      }
    }
  }

  /// Get pending bulk registration data
  static Future<Map<String, dynamic>?> _getPendingBulkRegistration() async {
    try {
      final prefs = await SharedPreferences.getInstance();
      final pendingDataString = prefs.getString('pending_bulk_registration');
      log('[DeepLinkingService] Raw pending data string: $pendingDataString');

      if (pendingDataString != null) {
        final pendingData =
            jsonDecode(pendingDataString) as Map<String, dynamic>;
        log('[DeepLinkingService] Parsed pending data: $pendingData');

        // Check if data is not too old (e.g., within last hour)
        final timestamp = pendingData['timestamp'] as int;
        final now = DateTime.now().millisecondsSinceEpoch;
        final ageMinutes = (now - timestamp) / 60000;
        log(
          '[DeepLinkingService] Pending data age: ${ageMinutes.toStringAsFixed(1)} minutes',
        );

        if (now - timestamp < 3600000) {
          // 1 hour
          log('[DeepLinkingService] Pending data is valid');
          return pendingData;
        } else {
          // Clear old data
          log('[DeepLinkingService] Pending data is too old, clearing');
          await prefs.remove('pending_bulk_registration');
        }
      } else {
        log('[DeepLinkingService] No pending data found');
      }
    } catch (e) {
      log('[DeepLinkingService] Failed to get pending registration: $e');
    }
    return null;
  }

  /// Clear pending bulk registration data
  static Future<void> _clearPendingBulkRegistration() async {
    try {
      final prefs = await SharedPreferences.getInstance();
      await prefs.remove('pending_bulk_registration');
      log('[DeepLinkingService] Cleared pending bulk registration data');
    } catch (e) {
      log('[DeepLinkingService] Failed to clear pending registration: $e');
    }
  }

  /// Show event payment error dialog
  static void _showEventPaymentErrorDialog(BuildContext context, String error) {
    showDialog(
      context: context,
      builder:
          (context) => AlertDialog(
            title: const Text('Payment Error'),
            content: Column(
              mainAxisSize: MainAxisSize.min,
              children: [
                Icon(Icons.error, color: Colors.red, size: 48),
                const SizedBox(height: 16),
                Text(
                  'Event payment failed: $error',
                  textAlign: TextAlign.center,
                ),
                const SizedBox(height: 16),
                const Text(
                  'Please try again or contact support if the problem persists.',
                  textAlign: TextAlign.center,
                  style: TextStyle(color: Colors.grey),
                ),
              ],
            ),
            actions: [
              TextButton(
                onPressed: () {
                  Navigator.of(context).pop(); // Close dialog
                  Navigator.of(context).pushReplacementNamed('/events');
                },
                child: const Text('Back to Events'),
              ),
              TextButton(
                onPressed: () => Navigator.of(context).pop(),
                child: const Text('OK'),
              ),
            ],
          ),
    );
  }

  /// Show event payment cancel dialog
  static void _showEventPaymentCancelDialog(BuildContext context) {
    showDialog(
      context: context,
      builder:
          (context) => AlertDialog(
            title: const Text('Payment Cancelled'),
            content: Column(
              mainAxisSize: MainAxisSize.min,
              children: [
                Icon(Icons.cancel, color: Colors.orange, size: 48),
                const SizedBox(height: 16),
                const Text(
                  'Event payment was cancelled. Your registration is not confirmed yet.',
                  textAlign: TextAlign.center,
                ),
                const SizedBox(height: 16),
                const Text(
                  'You can try again later or complete payment at the event if applicable.',
                  textAlign: TextAlign.center,
                  style: TextStyle(color: Colors.grey),
                ),
              ],
            ),
            actions: [
              TextButton(
                onPressed: () {
                  Navigator.of(context).pop(); // Close dialog
                  Navigator.of(context).pushReplacementNamed('/events');
                },
                child: const Text('Back to Events'),
              ),
              TextButton(
                onPressed: () => Navigator.of(context).pop(),
                child: const Text('OK'),
              ),
            ],
          ),
    );
  }

  /// Clean up resources
  static void dispose() {
    _linkSubscription?.cancel();
>>>>>>> 7a92571e
  }

  // Notification handler for deep linking (route, link, and actionType)
  static Future<void> handleNotificationData(Map<String, dynamic> data) async {
    if (data.isEmpty) return;

    // Handle specific action types first
    if (data['actionType'] != null) {
      await _handleActionType(data);
      return;
    }

    if (data['route'] != null) {
      await _handleRouteNavigation(data['route']);
    }
    if (data['link'] != null) {
      await _handleExternalLink(data['link']);
    }
  }

  /// Handle notification action types
  static Future<void> _handleActionType(Map<String, dynamic> data) async {
    final actionType = data['actionType'];

    switch (actionType) {
      case 'bible_plan':
        await _handleBiblePlanNavigation(data);
        break;
      case 'event':
        if (data['eventId'] != null) {
          await _handleEventNavigation(data['eventId']);
        }
        break;
      default:
        // Fall back to route navigation if available
        if (data['route'] != null) {
          await _handleRouteNavigation(data['route']);
        }
        break;
    }
  }

  /// Handle Bible plan notification navigation
  static Future<void> _handleBiblePlanNavigation(
    Map<String, dynamic> data,
  ) async {
    debugPrint('_handleBiblePlanNavigation called with: $data');
    try {
      final context = navigatorKey.currentContext;
      if (context == null) {
        debugPrint('Navigator context is null');
        return;
      }
      await Future.delayed(const Duration(milliseconds: 300));

      // Now navigate to the Bible plans page
      if (navigatorKey.currentContext != null) {
        Navigator.of(navigatorKey.currentContext!).push(
          MaterialPageRoute(builder: (context) => const MyBiblePlansPage()),
        );
        debugPrint('Navigated to MyBiblePlansPage');
      }
    } catch (e) {
      debugPrint('Error navigating to Bible plans: $e');
      // Fallback to Bible page if direct navigation fails
      try {
        navigatorKey.currentState?.pushNamed('/bible');
      } catch (fallbackError) {
        debugPrint(
          'Fallback navigation to Bible page also failed: $fallbackError',
        );
      }
    }
  }

  /// Handle route navigation (like /event/event1)
  static Future<void> _handleRouteNavigation(String route) async {
    try {
      final context = navigatorKey.currentContext;
      if (context == null) return;

      // Handle event routes specifically
      if (route.startsWith('/event/')) {
        final eventId = route.split('/').last;
        await _handleEventNavigation(eventId);
        return;
      }

      // Handle other standard routes
      await Future.delayed(const Duration(milliseconds: 200));
      navigatorKey.currentState?.pushNamed(route);
    } catch (e) {
      debugPrint('Error navigating to route $route: $e');
    }
  }

  /// Handle event navigation by event ID
  static Future<void> _handleEventNavigation(String eventId) async {
    try {
      final navKey = _navigatorKey ?? navigatorKey;
      final details = await EventUserHelper.fetchEventInstanceDetails(eventId);
      final event = details.eventDetails;
      if (event == null) {
        return;
      }
      final context = navKey.currentContext;
      if (context != null && context.mounted) {
        try {
          await Navigator.of(context).push(
            MaterialPageRoute(
              builder: (context) => EventShowcaseV2(initialEvent: event),
            ),
          );
        } catch (navError) {
          debugPrint('Error in direct navigation: $navError');
        }
      }
    } catch (e) {
      debugPrint('Error navigating to event detail: $e');
    }
  }

  /// Handle external link opening
  static Future<void> _handleExternalLink(String link) async {
    try {
      final uri = Uri.parse(link);
      if (await canLaunchUrl(uri)) {
        await launchUrl(uri, mode: LaunchMode.externalApplication);
      } else {
        debugPrint('Could not launch URL: $link');
      }
    } catch (e) {
      debugPrint('Error launching link $link: $e');
    }
  }

  /// Enhanced notification payload builder for backend
  /// Creates properly formatted notification data
  static Map<String, String> buildNotificationData({
    String? actionType,
    String? link,
    String? route,
    int? tab,
    String? eventId,
    Map<String, dynamic>? customData,
  }) {
    final data = <String, String>{};

    if (actionType != null) data['actionType'] = actionType;
    if (link != null) data['link'] = link;
    if (route != null) data['route'] = route;
    if (tab != null) data['tab'] = tab.toString();
    if (eventId != null) data['eventId'] = eventId;

    // Add any custom data
    if (customData != null) {
      for (final entry in customData.entries) {
        data[entry.key] = entry.value.toString();
      }
    }

    return data;
  }
}<|MERGE_RESOLUTION|>--- conflicted
+++ resolved
@@ -1,33 +1,18 @@
 import 'package:flutter/material.dart';
 import 'package:url_launcher/url_launcher.dart';
 import 'dart:async';
-<<<<<<< HEAD
 import 'package:app/pages/events/event_showcase_V2.dart';
 import 'package:app/helpers/event_user_helper.dart';
-=======
-import 'dart:convert';
-import 'dart:developer';
-import 'package:app/pages/events/event_showcase_V2.dart';
-import 'package:app/helpers/event_user_helper.dart';
-import 'package:app/services/paypal_service.dart';
->>>>>>> 7a92571e
 import 'package:app/main.dart';
 import 'package:app/pages/my_bible_plans_page.dart';
 
 class DeepLinkingService {
   // Reference to the navigator key
   static GlobalKey<NavigatorState>? _navigatorKey;
-<<<<<<< HEAD
-=======
-  static AppLinks? _appLinks;
-  static StreamSubscription<Uri>? _linkSubscription;
->>>>>>> 7a92571e
 
   /// Initialize the service with the navigator key from main.dart
   static void initialize(GlobalKey<NavigatorState> navKey) {
     _navigatorKey = navKey;
-<<<<<<< HEAD
-=======
     _initializeAppLinks();
   }
 
@@ -399,7 +384,6 @@
   /// Clean up resources
   static void dispose() {
     _linkSubscription?.cancel();
->>>>>>> 7a92571e
   }
 
   // Notification handler for deep linking (route, link, and actionType)
