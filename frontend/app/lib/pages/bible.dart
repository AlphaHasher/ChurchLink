import 'package:flutter/material.dart';
import '../features/bible/presentation/pages/bible_reader_body.dart';
import '../features/bible/data/bible_repo_elisha.dart';
import '../helpers/bible_plan_auth_utils.dart';

class BiblePage extends StatefulWidget {
  const BiblePage({super.key});
  @override
  State<BiblePage> createState() => _BiblePageState();
}

class _BiblePageState extends State<BiblePage> {
  late Future<void> _boot;

  @override
  void initState() {
    super.initState();
    _boot = ElishaBibleRepo.ensureInitialized();
  }

  @override
  Widget build(BuildContext context) {
    return Scaffold(
      key: const ValueKey('screen-bible'),
      appBar: AppBar(
        centerTitle: true,
<<<<<<< HEAD
        title: const Text('Bible'),
=======
        title: const Padding(
          padding: EdgeInsets.only(left: 60, right: 60),
          child: Text('Bible'),
        ),
        actions: [
          IconButton(
            icon: const Icon(Icons.list_alt),
            onPressed: () {
              // Allow navigation to page to show the login reminder card
              BiblePlanAuthUtils.navigateToMyBiblePlans(
                context,
                allowPageAccess: true,
                showLoginReminder: false,
              );
            },
            tooltip: 'My Reading Plans',
          ),
        ],
>>>>>>> 1a24d627
      ),
      body: FutureBuilder<void>(
        future: _boot,
        builder: (context, snap) {
          if (snap.connectionState != ConnectionState.done) {
            return const Center(child: CircularProgressIndicator());
          }
          if (snap.hasError) {
            return Center(child: Text('Error: ${snap.error}'));
          }
          return const SafeArea(
            minimum: EdgeInsets.symmetric(horizontal: 10),
            child: BibleReaderBody(),
          );
        },
      ),
    );
  }
}<|MERGE_RESOLUTION|>--- conflicted
+++ resolved
@@ -24,9 +24,6 @@
       key: const ValueKey('screen-bible'),
       appBar: AppBar(
         centerTitle: true,
-<<<<<<< HEAD
-        title: const Text('Bible'),
-=======
         title: const Padding(
           padding: EdgeInsets.only(left: 60, right: 60),
           child: Text('Bible'),
@@ -45,7 +42,6 @@
             tooltip: 'My Reading Plans',
           ),
         ],
->>>>>>> 1a24d627
       ),
       body: FutureBuilder<void>(
         future: _boot,
