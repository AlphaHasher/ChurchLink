--- conflicted
+++ resolved
@@ -6,23 +6,12 @@
 import 'package:app/pages/giving.dart';
 import 'package:app/pages/joinlive.dart';
 import 'package:app/services/dashboard_tiles_service.dart';
-<<<<<<< HEAD
 import 'package:flutter_dotenv/flutter_dotenv.dart';
-import 'dart:convert';
-import 'package:shared_preferences/shared_preferences.dart';
-import 'package:cached_network_image/cached_network_image.dart';
-
-final String _apiBaseUrl = dotenv.env['API_BASE_URL'] ?? 'http://10.0.2.2:8000';
-=======
 import 'package:cached_network_image/cached_network_image.dart';
 import 'package:flutter/cupertino.dart';
 import 'package:flutter/material.dart';
 import 'package:shared_preferences/shared_preferences.dart';
-
-// URL for Strapi, currently hardcoded to the Android emulator default value.
-// Potentially migrate this into the .env later
-const String strapiUrl = "http://10.0.2.2:1339"; //TODO Remove
->>>>>>> 6fdcdd9c
+final String _apiBaseUrl = dotenv.env['API_BASE_URL'] ?? 'http://10.0.2.2:8000';
 
 class DashboardPage extends StatefulWidget {
   const DashboardPage({super.key});
@@ -47,23 +36,7 @@
   @override
   void initState() {
     super.initState();
-<<<<<<< HEAD
-    _tilesFuture = DashboardTilesService(_apiBaseUrl).fetchImageUrls()
-      .then((map) async {
-        final prefs = await SharedPreferences.getInstance();
-        await prefs.setString('dashboard_urls', json.encode(map));
-        return map;
-      }).catchError((_) async {
-        final prefs = await SharedPreferences.getInstance();
-        final s = prefs.getString('dashboard_urls');
-        if (s != null) {
-          final Map<String, dynamic> raw = json.decode(s);
-          return raw.map((k, v) => MapEntry(k, v as String));
-        }
-        return <String, String>{};
-      });
-=======
-    _tilesFuture = DashboardTilesService(strapiUrl)
+    _tilesFuture = DashboardTilesService(_apiBaseUrl)
         .fetchImageUrls()
         .then((map) async {
           final prefs = await SharedPreferences.getInstance();
@@ -79,7 +52,6 @@
           }
           return <String, String>{};
         });
->>>>>>> 6fdcdd9c
 
     // Precache images after tiles are fetched
     _tilesFuture.then((map) async {
