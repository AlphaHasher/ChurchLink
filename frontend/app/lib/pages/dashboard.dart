import 'package:app/pages/weeklybulletin.dart';
import 'package:flutter/material.dart';
import 'package:flutter/cupertino.dart';
import 'package:app/pages/joinlive.dart';
import 'package:app/pages/giving.dart';
import 'package:app/pages/eventspage.dart';
import 'package:app/pages/ministries.dart';
import 'package:app/pages/contact.dart';
import 'package:app/pages/forms.dart';

class DashboardPage extends StatelessWidget {
  const DashboardPage({super.key});

  @override
  Widget build(BuildContext context) {
    return Scaffold(
      body: SafeArea(
        child: SingleChildScrollView(
          child: Column(
            crossAxisAlignment: CrossAxisAlignment.stretch,
            children: [
              // Helper to create a full-width card
<<<<<<< HEAD
              Builder(builder: (ctx) {
                Widget buildCard(String title, VoidCallback onTap, Color background) {
                  final textColor = background.computeLuminance() > 0.5 ? Colors.black : Colors.white;
                  return Card(
                    margin: EdgeInsets.zero,
                    shape: const RoundedRectangleBorder(borderRadius: BorderRadius.zero),
                    child: InkWell(
                      onTap: onTap,
                      child: Container(
                        color: background,
                        height: 150,
                        width: double.infinity,
                        child: Center(
                          child: Text(
                            title,
                            style: Theme.of(ctx).textTheme.titleLarge?.copyWith(color: textColor),
                          ),
                        ),
                      ),
                    ),
                  );
                }

                return Column(
                  crossAxisAlignment: CrossAxisAlignment.stretch,
                  children: [
                    buildCard('Join Live', () {
                      Navigator.push(ctx, CupertinoPageRoute(builder: (_) => const JoinLive()));
                    }, Colors.indigo.shade600),
                    buildCard('Weekly Bulletin', () {
                      Navigator.push(ctx, CupertinoPageRoute(builder: (_) => const WeeklyBulletin()));
                    }, Colors.teal.shade600),
                    buildCard('Events', () {
                      Navigator.push(ctx, CupertinoPageRoute(builder: (_) => const EventsPage()));
                    }, Colors.orange.shade600),
                    buildCard('Giving', () {
                      Navigator.push(ctx, CupertinoPageRoute(builder: (_) => const Giving()));
                    }, Colors.green.shade600),
                    buildCard('Ministries', () {
                      Navigator.push(ctx, CupertinoPageRoute(builder: (_) => const Ministries()));
                    }, Colors.purple.shade600),
                    buildCard('Contact Us', () {
                      Navigator.push(ctx, CupertinoPageRoute(builder: (_) => const Contact()));
                    }, Colors.blueGrey.shade700),
                    buildCard('Forms', () {
                      Navigator.push(ctx, CupertinoPageRoute(builder: (_) => const Forms()));
                    }, Colors.brown.shade600),
                  ],
                );
              }),
=======
              Builder(
                builder: (ctx) {
                  Widget buildCard(
                    String title,
                    VoidCallback onTap,
                    Color background,
                  ) {
                    final textColor =
                        background.computeLuminance() > 0.5
                            ? Colors.black
                            : Colors.white;
                    return Card(
                      margin: EdgeInsets.zero,
                      shape: const RoundedRectangleBorder(
                        borderRadius: BorderRadius.zero,
                      ),
                      child: InkWell(
                        onTap: onTap,
                        child: Container(
                          color: background,
                          height: 150,
                          width: double.infinity,
                          child: Center(
                            child: Text(
                              title,
                              style: Theme.of(ctx).textTheme.titleLarge
                                  ?.copyWith(color: textColor),
                            ),
                          ),
                        ),
                      ),
                    );
                  }

                  return Column(
                    crossAxisAlignment: CrossAxisAlignment.stretch,
                    children: [
                      buildCard('Join Live', () {
                        Navigator.push(
                          ctx,
                          CupertinoPageRoute(builder: (_) => const JoinLive()),
                        );
                      }, Colors.indigo.shade600),
                      buildCard('Weekly Bulletin', () {
                        Navigator.push(
                          ctx,
                          CupertinoPageRoute(
                            builder: (_) => const WeeklyBulletin(),
                          ),
                        );
                      }, Colors.teal.shade600),
                      buildCard('Events', () {
                        Navigator.push(
                          ctx,
                          CupertinoPageRoute(
                            builder: (_) => const EventsPage(),
                          ),
                        );
                      }, Colors.orange.shade600),
                      buildCard('Giving', () {
                        Navigator.push(
                          ctx,
                          CupertinoPageRoute(builder: (_) => const Giving()),
                        );
                      }, Colors.green.shade600),
                      buildCard('Ministries', () {
                        Navigator.push(
                          ctx,
                          CupertinoPageRoute(
                            builder: (_) => const Ministries(),
                          ),
                        );
                      }, Colors.purple.shade600),
                      buildCard('Contact Us', () {
                        Navigator.push(
                          ctx,
                          CupertinoPageRoute(builder: (_) => const Contact()),
                        );
                      }, Colors.blueGrey.shade700),
                      buildCard('Forms', () {
                        Navigator.push(
                          ctx,
                          CupertinoPageRoute(builder: (_) => const Forms()),
                        );
                      }, Colors.brown.shade600),
                    ],
                  );
                },
              ),
>>>>>>> 90f30ea0
            ],
          ),
        ),
      ),
    );
  }
}<|MERGE_RESOLUTION|>--- conflicted
+++ resolved
@@ -20,58 +20,6 @@
             crossAxisAlignment: CrossAxisAlignment.stretch,
             children: [
               // Helper to create a full-width card
-<<<<<<< HEAD
-              Builder(builder: (ctx) {
-                Widget buildCard(String title, VoidCallback onTap, Color background) {
-                  final textColor = background.computeLuminance() > 0.5 ? Colors.black : Colors.white;
-                  return Card(
-                    margin: EdgeInsets.zero,
-                    shape: const RoundedRectangleBorder(borderRadius: BorderRadius.zero),
-                    child: InkWell(
-                      onTap: onTap,
-                      child: Container(
-                        color: background,
-                        height: 150,
-                        width: double.infinity,
-                        child: Center(
-                          child: Text(
-                            title,
-                            style: Theme.of(ctx).textTheme.titleLarge?.copyWith(color: textColor),
-                          ),
-                        ),
-                      ),
-                    ),
-                  );
-                }
-
-                return Column(
-                  crossAxisAlignment: CrossAxisAlignment.stretch,
-                  children: [
-                    buildCard('Join Live', () {
-                      Navigator.push(ctx, CupertinoPageRoute(builder: (_) => const JoinLive()));
-                    }, Colors.indigo.shade600),
-                    buildCard('Weekly Bulletin', () {
-                      Navigator.push(ctx, CupertinoPageRoute(builder: (_) => const WeeklyBulletin()));
-                    }, Colors.teal.shade600),
-                    buildCard('Events', () {
-                      Navigator.push(ctx, CupertinoPageRoute(builder: (_) => const EventsPage()));
-                    }, Colors.orange.shade600),
-                    buildCard('Giving', () {
-                      Navigator.push(ctx, CupertinoPageRoute(builder: (_) => const Giving()));
-                    }, Colors.green.shade600),
-                    buildCard('Ministries', () {
-                      Navigator.push(ctx, CupertinoPageRoute(builder: (_) => const Ministries()));
-                    }, Colors.purple.shade600),
-                    buildCard('Contact Us', () {
-                      Navigator.push(ctx, CupertinoPageRoute(builder: (_) => const Contact()));
-                    }, Colors.blueGrey.shade700),
-                    buildCard('Forms', () {
-                      Navigator.push(ctx, CupertinoPageRoute(builder: (_) => const Forms()));
-                    }, Colors.brown.shade600),
-                  ],
-                );
-              }),
-=======
               Builder(
                 builder: (ctx) {
                   Widget buildCard(
@@ -161,7 +109,6 @@
                   );
                 },
               ),
->>>>>>> 90f30ea0
             ],
           ),
         ),
