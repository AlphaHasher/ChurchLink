--- conflicted
+++ resolved
@@ -3,11 +3,7 @@
 import 'package:app/components/tiles.dart';
 import 'package:flutter/cupertino.dart';
 import 'package:app/pages/joinlive.dart';
-<<<<<<< HEAD
-import 'package:app/pages/payment_example.dart';
-=======
 import 'package:app/pages/giving.dart';
->>>>>>> 7d18316a
 import 'package:app/pages/eventspage.dart';
 import 'package:app/pages/ministries.dart';
 import 'package:app/pages/contact.dart';
@@ -76,11 +72,7 @@
                     Navigator.push(
                       context,
                       CupertinoPageRoute(
-<<<<<<< HEAD
-                        builder: (_) => const PaymentExample(),
-=======
                         builder: ((context) => const Giving()),
->>>>>>> 7d18316a
                       ),
                     );
                   },
