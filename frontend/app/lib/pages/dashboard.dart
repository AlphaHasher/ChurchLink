--- conflicted
+++ resolved
@@ -8,16 +8,11 @@
 import 'package:app/pages/contact.dart';
 import 'package:app/pages/forms.dart';
 import 'package:app/services/dashboard_tiles_service.dart';
-<<<<<<< HEAD
-import 'package:cached_network_image/cached_network_image.dart';
-
-=======
 import 'dart:convert';
 import 'package:shared_preferences/shared_preferences.dart';
 import 'package:cached_network_image/cached_network_image.dart';
 
 
->>>>>>> 1a24d627
 // URL for Strapi, currently hardcoded to the Android emulator default value.
 // Potentially migrate this into the .env later
 const String strapiUrl = "http://10.0.2.2:1339";
@@ -35,10 +30,6 @@
   @override
   void initState() {
     super.initState();
-<<<<<<< HEAD
-    _tilesFuture =
-        DashboardTilesService(strapiUrl).fetchImageUrls(); // created once
-=======
     _tilesFuture = DashboardTilesService(strapiUrl).fetchImageUrls()
       .then((map) async {
         final prefs = await SharedPreferences.getInstance();
@@ -54,7 +45,6 @@
         return <String, String>{};
       });
 
->>>>>>> 1a24d627
     _readyFuture = _tilesFuture.then((map) async {
       // Precache *before* first paint
       final futures = <Future<void>>[];
@@ -91,22 +81,6 @@
                         String? imageUrl,
                       }) {
                         // If using an image, force white text; otherwise compute from background
-<<<<<<< HEAD
-                        final Color textColor =
-                            (imageUrl != null)
-                                ? Colors.white
-                                : (background.computeLuminance() > 0.5
-                                    ? Colors.black
-                                    : Colors.white);
-
-                        return Card(
-                          margin: EdgeInsets.zero,
-                          shape: const RoundedRectangleBorder(
-                            borderRadius: BorderRadius.zero,
-                          ),
-                          clipBehavior:
-                              Clip.hardEdge, // keeps ripple & image clipped to card
-=======
                         final Color textColor = (imageUrl != null)
                             ? Colors.white
                             : (background.computeLuminance() > 0.5 ? Colors.black : Colors.white);
@@ -115,24 +89,10 @@
                           margin: EdgeInsets.zero,
                           shape: const RoundedRectangleBorder(borderRadius: BorderRadius.zero),
                           clipBehavior: Clip.hardEdge, // keeps ripple & image clipped to card
->>>>>>> 1a24d627
                           child: Ink(
                             height: 150,
                             width: double.infinity,
                             // Image background when imageAsset is provided; else solid color
-<<<<<<< HEAD
-                            decoration:
-                                imageUrl != null
-                                    ? BoxDecoration(
-                                      image: DecorationImage(
-                                        image: CachedNetworkImageProvider(
-                                          imageUrl,
-                                        ),
-                                        fit: BoxFit.cover,
-                                      ),
-                                    )
-                                    : BoxDecoration(color: background),
-=======
                             decoration: imageUrl != null
                                 ? BoxDecoration(
                                     image: DecorationImage(
@@ -141,7 +101,6 @@
                                     ),
                                   )
                                 : BoxDecoration(color: background),
->>>>>>> 1a24d627
                             child: InkWell(
                               onTap: onTap,
                               child: Stack(
@@ -154,14 +113,7 @@
                                         gradient: LinearGradient(
                                           begin: Alignment.bottomCenter,
                                           end: Alignment.topCenter,
-<<<<<<< HEAD
-                                          colors: [
-                                            Color(0xB3000000),
-                                            Colors.transparent,
-                                          ],
-=======
                                           colors: [Color(0xB3000000), Colors.transparent],
->>>>>>> 1a24d627
                                         ),
                                       ),
                                     ),
@@ -169,23 +121,6 @@
                                     child: Text(
                                       title,
                                       textAlign: TextAlign.center,
-<<<<<<< HEAD
-                                      style: Theme.of(
-                                        ctx,
-                                      ).textTheme.titleLarge?.copyWith(
-                                        color: textColor,
-                                        // small shadow helps on busy photos
-                                        shadows:
-                                            imageUrl != null
-                                                ? const [
-                                                  Shadow(
-                                                    blurRadius: 2,
-                                                    color: Colors.black45,
-                                                  ),
-                                                ]
-                                                : null,
-                                      ),
-=======
                                       style: Theme.of(ctx).textTheme.titleLarge?.copyWith(
                                             color: textColor,
                                             // small shadow helps on busy photos
@@ -193,7 +128,6 @@
                                                 ? const [Shadow(blurRadius: 2, color: Colors.black45)]
                                                 : null,
                                           ),
->>>>>>> 1a24d627
                                     ),
                                   ),
                                 ],
@@ -206,98 +140,6 @@
                       return Column(
                         crossAxisAlignment: CrossAxisAlignment.stretch,
                         children: [
-<<<<<<< HEAD
-                          buildCard(
-                            'Join Live',
-                            () {
-                              Navigator.push(
-                                ctx,
-                                CupertinoPageRoute(
-                                  builder: (_) => const JoinLive(),
-                                ),
-                              );
-                            },
-                            Colors.indigo.shade600,
-                            imageUrl: images['join-live'],
-                          ),
-                          buildCard(
-                            'Weekly Bulletin',
-                            () {
-                              Navigator.push(
-                                ctx,
-                                CupertinoPageRoute(
-                                  builder: (_) => const BulletinsPage(),
-                                ),
-                              );
-                            },
-                            Colors.teal.shade600,
-                            imageUrl: images['weekly-bulletin'],
-                          ),
-                          buildCard(
-                            'Events',
-                            () {
-                              Navigator.push(
-                                ctx,
-                                CupertinoPageRoute(
-                                  builder: (_) => const EventsPage(),
-                                ),
-                              );
-                            },
-                            Colors.orange.shade600,
-                            imageUrl: images['events'],
-                          ),
-                          buildCard(
-                            'Giving',
-                            () {
-                              Navigator.push(
-                                ctx,
-                                CupertinoPageRoute(
-                                  builder: (_) => const Giving(),
-                                ),
-                              );
-                            },
-                            Colors.green.shade600,
-                            imageUrl: images['giving'],
-                          ),
-                          buildCard(
-                            'Ministries',
-                            () {
-                              Navigator.push(
-                                ctx,
-                                CupertinoPageRoute(
-                                  builder: (_) => const Ministries(),
-                                ),
-                              );
-                            },
-                            Colors.purple.shade600,
-                            imageUrl: images['ministries'],
-                          ),
-                          buildCard(
-                            'Contact Us',
-                            () {
-                              Navigator.push(
-                                ctx,
-                                CupertinoPageRoute(
-                                  builder: (_) => const Contact(),
-                                ),
-                              );
-                            },
-                            Colors.blueGrey.shade700,
-                            imageUrl: images['contact'],
-                          ),
-                          buildCard(
-                            'Forms',
-                            () {
-                              Navigator.push(
-                                ctx,
-                                CupertinoPageRoute(
-                                  builder: (_) => const Forms(),
-                                ),
-                              );
-                            },
-                            Colors.brown.shade600,
-                            imageUrl: images['forms'],
-=======
                           buildCard('Join Live', () {
                             Navigator.push(
                               ctx,
@@ -311,7 +153,7 @@
                             Navigator.push(
                               ctx,
                               CupertinoPageRoute(
-                                builder: (_) => const WeeklyBulletin(),
+                                builder: (_) => const BulletinsPage(),
                               ),
                             );
                           },
@@ -366,7 +208,6 @@
                           },
                               Colors.brown.shade600,
                               imageUrl: images['forms'],
->>>>>>> 1a24d627
                           ),
                         ],
                       );
