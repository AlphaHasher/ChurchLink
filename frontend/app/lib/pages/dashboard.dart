--- conflicted
+++ resolved
@@ -4,7 +4,6 @@
 import 'package:app/pages/joinlive.dart';
 import 'package:app/pages/giving.dart';
 import 'package:app/pages/eventspage.dart';
-// ...existing imports...
 import 'package:app/pages/ministries.dart';
 import 'package:app/pages/contact.dart';
 import 'package:app/pages/forms.dart';
@@ -15,88 +14,6 @@
   @override
   Widget build(BuildContext context) {
     return Scaffold(
-<<<<<<< HEAD
-      body: Center(
-        child: SingleChildScrollView(
-          padding: const EdgeInsets.symmetric(vertical: 24, horizontal: 12),
-          child: Wrap(
-            alignment: WrapAlignment.center,
-            spacing: 15,
-            runSpacing: 15,
-            children: [
-              Tiles(
-                onTap: () {
-                  Navigator.push(
-                    context,
-                    CupertinoPageRoute(builder: (_) => const JoinLive()),
-                  );
-                },
-                mainText: "Join Live",
-                subText: '',
-                height: 150,
-                width: 150,
-              ),
-              Tiles(
-                onTap: () {
-                  Navigator.push(
-                    context,
-                    CupertinoPageRoute(builder: (_) => const WeeklyBulletin()),
-                  );
-                },
-                mainText: "Weekly Bulletin",
-                subText: '',
-                height: 150,
-                width: 150,
-              ),
-              Tiles(
-                onTap: () {
-                  Navigator.push(
-                    context,
-                    CupertinoPageRoute(builder: (_) => const EventsPage()),
-                  );
-                },
-                mainText: "Events",
-                subText: '',
-                height: 150,
-                width: 150,
-              ),
-
-              Tiles(
-                onTap: () {
-                  Navigator.push(
-                    context,
-                    CupertinoPageRoute(builder: (_) => const Giving()),
-                  );
-                },
-                mainText: "Giving",
-                subText: '',
-                height: 150,
-                width: 150,
-              ),
-              Tiles(
-                onTap: () {
-                  Navigator.push(
-                    context,
-                    CupertinoPageRoute(builder: (_) => const Ministries()),
-                  );
-                },
-                mainText: "Ministries",
-                subText: '',
-                height: 150,
-                width: 150,
-              ),
-              Tiles(
-                onTap: () {
-                  Navigator.push(
-                    context,
-                    CupertinoPageRoute(builder: (_) => const Contact()),
-                  );
-                },
-                mainText: "Contact Us",
-                subText: '',
-                height: 150,
-                width: 150,
-=======
       body: SafeArea(
         child: SingleChildScrollView(
           child: Column(
@@ -191,7 +108,6 @@
                     ],
                   );
                 },
->>>>>>> df36a2bc
               ),
             ],
           ),
