import 'package:app/pages/bulletins.dart';
import 'package:flutter/material.dart';
import 'package:flutter/cupertino.dart';
import 'package:app/pages/joinlive.dart';
import 'package:app/pages/giving.dart';
import 'package:app/pages/eventspage.dart';
import 'package:app/pages/forms.dart';
import 'package:cached_network_image/cached_network_image.dart';

<<<<<<< HEAD
=======

// URL for Strapi, currently hardcoded to the Android emulator default value.
// Potentially migrate this into the .env later
const String strapiUrl = "http://10.0.2.2:1339"; //TODO Remove

>>>>>>> 1c4581b1
class DashboardPage extends StatefulWidget {
  const DashboardPage({super.key});
  @override
  State<DashboardPage> createState() => _DashboardPageState();
}

class _DashboardPageState extends State<DashboardPage> {
<<<<<<< HEAD
=======
  late final Future<Map<String, String>> _tilesFuture;
  late final Future<Map<String, String>> _readyFuture;

  // Stops the app from causing errors when a precache for the dashboard images fails
  Future<void> _precacheSafe(ImageProvider provider, BuildContext context) async {
    try {
      await precacheImage(provider, context);
    } catch (_) {
      debugPrint('[Dashboard] precache failed');
    }
  }

  @override
  void initState() {
    super.initState();
    _tilesFuture = DashboardTilesService(strapiUrl).fetchImageUrls()
      .then((map) async {
        final prefs = await SharedPreferences.getInstance();
        await prefs.setString('dashboard_urls', json.encode(map));
        return map;
      }).catchError((_) async {
        final prefs = await SharedPreferences.getInstance();
        final s = prefs.getString('dashboard_urls');
        if (s != null) {
          final Map<String, dynamic> raw = json.decode(s);
          return raw.map((k, v) => MapEntry(k, v as String));
        }
        return <String, String>{};
      });

    _readyFuture = _tilesFuture.then((map) async {
      for (final url in map.values) {
        if (url.isEmpty) continue;
        _precacheSafe(NetworkImage(url), context);
      }
      return map;
    });
  }

>>>>>>> 1c4581b1
  @override
  Widget build(BuildContext context) {
    return Scaffold(
      key: const ValueKey('screen-home'),
      body: SafeArea(
        child: SingleChildScrollView(
          child: Column(
            crossAxisAlignment: CrossAxisAlignment.stretch,
            children: [
              // Helper to create a full-width card
              Builder(
                builder: (ctx) {
                  Widget buildCard(
                    String title,
                    VoidCallback onTap,
                    Color background, {
                    String? imageUrl,
                  }) {
                    // If using an image, force white text; otherwise compute from background
                    final Color textColor =
                        (imageUrl != null)
                            ? Colors.white
                            : (background.computeLuminance() > 0.5
                                ? Colors.black
                                : Colors.white);

                    return Card(
                      margin: EdgeInsets.zero,
                      shape: const RoundedRectangleBorder(
                        borderRadius: BorderRadius.zero,
                      ),
                      clipBehavior:
                          Clip.hardEdge, // keeps ripple & image clipped to card
                      child: Ink(
                        height: 150,
                        width: double.infinity,
                        // Image background when imageAsset is provided; else solid color
                        decoration:
                            imageUrl != null
                                ? BoxDecoration(
                                  image: DecorationImage(
                                    image: CachedNetworkImageProvider(imageUrl),
                                    fit: BoxFit.cover,
                                  ),
                                )
                                : BoxDecoration(color: background),
                        child: InkWell(
                          onTap: onTap,
                          child: Stack(
                            fit: StackFit.expand,
                            children: [
                              // Dark gradient overlay only when an image is used
                              if (imageUrl != null)
                                const DecoratedBox(
                                  decoration: BoxDecoration(
                                    gradient: LinearGradient(
                                      begin: Alignment.bottomCenter,
                                      end: Alignment.topCenter,
                                      colors: [
                                        Color(0xB3000000),
                                        Colors.transparent,
                                      ],
                                    ),
                                  ),
                                ),
                              Center(
                                child: Text(
                                  title,
                                  textAlign: TextAlign.center,
                                  style: Theme.of(
                                    ctx,
                                  ).textTheme.titleLarge?.copyWith(
                                    color: textColor,
                                    // small shadow helps on busy photos
                                    shadows:
                                        imageUrl != null
                                            ? const [
                                              Shadow(
                                                blurRadius: 2,
                                                color: Colors.black45,
                                              ),
                                            ]
                                            : null,
                                  ),
                                ),
                              ),
                            ],
                          ),
                        ),
                      ),
                    );
                  }

                  return Column(
                    crossAxisAlignment: CrossAxisAlignment.stretch,
                    children: [
                      buildCard('Join Live', () {
                        Navigator.push(
                          ctx,
                          CupertinoPageRoute(builder: (_) => const JoinLive()),
                        );
                      }, Colors.indigo.shade600),
                      buildCard('Weekly Bulletin', () {
                        Navigator.push(
                          ctx,
                          CupertinoPageRoute(
                            builder: (_) => const BulletinsPage(),
                          ),
                        );
                      }, Colors.teal.shade600),
                      buildCard('Events', () {
                        Navigator.push(
                          ctx,
                          CupertinoPageRoute(
                            builder: (_) => const EventsPage(),
                          ),
                        );
                      }, Colors.orange.shade600),
                      buildCard('Giving', () {
                        Navigator.push(
                          ctx,
                          CupertinoPageRoute(builder: (_) => const Giving()),
                        );
                      }, Colors.green.shade600),
                      buildCard('Forms', () {
                        Navigator.push(
                          ctx,
                          CupertinoPageRoute(builder: (_) => const Forms()),
                        );
                      }, Colors.brown.shade600),
                    ],
                  );
                },
              ),
            ],
          ),
        ),
      ),
    );
  }
}<|MERGE_RESOLUTION|>--- conflicted
+++ resolved
@@ -7,14 +7,11 @@
 import 'package:app/pages/forms.dart';
 import 'package:cached_network_image/cached_network_image.dart';
 
-<<<<<<< HEAD
-=======
 
 // URL for Strapi, currently hardcoded to the Android emulator default value.
 // Potentially migrate this into the .env later
 const String strapiUrl = "http://10.0.2.2:1339"; //TODO Remove
 
->>>>>>> 1c4581b1
 class DashboardPage extends StatefulWidget {
   const DashboardPage({super.key});
   @override
@@ -22,8 +19,6 @@
 }
 
 class _DashboardPageState extends State<DashboardPage> {
-<<<<<<< HEAD
-=======
   late final Future<Map<String, String>> _tilesFuture;
   late final Future<Map<String, String>> _readyFuture;
 
@@ -63,7 +58,6 @@
     });
   }
 
->>>>>>> 1c4581b1
   @override
   Widget build(BuildContext context) {
     return Scaffold(
