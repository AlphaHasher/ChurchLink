--- conflicted
+++ resolved
@@ -9,9 +9,6 @@
 
 class EventsPage extends StatefulWidget {
   const EventsPage({super.key});
-
-  // Static callback for deep linking navigation
-  static void Function(String eventId)? onNavigateToEvent;
 
   @override
   State<EventsPage> createState() => _EventsPageState();
@@ -41,9 +38,6 @@
   void initState() {
     super.initState();
 
-    // Set up the deep linking callback
-    EventsPage.onNavigateToEvent = _handleDeepLinkNavigation;
-
     //Utilized for entering text into filters
     _nameController = TextEditingController(text: _nameQuery ?? '');
     _maxPriceController = TextEditingController(
@@ -62,9 +56,6 @@
 
   @override
   void dispose() {
-    // Clean up the deep linking callback
-    EventsPage.onNavigateToEvent = null;
-    
     _nameController.dispose();
     _maxPriceController.dispose();
     _ageController.dispose();
@@ -129,12 +120,6 @@
         // Load registration details for all events
         _loadRegistrationDetails();
       } else {
-<<<<<<< HEAD
-        setState(() => _isLoading = false);
-      }
-    } catch (e) {
-      setState(() => _isLoading = false);
-=======
         debugPrint("Failed to load events: ${response.statusCode}");
         if (mounted) {
           setState(() => _isLoading = false);
@@ -145,7 +130,6 @@
       if (mounted) {
         setState(() => _isLoading = false);
       }
->>>>>>> 303c9089
     }
   }
 
@@ -165,7 +149,9 @@
           _registrationSummaries[event.id] = summary;
         });
       } catch (e) {
-        // Registration summary failed to load
+        debugPrint(
+          'Failed to load registration summary for event ${event.id}: $e',
+        );
       }
     }
   }
@@ -376,35 +362,6 @@
     }
   }
 
-  // Handle deep linking navigation to specific event
-  void _handleDeepLinkNavigation(String eventId) async {
-    try {
-      // Find the event in our current events list
-      final event = _events.firstWhere(
-        (e) => e.id == eventId,
-        orElse: () => throw Exception('Event not found in current events list'),
-      );
-      
-      // Use the normal navigation method since the stack should be clean
-      _navigateToShowcase(event);
-      
-    } catch (e) {
-      // If event not found in current list, try to fetch it from API
-      try {
-        final api = ApiClient(baseUrl: 'https://churchlink-backend-production.up.railway.app'); // Update with your API base URL
-        final response = await api.dio.get('/v1/events/$eventId');
-        
-        if (response.statusCode == 200) {
-          final event = Event.fromJson(response.data);
-          // Use the normal navigation method
-          _navigateToShowcase(event);
-        }
-      } catch (apiError) {
-        // API fetch failed
-      }
-    }
-  }
-
   @override
   Widget build(BuildContext context) {
     const Color ssbcGray = Color.fromARGB(255, 142, 163, 168);
@@ -419,14 +376,7 @@
         leading: IconButton(
           icon: const Icon(Icons.arrow_back),
           onPressed: () {
-            // Check if we can pop normally (i.e., there's a route to go back to)
-            if (Navigator.of(context).canPop()) {
-              Navigator.of(context).pop();
-            } else {
-              // If we can't pop (likely from deep linking), navigate to home
-              // This ensures we don't get a black screen
-              Navigator.of(context).pushNamedAndRemoveUntil('/', (route) => false);
-            }
+            Navigator.pop(context);
           },
         ),
       ),
