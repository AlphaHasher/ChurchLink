--- conflicted
+++ resolved
@@ -159,118 +159,6 @@
     }
   }
 
-<<<<<<< HEAD
-void _showFilterSheet(BuildContext context) {
-  showModalBottomSheet(
-    context: context,
-    isScrollControlled: true,
-    shape: const RoundedRectangleBorder(
-      borderRadius: BorderRadius.vertical(top: Radius.circular(20)),
-    ),
-    builder: (context) {
-      
-      String? tempGender = _gender;
-      String? tempMinistry = _ministry;
-      String? tempName = _nameQuery;
-      double? tempMaxPrice = _maxPrice;
-      int? tempAge = _age;
-      RangeValues tempDateRange = _dateRange;
-
-      return StatefulBuilder(
-        builder: (BuildContext context, StateSetter setModalState) {
-          return Padding(
-            padding: const EdgeInsets.all(16),
-            child: Wrap(
-              runSpacing: 12,
-              children: [
-                const Text("Filter Events", style: TextStyle(fontSize: 18, fontWeight: FontWeight.bold)),
-
-                TextField(
-                  controller: _nameController,
-                  decoration: const InputDecoration(labelText: "Search by Name"),
-                  onChanged: (value) => setModalState(() => tempName = value),
-                ),
-
-                TextField(
-                  controller: _maxPriceController,
-                  decoration: const InputDecoration(labelText: "Max Price"),
-                  keyboardType: TextInputType.number,
-                  onChanged: (value) => setModalState(() => tempMaxPrice = double.tryParse(value)),
-                ),
-
-                DropdownButtonFormField<String>(
-                  decoration: const InputDecoration(labelText: "Gender"),
-                  value: tempGender,
-                  items: [
-                    null,              // Show all: no filtering
-                    'all',             // Only "All Genders" events
-                    'male',
-                    'female',
-                  ].map((g) {
-                    String label;
-                    if (g == null) {
-                      label = 'Show All';
-                    }
-                    else if (g == 'all') {
-                      label = 'All Genders Allowed';
-                    }
-                    else {
-                      label = '${g[0].toUpperCase()}${g.substring(1)} Only';
-                    }
-                    return DropdownMenuItem<String>(
-                      value: g,
-                      child: Text(label),
-                    );
-                  }).toList(),
-                  onChanged: (value) => setModalState(() => tempGender = value),
-                ),
-
-                TextField(
-                  controller: _ageController,
-                  decoration: const InputDecoration(labelText: "Age"),
-                  keyboardType: TextInputType.number,
-                  onChanged: (value) => setModalState(() => tempAge = int.tryParse(value)),
-                ),
-
-                DropdownButtonFormField<String>(
-                  decoration: const InputDecoration(labelText: "Ministry"),
-                  value: tempMinistry,
-                  items: [
-                    null,
-                    'Children',
-                    'Education',
-                    'Family',
-                    'Music',
-                    'Quo Vadis Theater',
-                    'Skala Teens',
-                    'VBS',
-                    'United Service',
-                    'Women\'s Ministries',
-                    'Youth',
-                  ].map((m) {
-                    return DropdownMenuItem<String>(
-                      value: m,
-                      child: Text(m ?? 'All Ministries'),
-                    );
-                  }).toList(),
-                  onChanged: (value) => setModalState(() => tempMinistry = value),
-                ),
-
-                Column(
-                  crossAxisAlignment: CrossAxisAlignment.start,
-                  children: [
-                    const Text("Date Range", style: TextStyle(fontWeight: FontWeight.w500)),
-                    RangeSlider(
-                      values: tempDateRange,
-                      min: 0,
-                      max: _maxDate.difference(_minDate).inDays.toDouble(),
-                      divisions: 20,
-                      labels: RangeLabels(
-                        _minDate.add(Duration(days: _dateRange.start.round())).toString().split(' ')[0],
-                        _minDate.add(Duration(days: _dateRange.end.round())).toString().split(' ')[0],
-                      ),
-                    onChanged: (values) => setModalState(() => tempDateRange = values),
-=======
   void _showFilterSheet(BuildContext context) {
     showModalBottomSheet(
       context: context,
@@ -302,7 +190,6 @@
                     controller: _nameController,
                     decoration: const InputDecoration(
                       labelText: "Search by Name",
->>>>>>> 79e88e4c
                     ),
                     onChanged: (value) => setModalState(() => tempName = value),
                   ),
