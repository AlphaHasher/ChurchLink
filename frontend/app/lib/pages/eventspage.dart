--- conflicted
+++ resolved
@@ -197,29 +197,6 @@
                   ),
                   DropdownButtonFormField<String>(
                     decoration: const InputDecoration(labelText: "Gender"),
-<<<<<<< HEAD
-                    value: tempGender,
-                    items: [
-                      null, // Show all: no filtering
-                      'all', // Only "All Genders" events
-                      'male',
-                      'female',
-                    ].map((g) {
-                      String label;
-                      if (g == null) {
-                        label = 'Show All';
-                      } else if (g == 'all') {
-                        label = 'All Genders Allowed';
-                      } else {
-                        label = '${g[0].toUpperCase()}${g.substring(1)} Only';
-                      }
-                      return DropdownMenuItem<String>(
-                        value: g,
-                        child: Text(label),
-                      );
-                    }).toList(),
-                    onChanged: (value) => setModalState(() => tempGender = value),
-=======
                     initialValue: tempGender,
                     items:
                         [
@@ -244,7 +221,6 @@
                         }).toList(),
                     onChanged:
                         (value) => setModalState(() => tempGender = value),
->>>>>>> 6d09c24f
                   ),
                   TextField(
                     controller: _ageController,
@@ -255,28 +231,6 @@
                   ),
                   DropdownButtonFormField<String>(
                     decoration: const InputDecoration(labelText: "Ministry"),
-<<<<<<< HEAD
-                    value: tempMinistry,
-                    items: [
-                      null,
-                      'Children',
-                      'Education',
-                      'Family',
-                      'Music',
-                      'Quo Vadis Theater',
-                      'Skala Teens',
-                      'VBS',
-                      'United Service',
-                      'Women\'s Ministries',
-                      'Youth',
-                    ].map((m) {
-                      return DropdownMenuItem<String>(
-                        value: m,
-                        child: Text(m ?? 'All Ministries'),
-                      );
-                    }).toList(),
-                    onChanged: (value) => setModalState(() => tempMinistry = value),
-=======
                     initialValue: tempMinistry,
                     items:
                         [
@@ -299,7 +253,6 @@
                         }).toList(),
                     onChanged:
                         (value) => setModalState(() => tempMinistry = value),
->>>>>>> 6d09c24f
                   ),
                   Column(
                     crossAxisAlignment: CrossAxisAlignment.start,
