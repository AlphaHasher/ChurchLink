import 'package:flutter/material.dart';
import 'package:flutter_svg/flutter_svg.dart';
import 'package:firebase_auth/firebase_auth.dart';
import '../models/event.dart';
import '../models/event_registration_summary.dart';
import '../models/profile_info.dart';
import '../caches/user_profile_cache.dart';
import '../services/family_member_service.dart';
import '../services/event_registration_service.dart';
import '../services/my_events_service.dart';
import '../providers/tab_provider.dart';
<<<<<<< HEAD
import '../widgets/bulk_event_registration_widget.dart';
import '../pages/payment_success_page.dart';
import 'user/family_members_page.dart';
import '../helpers/asset_helper.dart'; 
=======
import 'event_registration_page.dart';
import '../helpers/asset_helper.dart';
>>>>>>> 3ac3ebe3

class EventShowcase extends StatefulWidget {
  final Event event;

  const EventShowcase({super.key, required this.event});

  @override
  State<EventShowcase> createState() => _EventShowcaseState();
}

class _EventShowcaseState extends State<EventShowcase> {
  EventRegistrationSummary? _registrationSummary;
  ProfileInfo? _currentUserProfile;
  late Stream<User?> _authStateStream;
  bool _isInMyEvents = false;
  String? _myEventsScope;
  bool _isLoadingMyEventsStatus = false;
  bool _isRegistering = false;
  
  // Missing member variables
  List<dynamic> _familyMembers = [];
  Map<String, dynamic> _familyMemberRegistrations = {};
  bool _isUserRegistered = false;
  Set<String> _selectedRegistrants = {};

  @override
  void initState() {
    super.initState();
    // Listen to authentication state changes
    _authStateStream = FirebaseAuth.instance.authStateChanges();
    _authStateStream.listen((User? user) {
      if (user == null) {
        // User logged out, clear all family data
        if (mounted) {
          setState(() {
            _familyMembers = [];
            _familyMemberRegistrations = {};
            _isUserRegistered = false;
            _currentUserProfile = null;
            _selectedRegistrants.clear();
            _isInMyEvents = false;
            _myEventsScope = null;
          });
        }
      }
    });

    _loadInitialData();
  }

  Future<void> _loadInitialData() async {
    // Check if user is authenticated before loading any data
    final user = FirebaseAuth.instance.currentUser;
    if (user == null) {
      // User is not authenticated, don't load family data
      return;
    }

<<<<<<< HEAD
    await Future.wait([
      _loadCurrentUserProfile(),
      _loadFamilyMembers(),
      _checkRegistrationStatus(),
      _loadRegistrationDetails(),
      _checkMyEventsStatus(),
    ]);
=======
    await Future.wait([_loadRegistrationDetails(), _checkMyEventsStatus()]);
>>>>>>> 3ac3ebe3
  }

  Future<void> _loadCurrentUserProfile() async {
    final user = FirebaseAuth.instance.currentUser;
    if (user == null) {
      setState(() => _currentUserProfile = null);
      return;
    }

    try {
      final profile = await UserProfileCache.read(user.uid);
      debugPrint('🔍 [EventShowcase] Loaded user profile: ${profile?.toJson()}');
      if (mounted) {
        setState(() => _currentUserProfile = profile);
      }
    } catch (e) {
      debugPrint('❌ [EventShowcase] Failed to load user profile: $e');
      if (mounted) {
        setState(() => _currentUserProfile = null);
      }
    }
  }

  Future<void> _loadFamilyMembers() async {
    // Check authentication before loading family members
    final user = FirebaseAuth.instance.currentUser;
    if (user == null) {
      // Clear any existing family member data when user is not authenticated
      setState(() {
        _familyMembers = [];
        _familyMemberRegistrations = {};
      });
      return;
    }

    try {
      final members = await FamilyMemberService.getFamilyMembers();
      if (mounted) {
        setState(() {
          _familyMembers = members;
        });

        // Check registration status for each family member
        await _checkFamilyMemberRegistrations();
      }
    } catch (e) {
      if (mounted) {
        ScaffoldMessenger.of(context).showSnackBar(
          SnackBar(content: Text('Failed to load family members: $e')),
        );
      }
    }
  }

  Future<void> _checkRegistrationStatus() async {
    // Check authentication before checking registration status
    final user = FirebaseAuth.instance.currentUser;
    if (user == null) {
      setState(() => _isUserRegistered = false);
      return;
    }

    try {
      final isRegistered = await EventRegistrationService.isUserRegistered(
        widget.event.id,
      );
      if (mounted) {
        setState(() => _isUserRegistered = isRegistered);
      }
    } catch (e) {
      debugPrint('Failed to check user registration status: $e');
    }
  }

  Future<void> _checkFamilyMemberRegistrations() async {
    // Check authentication before checking family member registrations
    final user = FirebaseAuth.instance.currentUser;
    if (user == null) {
      setState(() => _familyMemberRegistrations = {});
      return;
    }

    if (_familyMembers.isEmpty) {
      setState(() => _familyMemberRegistrations = {});
      return;
    }

    try {
      // Use new bulk endpoint for better performance
      final familyMemberIds = _familyMembers.map((m) => m.id.toString()).toList();
      final registrations =
          await EventRegistrationService.areFamilyMembersRegistered(
            eventId: widget.event.id,
            familyMemberIds: familyMemberIds,
          );

      if (mounted) {
        setState(() => _familyMemberRegistrations = registrations);
      }
    } catch (e) {
      debugPrint('Bulk check failed, falling back to individual checks: $e');

      // Fallback to individual checks if bulk endpoint fails
      final Map<String, bool> registrations = {};
      for (final member in _familyMembers) {
        try {
          final isRegistered =
              await EventRegistrationService.isFamilyMemberRegistered(
                eventId: widget.event.id,
                familyMemberId: member.id,
              );
          registrations[member.id] = isRegistered;
        } catch (e) {
          debugPrint('Failed to check registration for ${member.fullName}: $e');
          registrations[member.id] = false;
        }
      }
      if (mounted) {
        setState(() => _familyMemberRegistrations = registrations);
      }
    }
  }

  Future<void> _loadRegistrationDetails() async {
    try {
      final summary =
          await EventRegistrationService.getEventRegistrationSummary(
            widget.event.id,
          );
      setState(() => _registrationSummary = summary);
    } catch (e) {
      debugPrint('Failed to load registration summary: $e');
    }
  }

  Future<void> _handleRegistration() async {
    if (_selectedRegistrants.isEmpty) return;

    // Prepare registration data for bulk registration
    final registrations = <Map<String, dynamic>>[];
    
    for (final selectedId in _selectedRegistrants) {
      if (selectedId == 'self') {
        // Current user registration
        registrations.add({
          'family_member_id': null, // null indicates current user
          'name': 'You', // Will be replaced by backend with actual user name
        });
      } else {
        // Family member registration
        final familyMember = _familyMembers.firstWhere(
          (member) => member.id == selectedId,
        );
        registrations.add({
          'family_member_id': familyMember.id,
          'name': familyMember.fullName,
        });
      }
    }

    // Show bulk registration dialog
    _showBulkRegistrationDialog(registrations);
  }
  Future<void> _checkMyEventsStatus() async {
    final user = FirebaseAuth.instance.currentUser;
    if (user == null) {
      setState(() {
        _isInMyEvents = false;
        _myEventsScope = null;
      });
      return;
    }

    setState(() => _isLoadingMyEventsStatus = true);

    try {
      final result = await MyEventsService.checkEventInMyEvents(
        eventId: widget.event.id,
      );

      if (mounted) {
        setState(() {
          _isInMyEvents = result['inMyEvents'] as bool;
          _myEventsScope = result['scope'] as String?;
          _isLoadingMyEventsStatus = false;
        });
      }
    } catch (e) {
      debugPrint('Failed to check My Events status: $e');
      if (mounted) {
        setState(() => _isLoadingMyEventsStatus = false);
      }
    }
  }

  Future<void> _addToMyEvents({required String scope}) async {
    setState(() => _isLoadingMyEventsStatus = true);

    try {
      final success = await MyEventsService.addToMyEvents(
        eventId: widget.event.id,
        scope: scope,
      );

      if (success && mounted) {
        ScaffoldMessenger.of(context).showSnackBar(
          SnackBar(
            content: Text(
              scope == 'series'
                  ? 'Added recurring event to My Events'
                  : 'Added event to My Events',
            ),
          ),
        );
        await _checkMyEventsStatus();
      } else if (mounted) {
        ScaffoldMessenger.of(context).showSnackBar(
          SnackBar(
            content: const Text('Failed to add to My Events'),
            backgroundColor: Theme.of(context).colorScheme.error,
          ),
        );
      }
    } catch (e) {
      if (mounted) {
        ScaffoldMessenger.of(context).showSnackBar(
          SnackBar(
            content: Text('Error: $e'),
            backgroundColor: Theme.of(context).colorScheme.error,
          ),
        );
      }
    } finally {
      if (mounted) {
        setState(() => _isLoadingMyEventsStatus = false);
      }
    }
  }

  void _handleBulkRegistration() async {
    if (_selectedRegistrants.isEmpty) return;

    final List<Map<String, dynamic>> registrations = [];

    for (final selectedId in _selectedRegistrants) {
      if (selectedId == 'self') {
        registrations.add({
          'family_member_id': null,
          'name': 'You',
        });
      } else {
        final familyMember = _familyMembers.firstWhere(
          (member) => member.id == selectedId,
          orElse: () => null,
        );
        
        if (familyMember != null) {
          registrations.add({
            'family_member_id': familyMember.id,
            'name': familyMember.fullName,
          });
        }
      }
    }

    // Show bulk registration dialog
    _showBulkRegistrationDialog(registrations);
  }

  void _showBulkRegistrationDialog(List<Map<String, dynamic>> registrations) {
    showDialog(
      context: context,
      barrierDismissible: false,
      builder: (dialogContext) => AlertDialog(
        title: Text('Register for ${widget.event.name}'),
        content: SizedBox(
          width: double.maxFinite,
          child: BulkEventRegistrationWidget(
            event: widget.event,
            registrations: registrations,
            navigateOnPayAtDoor: true, // Enable direct navigation for pay-at-door
            onSuccess: (String paymentType) async {
              print('[EventShowcase] Success callback called with paymentType: $paymentType');
              
              // For pay-at-door, navigation is handled directly by the widget
              // For other payment types, close dialog and show snackbar
              if (paymentType != 'door') {
                // For other payment types, close dialog first then show snackbar
                if (Navigator.of(dialogContext).canPop()) {
                  Navigator.of(dialogContext).pop();
                }
                
                if (mounted) {
                  final names = registrations.map((r) => r['name']).join(', ');
                  ScaffoldMessenger.of(context).showSnackBar(
                    SnackBar(
                      content: Text('$names registered successfully!'),
                      backgroundColor: const Color.fromARGB(255, 142, 163, 168),
                      duration: const Duration(seconds: 4),
                    ),
                  );
                }
              }

              // Refresh data in background for all payment types
              print('[EventShowcase] Refreshing registration data in background');
              _refreshRegistrationData();
            },
            onPaymentSuccess: (String paymentId, String payerId) async {
              // For PayPal payments, handle success here and refresh data
              // Navigate to payment success page
              Navigator.push(
                context,
                MaterialPageRoute(
                  builder: (context) => PaymentSuccessPage(
                    paymentId: paymentId,
                    payerId: payerId,
                    eventId: widget.event.id,
                    eventName: widget.event.name,
                  ),
                ),
              );
              
              // Also refresh registration status after payment success
              // Use a delay to let the payment complete
              Future.delayed(Duration(seconds: 2), () async {
                if (mounted) {
                  await _checkRegistrationStatus();
                  await _checkFamilyMemberRegistrations();
                  await _loadRegistrationDetails();
                  if (mounted) {
                    setState(() => _selectedRegistrants.clear());
                  }
                }
              });
            },
            onCancel: () {
              Navigator.of(context).pop();
            },
          ),
        ),
        actions: [
          TextButton(
            onPressed: () => Navigator.of(context).pop(),
            child: const Text('Cancel'),
          ),
        ],
      ),
    );
  }

  Future<void> _removeFromMyEvents() async {
    setState(() => _isLoadingMyEventsStatus = true);

    try {
      final success = await MyEventsService.removeFromMyEvents(
        eventId: widget.event.id,
        scope: _myEventsScope,
      );

      if (success && mounted) {
        ScaffoldMessenger.of(
          context,
        ).showSnackBar(const SnackBar(content: Text('Removed from My Events')));
        await _checkMyEventsStatus();
      } else if (mounted) {
        ScaffoldMessenger.of(context).showSnackBar(
          SnackBar(
            content: const Text('Failed to remove from My Events'),
            backgroundColor: Theme.of(context).colorScheme.error,
          ),
        );
      }
    } catch (e) {
      if (mounted) {
        ScaffoldMessenger.of(context).showSnackBar(
          SnackBar(
            content: Text('Error: $e'),
            backgroundColor: Theme.of(context).colorScheme.error,
          ),
        );
      }
    } finally {
      if (mounted) {
        setState(() => _isLoadingMyEventsStatus = false);
      }
    }
  }

  Future<void> _switchMyEventsScope(String newScope) async {
    setState(() => _isLoadingMyEventsStatus = true);

    try {
      final removeSuccess = await MyEventsService.removeFromMyEvents(
        eventId: widget.event.id,
        scope: _myEventsScope,
      );

      if (removeSuccess) {
        final addSuccess = await MyEventsService.addToMyEvents(
          eventId: widget.event.id,
          scope: newScope,
        );

        if (addSuccess && mounted) {
          ScaffoldMessenger.of(context).showSnackBar(
            SnackBar(
              content: Text(
                newScope == 'series'
                    ? 'Switched to recurring'
                    : 'Switched to one-time',
              ),
            ),
          );
          await _checkMyEventsStatus();
        }
      }
    } catch (e) {
      if (mounted) {
        ScaffoldMessenger.of(context).showSnackBar(
          SnackBar(
            content: Text('Error switching scope: $e'),
            backgroundColor: Theme.of(context).colorScheme.error,
          ),
        );
      }
    } finally {
      if (mounted) {
        setState(() => _isLoadingMyEventsStatus = false);
      }
    }
  }

  Future<void> _handleUnregistration(
    String registrantId,
    String registrantName,
  ) async {
    // Show confirmation dialog
    final confirmed = await showDialog<bool>(
      context: context,
      builder:
          (context) => AlertDialog(
            title: const Text('Confirm Unregistration'),
            content: Text(
              'Are you sure you want to unregister $registrantName from ${widget.event.name}?',
            ),
            actions: [
              ElevatedButton(
                onPressed: () => Navigator.pop(context, true),
                style: ElevatedButton.styleFrom(backgroundColor: Colors.red),
                child: const Text(
                  'Unregister',
                  style: TextStyle(color: Colors.white),
                ),
              ),
              TextButton(
                onPressed: () => Navigator.pop(context, false),
                child: const Text('Cancel'),
              ),
            ],
          ),
    );

    if (confirmed != true) return;

    setState(() => _isRegistering = true);

    try {
      bool success;

      if (registrantId == 'self') {
        success = await EventRegistrationService.unregisterFromEvent(
          eventId: widget.event.id,
        );
      } else {
        success = await EventRegistrationService.unregisterFromEvent(
          eventId: widget.event.id,
          familyMemberId: registrantId,
        );
      }

      if (success) {
        if (mounted) {
          ScaffoldMessenger.of(context).showSnackBar(
            SnackBar(
              content: Text(
                '$registrantName successfully unregistered from ${widget.event.name}',
              ),
              backgroundColor: Colors.orange,
            ),
          );
        }

        // Refresh registration status and reload family members to update availability
        await _loadRegistrationDetails();
        await _checkRegistrationStatus();
        await _checkFamilyMemberRegistrations();
      } else {
        if (mounted) {
          ScaffoldMessenger.of(context).showSnackBar(
            const SnackBar(
              content: Text('Unregistration failed. Please try again.'),
              backgroundColor: Colors.red,
            ),
          );
        }
      }
    } catch (e) {
      if (mounted) {
        ScaffoldMessenger.of(context).showSnackBar(
          SnackBar(
            content: Text('Unregistration failed: $e'),
            backgroundColor: Colors.red,
          ),
        );
      }
    } finally {
      setState(() => _isRegistering = false);
    }
  }

  void _showFallbackSuccessMessage(String names) {
    try {
      if (mounted) {
        ScaffoldMessenger.of(context).showSnackBar(
          SnackBar(
            content: Text('$names registered successfully! Remember to pay at the door.'),
            backgroundColor: const Color.fromARGB(255, 255, 193, 7),
            duration: const Duration(seconds: 5),
          ),
        );
        print('[EventShowcase] Fallback success message shown');
      }
    } catch (e) {
      print('[EventShowcase] Even fallback message failed: $e');
    }
  }

  void _showRegistrationDialog() {
    // Check authentication before showing registration dialog
    final user = FirebaseAuth.instance.currentUser;
    if (user == null) {
      ScaffoldMessenger.of(context).showSnackBar(
        const SnackBar(
          content: Text('Please log in to register for events.'),
          backgroundColor: Colors.orange,
        ),
      );
      return;
    }

<<<<<<< HEAD
    // Reload family list before showing dialog to ensure it's up to date
    _loadFamilyMembers().then((_) {      showDialog(
        context: context,
        builder: (BuildContext context) {
          return Dialog(
            shape: RoundedRectangleBorder(
              borderRadius: BorderRadius.circular(12),
            ),
            child: StatefulBuilder(
              builder: (BuildContext context, StateSetter setDialogState) {
                return ConstrainedBox(
                constraints: BoxConstraints(
                  maxWidth: 400,
                  maxHeight: MediaQuery.of(context).size.height * 0.8,
                ),
                child: IntrinsicHeight(
                  child: Column(
                    mainAxisSize: MainAxisSize.min,
                    children: [
                      // Dialog Header
                      Container(
                        padding: const EdgeInsets.all(20),
                        decoration: const BoxDecoration(
                          color: Color.fromARGB(255, 142, 163, 168),
                          borderRadius: BorderRadius.vertical(
                            top: Radius.circular(12),
                          ),
                        ),
                        child: Row(
                          children: [
                            const Icon(
                              Icons.person_add,
                              color: Colors.white,
                              size: 24,
                            ),
                            const SizedBox(width: 12),
                            const Text(
                              'Event Registration',
                              style: TextStyle(
                                color: Colors.white,
                                fontSize: 18,
                                fontWeight: FontWeight.bold,
                              ),
                            ),
                            const Spacer(),
                            IconButton(
                              onPressed: () => Navigator.of(context).pop(),
                              icon: const Icon(
                                Icons.close,
                                color: Colors.white,
                              ),
                              padding: EdgeInsets.zero,
                              constraints: const BoxConstraints(),
                            ),
                          ],
                        ),
                      ),

                      // Dialog Content
                      Expanded(
                        child: SingleChildScrollView(
                          padding: const EdgeInsets.all(20),
                          child: Column(
                            mainAxisSize: MainAxisSize.min,
                            crossAxisAlignment: CrossAxisAlignment.start,
                            children: [
                              // Event Full Warning
                              if (!widget.event.hasSpots &&
                                  widget.event.spots != null &&
                                  widget.event.spots! > 0) ...[
                                Container(
                                  padding: const EdgeInsets.all(16),
                                  decoration: BoxDecoration(
                                    color: Colors.red[50],
                                    borderRadius: BorderRadius.circular(8),
                                    border: Border.all(color: Colors.red[200]!),
                                  ),
                                  child: Row(
                                    children: [
                                      const Icon(
                                        Icons.event_busy,
                                        color: Colors.red,
                                      ),
                                      const SizedBox(width: 12),
                                      Expanded(
                                        child: Column(
                                          crossAxisAlignment:
                                              CrossAxisAlignment.start,
                                          children: [
                                            const Text(
                                              'Event Full',
                                              style: TextStyle(
                                                fontWeight: FontWeight.bold,
                                                color: Colors.red,
                                              ),
                                            ),
                                            Text(
                                              'This event has reached its capacity of ${widget.event.spots} attendees.',
                                              style: const TextStyle(
                                                fontSize: 14,
                                              ),
                                            ),
                                          ],
                                        ),
                                      ),
                                    ],
                                  ),
                                ),
                                const SizedBox(height: 20),
                              ],

                              // Registration Form
                              if (widget.event.hasSpots ||
                                  widget.event.spots == null) ...[
                                Row(
                                  mainAxisAlignment:
                                      MainAxisAlignment.spaceBetween,
                                  children: [
                                    const Expanded(
                                      child: Text(
                                        'Select People',
                                        style: TextStyle(
                                          fontSize: 16,
                                          fontWeight: FontWeight.bold,
                                        ),
                                        overflow: TextOverflow.ellipsis,
                                      ),
                                    ),
                                    ElevatedButton.icon(
                                      onPressed: () {
                                        Navigator.of(
                                          context,
                                        ).pop(); // Close dialog
                                        Navigator.of(context).push(
                                          MaterialPageRoute(
                                            builder:
                                                (context) =>
                                                    const FamilyMembersPage(),
                                          ),
                                        );
                                      },
                                      style: ElevatedButton.styleFrom(
                                        backgroundColor: const Color.fromARGB(
                                          255,
                                          142,
                                          163,
                                          168,
                                        ),
                                        foregroundColor: Colors.white,
                                        padding: const EdgeInsets.symmetric(
                                          horizontal: 16,
                                          vertical: 8,
                                        ),
                                        shape: RoundedRectangleBorder(
                                          borderRadius: BorderRadius.circular(
                                            8,
                                          ),
                                        ),
                                      ),
                                      icon: const Icon(
                                        Icons.edit,
                                        size: 16,
                                        color: Colors.white,
                                      ),
                                      label: const Text(
                                        'Edit My Family',
                                        style: TextStyle(
                                          fontSize: 12,
                                          color: Colors.white,
                                          fontWeight: FontWeight.w500,
                                        ),
                                      ),
                                    ),
                                  ],
                                ),
                                const SizedBox(height: 12),
                                _buildPersonSelectionStep(setDialogState),
                              ],
                            ],
                          ),
                        ),
                      ),
                    ],
                  ),
                ),
              );
            },
          ),
        );
      },
    );
=======
    Navigator.push<bool>(
      context,
      MaterialPageRoute(
        builder:
            (context) => EventRegistrationPage(
              event: widget.event,
              isUpdate: _registrationSummary!.userRegistrations.isNotEmpty,
              existingRegistrations: _registrationSummary?.userRegistrations,
            ),
      ),
    ).then((result) {
      if (result == true) {
        _loadInitialData();
      }
>>>>>>> 3ac3ebe3
    });
  }

  Widget _buildCurrentRegistrations() {
    // Don't show the registration container if data hasn't loaded yet
    if (_registrationSummary == null) {
      return const SizedBox.shrink();
    }

    return Card(
      color: Colors.white,
      child: Padding(
        padding: const EdgeInsets.all(16),
        child: Column(
          crossAxisAlignment: CrossAxisAlignment.start,
          children: [
            const Text(
              'Registration Status',
<<<<<<< HEAD
              style: TextStyle(
                fontSize: 18,
                fontWeight: FontWeight.bold,
                color: Colors.black87,
              ),
=======
              style: TextStyle(fontSize: 18, fontWeight: FontWeight.bold),
>>>>>>> 3ac3ebe3
            ),
            const SizedBox(height: 16),

            // Show only capacity information
            _buildCapacityInfo(),

            const SizedBox(height: 16),

            // Show only current user's family registrations
            _buildUserFamilyRegistrations(),
          ],
        ),
      ),
    );
  }

  Widget _buildCapacityInfo() {
    if (_registrationSummary == null) {
      return const CircularProgressIndicator();
    }

    return Container(
      padding: const EdgeInsets.all(16),
      decoration: BoxDecoration(
        color: Colors.grey[100],
        borderRadius: BorderRadius.circular(8),
      ),
      child: Column(
        children: [
          Row(
            mainAxisAlignment: MainAxisAlignment.spaceBetween,
            children: [
<<<<<<< HEAD
              Text('Total Registered:'),
              Text('${_registrationSummary!.totalRegistrations}'),
=======
              Text(
                'Total Registered:',
                style: tt.labelLarge?.copyWith(color: cs.onPrimary),
              ),
              Text(
                '${_registrationSummary!.totalRegistrations}',
                style: tt.labelLarge?.copyWith(color: cs.onPrimary),
              ),
>>>>>>> 3ac3ebe3
            ],
          ),
        ],
      ),
    );
  }

  Widget _buildUserFamilyRegistrations() {
    if (_registrationSummary == null ||
        _registrationSummary!.userRegistrations.isEmpty) {
      return const SizedBox.shrink();
    }

    return Column(
      crossAxisAlignment: CrossAxisAlignment.start,
      children: [
        const Text(
          'Your Registrations:',
          style: TextStyle(fontWeight: FontWeight.w600),
        ),
        const SizedBox(height: 8),
        ...(_registrationSummary!.userRegistrations.map(
          (reg) => _buildUserRegistrationTile(reg),
        )),
      ],
    );
  }

  Widget _buildUserRegistrationTile(RegistrationEntry registration) {
    final scopeLabel =
        registration.scope == 'series' ? 'Recurring' : 'One-time';

    return Container(
      margin: const EdgeInsets.symmetric(vertical: 2),
      padding: const EdgeInsets.symmetric(horizontal: 12, vertical: 8),
      decoration: BoxDecoration(
        color: const Color.fromARGB(255, 142, 163, 168),
        borderRadius: BorderRadius.circular(8),
      ),
      child: Row(
        children: [
          const Icon(Icons.person, color: Colors.white, size: 20),
          const SizedBox(width: 8),
          Expanded(
            child: Column(
              crossAxisAlignment: CrossAxisAlignment.start,
              children: [
                Row(
                  children: [
                    Text(
                      registration.displayName,
                      style: const TextStyle(
                        color: Colors.white,
                        fontWeight: FontWeight.w600,
                      ),
                    ),
                    const SizedBox(width: 6),
                    Container(
                      padding: const EdgeInsets.symmetric(
                        horizontal: 6,
                        vertical: 2,
                      ),
                      decoration: BoxDecoration(
                        color: Colors.white.withOpacity(0.25),
                        borderRadius: BorderRadius.circular(4),
                      ),
                      child: Text(
                        scopeLabel,
                        style: const TextStyle(
                          fontSize: 10,
                          color: Colors.white,
                          fontWeight: FontWeight.w600,
                        ),
                      ),
                    ),
                  ],
                ),
                Text(
                  'Registered ${_formatRegistrationDate(registration.registeredOn)}',
                  style: const TextStyle(fontSize: 11, color: Colors.white),
                ),
              ],
            ),
          ),
          if (!_isRegistering)
            TextButton(
              onPressed:
                  () => _handleUnregistration(
                    registration.personId ?? 'self',
                    registration.displayName,
                  ),
              child: const Text(
                'Remove',
                style: TextStyle(fontWeight: FontWeight.bold),
              ),
            ),
        ],
      ),
    );
  }

  // REMOVED: _buildRegistrationList() and _buildMainPageRegistrationTile() methods
  // These methods previously exposed other users' personal registration data
  // Replaced with privacy-compliant methods: _buildCapacityInfo() and _buildUserFamilyRegistrations()

  String _formatRegistrationDate(DateTime date) {
    final now = DateTime.now();
    final difference = now.difference(date);

    if (difference.inDays > 0) {
      return '${difference.inDays}d ago';
    } else if (difference.inHours > 0) {
      return '${difference.inHours}h ago';
    } else if (difference.inMinutes > 0) {
      return '${difference.inMinutes}m ago';
    } else {
      return 'just now';
    }
  }

<<<<<<< HEAD
  /// Check if a family member is eligible for the event based on gender and age requirements
  bool _isFamilyMemberEligibleForEvent(dynamic member) {
    // Check gender requirements
    // Event gender can be "all", "male", "female", "M", or "F"
    if (widget.event.gender.toLowerCase() != 'all') {
      final eventGender = widget.event.gender.toLowerCase();
      final memberGender = member.gender.toLowerCase();

      // Handle different gender formats
      if (eventGender == 'male' || eventGender == 'm') {
        if (memberGender != 'm' && memberGender != 'male') {
          return false;
        }
      } else if (eventGender == 'female' || eventGender == 'f') {
        if (memberGender != 'f' && memberGender != 'female') {
          return false;
        }
      }
    }

    // Ministry requirements are not checked here since family members don't have ministry data
    // If needed in the future, add ministry field to FamilyMember model

    return true;
  }

  /// Check if the current user is eligible for the event based on gender and age requirements
  bool _isCurrentUserEligibleForEvent() {
    debugPrint('🔍 [EventShowcase] Checking user eligibility for event: ${widget.event.name}');
    debugPrint('🔍 [EventShowcase] Event gender requirement: "${widget.event.gender}"');
    debugPrint('🔍 [EventShowcase] Event age requirement: ${widget.event.minAge}-${widget.event.maxAge}');
    debugPrint('🔍 [EventShowcase] User profile loaded: ${_currentUserProfile != null}');
    
    // Check gender requirements first
    // Event gender can be "all", "male", "female", "M", or "F"
    final eventGender = widget.event.gender.toLowerCase();
    
    // If event is open to all genders, we still need to check age if profile exists
    if (eventGender != 'all') {
      // For gender-restricted events, we need profile data
      if (_currentUserProfile == null) {
        debugPrint('❌ [EventShowcase] Gender-restricted event but no user profile - blocking registration');
        return false;
      }

      debugPrint('🔍 [EventShowcase] User gender: "${_currentUserProfile!.gender}"');
      
      final userGender = _currentUserProfile!.gender?.toLowerCase();

      debugPrint('🔍 [EventShowcase] Comparing - Event: "$eventGender" vs User: "$userGender"');

      // If user has no gender set in their profile, block registration for gender-restricted events
      if (userGender == null) {
        debugPrint('❌ [EventShowcase] Gender-restricted event but user has no gender set - blocking registration');
        return false;
      }

      // Handle different gender formats
      if (eventGender == 'male' || eventGender == 'm') {
        if (userGender != 'm' && userGender != 'male') {
          debugPrint('❌ [EventShowcase] User gender mismatch - event requires male, user is $userGender');
          return false;
        }
      } else if (eventGender == 'female' || eventGender == 'f') {
        if (userGender != 'f' && userGender != 'female') {
          debugPrint('❌ [EventShowcase] User gender mismatch - event requires female, user is $userGender');
          return false;
        }
      }
    }
    
    // Check age requirements if profile is available
    if (_currentUserProfile?.birthday != null) {
      final userAge = _calculateAge(_currentUserProfile!.birthday!);
      debugPrint('🔍 [EventShowcase] User age: $userAge');
      
      if (userAge < widget.event.minAge || userAge > widget.event.maxAge) {
        debugPrint('❌ [EventShowcase] User age mismatch - event requires ${widget.event.minAge}-${widget.event.maxAge}, user is $userAge');
        return false;
      }
    } else if (_currentUserProfile != null) {
      // Profile exists but no birthday - for age-restricted events, this could be an issue
      debugPrint('⚠️ [EventShowcase] User profile exists but no birthday set - cannot validate age');
      // For now, we'll allow registration, but this could be made stricter if needed
    } else {
      // No profile at all
      if (eventGender != 'all') {
        // Already handled above
      } else {
        debugPrint('⚠️ [EventShowcase] No user profile but event is open to all genders - allowing registration');
      }
    }

    debugPrint('✅ [EventShowcase] User is eligible for this event');
    return true;
  }

  /// Calculate age from birthday (same logic as FamilyMember.age)
  int _calculateAge(DateTime birthday) {
    final now = DateTime.now();
    int age = now.year - birthday.year;
    if (now.month < birthday.month ||
        (now.month == birthday.month && now.day < birthday.day)) {
      age--;
    }
    return age;
  }

  Widget _buildPersonSelectionStep(StateSetter setDialogState) {
    // Check authentication before building registration form
    final user = FirebaseAuth.instance.currentUser;
    if (user == null) {
      return const Column(
        children: [
          Icon(Icons.person_off, size: 48, color: Colors.grey),
          SizedBox(height: 16),
          Text(
            'Please log in to register for events.',
            style: TextStyle(color: Colors.grey, fontStyle: FontStyle.italic),
            textAlign: TextAlign.center,
          ),
        ],
      );
    }

    final availableRegistrants = <Map<String, String>>[];

    debugPrint('🔍 [EventShowcase] Building registration form...');
    debugPrint('🔍 [EventShowcase] User registered: $_isUserRegistered');
    
    // Add self if not registered AND meets event requirements (gender filtering)
    if (!_isUserRegistered && _isCurrentUserEligibleForEvent()) {
      debugPrint('✅ [EventShowcase] Adding "Myself" option - user is eligible');
      availableRegistrants.add({'id': 'self', 'name': 'Myself'});
    } else if (!_isUserRegistered) {
      debugPrint('❌ [EventShowcase] NOT adding "Myself" option - user not eligible');
    } else {
      debugPrint('ℹ️ [EventShowcase] NOT adding "Myself" option - user already registered');
    }

    // Add family members who are not registered and meet event requirements
    for (final member in _familyMembers) {
      final isRegistered = _familyMemberRegistrations[member.id] ?? false;
      if (!isRegistered && _isFamilyMemberEligibleForEvent(member)) {
        availableRegistrants.add({'id': member.id, 'name': member.fullName});
      }
    }

    if (availableRegistrants.isEmpty) {
      // Check why no registrants are available
      final isGenderRestricted = widget.event.gender.toLowerCase() != 'all';
      final isAgeRestricted = widget.event.minAge > 0 || widget.event.maxAge < 150;
      final userNeedsProfile = !_isUserRegistered && _currentUserProfile == null && (isGenderRestricted || isAgeRestricted);
      
      if (userNeedsProfile) {
        String requirements = '';
        if (isGenderRestricted && isAgeRestricted) {
          requirements = 'gender and age information';
        } else if (isGenderRestricted) {
          requirements = 'gender information';
        } else {
          requirements = 'age information';
        }
        
        return Column(
          children: [
            Icon(Icons.person_off, size: 48, color: Colors.orange),
            const SizedBox(height: 16),
            Text(
              'Complete your profile to register for this event.',
              style: const TextStyle(color: Colors.orange, fontWeight: FontWeight.w500),
              textAlign: TextAlign.center,
            ),
            const SizedBox(height: 8),
            Text(
              'This event requires $requirements. Go to Profile → Edit Profile to complete your profile.',
              style: const TextStyle(color: Colors.grey, fontSize: 12),
              textAlign: TextAlign.center,
            ),
            if (isAgeRestricted) ...[
              const SizedBox(height: 4),
              Text(
                'Age requirement: ${widget.event.minAge}-${widget.event.maxAge} years',
                style: const TextStyle(color: Colors.grey, fontSize: 11),
                textAlign: TextAlign.center,
              ),
            ],
          ],
        );
      }
      
      return const Text(
        'All family members are already registered for this event.',
        style: TextStyle(color: Colors.grey, fontStyle: FontStyle.italic),
      );
    }

    return Column(
      crossAxisAlignment: CrossAxisAlignment.start,
      mainAxisSize: MainAxisSize.min,
      children: [
        // Selection header with Select All/Deselect All
        Row(
          mainAxisAlignment: MainAxisAlignment.start,
          children: [
            Row(
              mainAxisSize: MainAxisSize.min,
              children: [
                TextButton(
                  onPressed: () {
                    setDialogState(() {
                      _selectedRegistrants.clear();
                    });
                  },
                  child: const Text('Clear', style: TextStyle(fontSize: 12)),
                ),
                TextButton(
                  onPressed: () {
                    setDialogState(() {
                      _selectedRegistrants.clear();
                      _selectedRegistrants.addAll(
                        availableRegistrants.map((r) => r['id']!),
                      );
                    });
                  },
                  child: const Text(
                    'Select All',
                    style: TextStyle(fontSize: 12),
                  ),
                ),
              ],
            ),
          ],
        ),
        const SizedBox(height: 8),

        // Checkbox list
        Container(
          constraints: const BoxConstraints(maxHeight: 180, minHeight: 60),
          decoration: BoxDecoration(
            border: Border.all(color: Colors.grey[300]!),
            borderRadius: BorderRadius.circular(8),
          ),
          child: Scrollbar(
            child: SingleChildScrollView(
              child: Column(
                mainAxisSize: MainAxisSize.min,
                children:
                    availableRegistrants
                        .map(
                          (registrant) =>
                              _buildCheckboxTile(registrant, setDialogState),
                        )
                        .toList(),
              ),
            ),
          ),
        ),
        const SizedBox(height: 16),

        // Register button
        SizedBox(
          width: double.infinity,
          child: ElevatedButton(
            onPressed:
                _selectedRegistrants.isNotEmpty && !_isRegistering
                    ? () {
                      Navigator.of(context).pop(); // Close dialog
                      _handleRegistration();
                    }
                    : null,
            style: ElevatedButton.styleFrom(
              backgroundColor: const Color.fromARGB(255, 142, 163, 168),
              foregroundColor: Colors.white,
              padding: const EdgeInsets.symmetric(vertical: 12),
              shape: RoundedRectangleBorder(
                borderRadius: BorderRadius.circular(8),
              ),
            ),
            child:
                _isRegistering
                    ? const SizedBox(
                      height: 20,
                      width: 20,
                      child: CircularProgressIndicator(
                        strokeWidth: 2,
                        valueColor: AlwaysStoppedAnimation<Color>(Colors.white),
                      ),
                    )
                    : Text(
                      _selectedRegistrants.length <= 1
                          ? 'Register'
                          : 'Register ${_selectedRegistrants.length} People',
                      style: const TextStyle(
                        fontSize: 16,
                        fontWeight: FontWeight.bold,
                      ),
                    ),
          ),
        ),
      ],
    );
  }

  Widget _buildCheckboxTile(
    Map<String, String> registrant,
    StateSetter setDialogState,
  ) {
    final isSelected = _selectedRegistrants.contains(registrant['id']);
    return CheckboxListTile(
      title: Text(registrant['name']!, style: const TextStyle(fontSize: 16)),
      value: isSelected,
      onChanged: (value) {
        setDialogState(() {
          if (value == true) {
            _selectedRegistrants.add(registrant['id']!);
          } else {
            _selectedRegistrants.remove(registrant['id']!);
          }
        });
      },
      activeColor: const Color.fromARGB(255, 142, 163, 168),
      dense: true,
      contentPadding: const EdgeInsets.symmetric(horizontal: 8),
    );
  }

  // Helper method to refresh registration data in background
  void _refreshRegistrationData() {
    // Run data refresh in background without blocking UI
    Future.delayed(Duration(milliseconds: 500), () async {
      try {
        if (mounted) {
          await _checkRegistrationStatus();
          await _checkFamilyMemberRegistrations();
          await _loadRegistrationDetails();
          
          if (mounted) {
            setState(() => _selectedRegistrants.clear());
            print('[EventShowcase] Background data refresh completed');
          }
        }
      } catch (e) {
        print('[EventShowcase] Error during background data refresh: $e');
      }
    });
  }

=======
>>>>>>> 3ac3ebe3
  @override
  Widget build(BuildContext context) {
    const Color ssbcGray = Color.fromARGB(255, 142, 163, 168);
    return Scaffold(
      appBar: AppBar(
        backgroundColor: ssbcGray,
        iconTheme: const IconThemeData(color: Colors.white),
        title: Text(
          widget.event.name,
          style: const TextStyle(color: Colors.white),
          maxLines: 1,
          overflow: TextOverflow.ellipsis,
        ),
        leading: IconButton(
          icon: const Icon(Icons.arrow_back),
          onPressed: () {
            // Since we used pushAndRemoveUntil, we should always be able to pop
            // If not, ensure we go back to the Events tab
            if (Navigator.of(context).canPop()) {
              Navigator.of(context).pop();
            } else {
              // Fallback: navigate to Events tab and then to home
              TabProvider.instance?.setTabByName('events');
              Navigator.of(context).pushNamedAndRemoveUntil('/', (route) => false);
            }
          },
        ),
      ),
      backgroundColor: const Color.fromARGB(255, 240, 240, 240),
      body: SingleChildScrollView(
        child: Column(
          crossAxisAlignment: CrossAxisAlignment.start,
          children: [
            _buildHeroImage(),
            Padding(
              padding: const EdgeInsets.all(16),
              child: Column(
                crossAxisAlignment: CrossAxisAlignment.start,
                children: [
                  _buildEventHeader(),
                  const SizedBox(height: 16),
                  _buildEventInfo(),
                  const SizedBox(height: 16),
                  _buildCurrentRegistrations(),
                  const SizedBox(height: 16),
                  _buildDescription(),
                  const SizedBox(height: 16),
                  _buildEventSpecs(),
                ],
              ),
            ),
          ],
        ),
      ),
    );
  }

  Widget _buildHeroImage() {
    final cs = Theme.of(context).colorScheme;
    final imageUrl =
        widget.event.imageUrl != null && widget.event.imageUrl!.isNotEmpty
            ? AssetHelper.getPublicUrl(widget.event.imageUrl!)
            : null;

    return SizedBox(
      height: 250,
      width: double.infinity,
      child: Stack(
        children: [
          // Load image from uploads API endpoint
          // For now, always show placeholder until backend image serving is implemented
<<<<<<< HEAD
          _buildImagePlaceholder(),
          // Registration button positioned in bottom right
          Positioned(
            bottom: 16,
            right: 16,
            child: ElevatedButton.icon(
              onPressed: () {
                // Check authentication and available spots before showing dialog
                final user = FirebaseAuth.instance.currentUser;
                if (user == null) {
                  ScaffoldMessenger.of(context).showSnackBar(
                    const SnackBar(
                      content: Text('Please log in to register for events.'),
                      backgroundColor: Colors.orange,
                    ),
                  );
                  return;
                }
                if ((_registrationSummary?.availableSpots ?? 1) > 0 || 
                    (_registrationSummary?.availableSpots ?? 1) == -1) {  // Allow unlimited spots
                  _showRegistrationDialog();
                }
              },
              icon: const Icon(Icons.person_add, size: 18),
              label: Text(
                ((_registrationSummary?.availableSpots ?? 1) > 0 || 
                 (_registrationSummary?.availableSpots ?? 1) == -1)
                    ? 'Register'
                    : 'Event Full',
                style: const TextStyle(
                  fontSize: 14,
                  fontWeight: FontWeight.bold,
                ),
              ),
              style: ElevatedButton.styleFrom(
                backgroundColor:
                    ((_registrationSummary?.availableSpots ?? 1) > 0 || 
                     (_registrationSummary?.availableSpots ?? 1) == -1)
                        ? const Color.fromARGB(255, 142, 163, 168)
                        : Colors.grey,
                foregroundColor: Colors.white,
                padding: const EdgeInsets.symmetric(
                  horizontal: 16,
                  vertical: 8,
                ),
                shape: RoundedRectangleBorder(
                  borderRadius: BorderRadius.circular(8),
                ),
                elevation:
                    ((_registrationSummary?.availableSpots ?? 1) > 0 || 
                     (_registrationSummary?.availableSpots ?? 1) == -1) ? 4 : 0,
              ),
            ),
          ),
=======
          _buildEventThumb(),
          // Action buttons positioned in bottom right
          Positioned(bottom: 16, right: 16, child: _buildActionButtons()),
>>>>>>> 3ac3ebe3
        ],
      ),
    );
  }

  Widget _buildActionButtons() {
    final cs = Theme.of(context).colorScheme;
    final user = FirebaseAuth.instance.currentUser;

    if (user == null) {
      return ElevatedButton.icon(
        onPressed: () {
          ScaffoldMessenger.of(context).showSnackBar(
            const SnackBar(
              content: Text('Please log in to register for events.'),
              backgroundColor: Colors.orange,
            ),
          );
        },
        icon: const Icon(Icons.login, size: 18),
        label: const Text(
          'Log In',
          style: TextStyle(fontSize: 14, fontWeight: FontWeight.bold),
        ),
        style: ElevatedButton.styleFrom(
          backgroundColor: const Color.fromARGB(255, 142, 163, 168),
          foregroundColor: Colors.white,
          padding: const EdgeInsets.symmetric(horizontal: 16, vertical: 8),
          shape: RoundedRectangleBorder(borderRadius: BorderRadius.circular(8)),
          elevation: 4,
        ),
      );
    }

    if (widget.event.rsvp) {
      return _buildRSVPButtons(cs);
    } else {
      return _buildWatchButtons(cs);
    }
  }

  Widget _buildRSVPButtons(ColorScheme cs) {
    if (_registrationSummary == null ||
        _registrationSummary!.userRegistrations.isEmpty) {
      return ElevatedButton.icon(
        onPressed:
            ((_registrationSummary?.availableSpots ?? 1) > 0 || 
             (_registrationSummary?.availableSpots ?? 1) == -1)
                ? _showRegistrationDialog
                : null,
        icon: const Icon(Icons.person_add, size: 18),
        label: Text(
          ((_registrationSummary?.availableSpots ?? 1) > 0 || 
           (_registrationSummary?.availableSpots ?? 1) == -1)
              ? 'Register'
              : 'Event Full',
          style: const TextStyle(fontSize: 14, fontWeight: FontWeight.bold),
        ),
        style: ElevatedButton.styleFrom(
          backgroundColor: const Color.fromARGB(255, 142, 163, 168),
          foregroundColor: Colors.white,
          padding: const EdgeInsets.symmetric(horizontal: 16, vertical: 8),
          shape: RoundedRectangleBorder(borderRadius: BorderRadius.circular(8)),
          elevation: 4,
        ),
      );
    } else {
      return ElevatedButton.icon(
        onPressed: _showRegistrationDialog,
        icon: const Icon(Icons.edit, size: 18),
        label: const Text(
          'Change Registration',
          style: TextStyle(fontSize: 14, fontWeight: FontWeight.bold),
        ),
        style: ElevatedButton.styleFrom(
          backgroundColor: const Color.fromARGB(255, 142, 163, 168),
          foregroundColor: Colors.white,
          padding: const EdgeInsets.symmetric(horizontal: 16, vertical: 8),
          shape: RoundedRectangleBorder(borderRadius: BorderRadius.circular(8)),
          elevation: 4,
        ),
      );
    }
  }

  Widget _buildWatchButtons(ColorScheme cs) {
    if (_isLoadingMyEventsStatus) {
      return const SizedBox(
        width: 40,
        height: 40,
        child: CircularProgressIndicator(
          strokeWidth: 3,
          valueColor: AlwaysStoppedAnimation<Color>(
            Color.fromARGB(255, 142, 163, 168),
          ),
        ),
      );
    }

    if (widget.event.recurring != null) {
      if (_isInMyEvents) {
        return Row(
          mainAxisSize: MainAxisSize.min,
          children: [
            ElevatedButton(
              onPressed:
                  () => _switchMyEventsScope(
                    _myEventsScope == 'occurrence' ? 'series' : 'occurrence',
                  ),
              style: ElevatedButton.styleFrom(
                backgroundColor: cs.secondary,
                foregroundColor: Colors.white,
                padding: const EdgeInsets.symmetric(
                  horizontal: 12,
                  vertical: 8,
                ),
                shape: RoundedRectangleBorder(
                  borderRadius: BorderRadius.circular(8),
                ),
                elevation: 4,
              ),
              child: Text(
                _myEventsScope == 'occurrence'
                    ? 'Switch to Recurring'
                    : 'Switch to One Time',
                style: const TextStyle(
                  fontSize: 13,
                  fontWeight: FontWeight.bold,
                ),
              ),
            ),
            const SizedBox(width: 8),
            ElevatedButton(
              onPressed: _removeFromMyEvents,
              style: ElevatedButton.styleFrom(
                backgroundColor: cs.error,
                foregroundColor: Colors.white,
                padding: const EdgeInsets.symmetric(
                  horizontal: 12,
                  vertical: 8,
                ),
                shape: RoundedRectangleBorder(
                  borderRadius: BorderRadius.circular(8),
                ),
                elevation: 4,
              ),
              child: const Text(
                'Remove',
                style: TextStyle(fontSize: 13, fontWeight: FontWeight.bold),
              ),
            ),
          ],
        );
      } else {
        return Row(
          mainAxisSize: MainAxisSize.min,
          children: [
            ElevatedButton(
              onPressed: () => _addToMyEvents(scope: 'occurrence'),
              style: ElevatedButton.styleFrom(
                backgroundColor: const Color.fromARGB(255, 142, 163, 168),
                foregroundColor: Colors.white,
                padding: const EdgeInsets.symmetric(
                  horizontal: 12,
                  vertical: 8,
                ),
                shape: RoundedRectangleBorder(
                  borderRadius: BorderRadius.circular(8),
                ),
                elevation: 4,
              ),
              child: const Text(
                'Add One Time',
                style: TextStyle(fontSize: 13, fontWeight: FontWeight.bold),
              ),
            ),
            const SizedBox(width: 8),
            ElevatedButton(
              onPressed: () => _addToMyEvents(scope: 'series'),
              style: ElevatedButton.styleFrom(
                backgroundColor: const Color.fromARGB(255, 142, 163, 168),
                foregroundColor: Colors.white,
                padding: const EdgeInsets.symmetric(
                  horizontal: 12,
                  vertical: 8,
                ),
                shape: RoundedRectangleBorder(
                  borderRadius: BorderRadius.circular(8),
                ),
                elevation: 4,
              ),
              child: const Text(
                'Add Recurring',
                style: TextStyle(fontSize: 13, fontWeight: FontWeight.bold),
              ),
            ),
          ],
        );
      }
    } else {
      if (_isInMyEvents) {
        return ElevatedButton(
          onPressed: _removeFromMyEvents,
          style: ElevatedButton.styleFrom(
            backgroundColor: cs.error,
            foregroundColor: Colors.white,
            padding: const EdgeInsets.symmetric(horizontal: 16, vertical: 8),
            shape: RoundedRectangleBorder(
              borderRadius: BorderRadius.circular(8),
            ),
            elevation: 4,
          ),
          child: const Text(
            'Remove from My Events',
            style: TextStyle(fontSize: 14, fontWeight: FontWeight.bold),
          ),
        );
      } else {
        return ElevatedButton(
          onPressed: () => _addToMyEvents(scope: 'occurrence'),
          style: ElevatedButton.styleFrom(
            backgroundColor: const Color.fromARGB(255, 142, 163, 168),
            foregroundColor: Colors.white,
            padding: const EdgeInsets.symmetric(horizontal: 16, vertical: 8),
            shape: RoundedRectangleBorder(
              borderRadius: BorderRadius.circular(8),
            ),
            elevation: 4,
          ),
          child: const Text(
            'Add to My Events',
            style: TextStyle(fontSize: 14, fontWeight: FontWeight.bold),
          ),
        );
      }
    }
  }

  Widget _buildImagePlaceholder() {
    return Container(
      width: double.infinity,
      height: double.infinity,
      color: Colors.grey[300],
      child: const Center(
        child: Icon(Icons.event, size: 80, color: Colors.grey),
      ),
    );
  }

<<<<<<< HEAD
=======
  Widget _buildEventThumb() {
    final imageUrl =
        widget.event.imageUrl != null && widget.event.imageUrl!.isNotEmpty
            ? AssetHelper.getPublicUrl(widget.event.imageUrl!)
            : null;

    if (imageUrl == null) {
      return _buildImagePlaceholder();
    } else {
      return SizedBox.expand(
        child: Image.network(
          imageUrl,
          fit: BoxFit.cover,
          // While loading, show the placeholder (keeps the card pretty)
          loadingBuilder: (context, child, loadingProgress) {
            if (loadingProgress == null) return child;
            return _buildImagePlaceholder();
          },
          // On error (404, invalid URL, etc.), show the placeholder
          errorBuilder: (context, error, stackTrace) {
            return _buildImagePlaceholder();
          },
        ),
      );
    }
  }

>>>>>>> 3ac3ebe3
  Widget _buildEventHeader() {
    return Column(
      crossAxisAlignment: CrossAxisAlignment.start,
      children: [
        Text(
          widget.event.name,
<<<<<<< HEAD
          style: const TextStyle(
            fontSize: 24,
            fontWeight: FontWeight.bold,
            color: Colors.black87,
          ),
=======
          style: const TextStyle(fontSize: 24, fontWeight: FontWeight.bold),
>>>>>>> 3ac3ebe3
        ),
        if (widget.event.ruName != null && widget.event.ruName!.isNotEmpty) ...[
          const SizedBox(height: 4),
          Text(
            widget.event.ruName!,
            style: const TextStyle(
              fontSize: 18,
              fontWeight: FontWeight.w500,
              color: Colors.grey,
              fontStyle: FontStyle.italic,
            ),
          ),
        ],
      ],
    );
  }

  Widget _buildEventInfo() {
    return Card(
      color: Colors.white,
      child: Padding(
        padding: const EdgeInsets.all(16),
        child: Column(
          crossAxisAlignment: CrossAxisAlignment.start,
          children: [
            _buildInfoRow(
              Icons.attach_money,
              'Charge',
              widget.event.isFree
                  ? 'FREE'
                  : '\$${widget.event.price.toStringAsFixed(2)}',
            ),
            const SizedBox(height: 12),
            _buildInfoRow(
              Icons.schedule,
              'Date & Time',
              widget.event.formattedDateTime,
            ),
            const SizedBox(height: 12),
            _buildInfoRow(Icons.location_on, 'Location', widget.event.location),
            // Show ministry line directly under location when available
            if (widget.event.ministry.isNotEmpty) ...[
              const SizedBox(height: 12),
              _buildSvgInfoRow(
                'assets/nav_icons/Home.svg',
                'Ministry',
                "${widget.event.ministry.first}'s Ministry",
              ),
            ],
          ],
        ),
      ),
    );
  }

  Widget _buildInfoRow(IconData icon, String label, String value) {
    const Color ssbcGray = Color.fromARGB(255, 142, 163, 168);
    return Row(
      crossAxisAlignment: CrossAxisAlignment.center,
      children: [
        Icon(icon, size: 20, color: ssbcGray),
        const SizedBox(width: 12),
        Expanded(
          child: Column(
            crossAxisAlignment: CrossAxisAlignment.start,
            children: [
              Text(
                label,
                style: const TextStyle(
                  fontSize: 14,
                  fontWeight: FontWeight.w500,
                  color: Colors.grey,
                ),
              ),
              const SizedBox(height: 2),
<<<<<<< HEAD
              Text(
                value,
                style: const TextStyle(fontSize: 16, color: Colors.black87),
              ),
=======
              Text(value, style: const TextStyle(fontSize: 16)),
>>>>>>> 3ac3ebe3
            ],
          ),
        ),
      ],
    );
  }

  Widget _buildSvgInfoRow(String assetPath, String label, String value) {
    final cs = Theme.of(context).colorScheme;
    return Row(
      crossAxisAlignment: CrossAxisAlignment.center,
      children: [
        SvgPicture.asset(
          assetPath,
          width: 20,
          height: 20,
          colorFilter: const ColorFilter.mode(Colors.grey, BlendMode.srcIn),
        ),
        const SizedBox(width: 12),
        Expanded(
          child: Column(
            crossAxisAlignment: CrossAxisAlignment.start,
            children: [
              Text(
                label,
                style: const TextStyle(
                  fontSize: 14,
                  fontWeight: FontWeight.w500,
                  color: Colors.grey,
                ),
              ),
              const SizedBox(height: 2),
<<<<<<< HEAD
              Text(
                value,
                style: const TextStyle(fontSize: 16, color: Colors.black87),
              ),
=======
              Text(value, style: const TextStyle(fontSize: 16)),
>>>>>>> 3ac3ebe3
            ],
          ),
        ),
      ],
    );
  }

  Widget _buildDescription() {
    return Card(
      color: Colors.white,
      child: Padding(
        padding: const EdgeInsets.all(16),
        child: Column(
          crossAxisAlignment: CrossAxisAlignment.start,
          children: [
            const Text(
              'Description',
<<<<<<< HEAD
              style: TextStyle(
                fontSize: 18,
                fontWeight: FontWeight.bold,
                color: Colors.black87,
              ),
=======
              style: TextStyle(fontSize: 18, fontWeight: FontWeight.bold),
>>>>>>> 3ac3ebe3
            ),
            const SizedBox(height: 8),
            Text(
              widget.event.description,
<<<<<<< HEAD
              style: const TextStyle(
                fontSize: 16,
                color: Colors.black87,
                height: 1.4,
              ),
=======
              style: const TextStyle(fontSize: 16, height: 1.4),
>>>>>>> 3ac3ebe3
            ),
            if (widget.event.ruDescription != null &&
                widget.event.ruDescription!.isNotEmpty) ...[
              const SizedBox(height: 12),
              const Divider(),
              const SizedBox(height: 8),
              Text(
                widget.event.ruDescription!,
                style: const TextStyle(
                  fontSize: 16,
                  color: Colors.grey,
                  height: 1.4,
                  fontStyle: FontStyle.italic,
                ),
              ),
            ],
          ],
        ),
      ),
    );
  }

  Widget _buildEventSpecs() {
    final specs = <String>[];

    if (widget.event.minAge > 0 || widget.event.maxAge < 100) {
      specs.add('Ages: ${widget.event.minAge}-${widget.event.maxAge}');
    }

    if (widget.event.gender != 'all') {
      specs.add(
        'Gender: ${widget.event.gender[0].toUpperCase()}${widget.event.gender.substring(1)}',
      );
    }

    if (widget.event.rsvp) {
      specs.add('RSVP Required');
    }

    if (widget.event.recurring != null) {
      specs.add('Recurring: ${widget.event.recurring}');
    }

    if (specs.isEmpty) return const SizedBox.shrink();

    return Card(
      color: Colors.white,
      child: Padding(
        padding: const EdgeInsets.all(16),
        child: Column(
          crossAxisAlignment: CrossAxisAlignment.start,
          children: [
            const Text(
              'Event Requirements',
<<<<<<< HEAD
              style: TextStyle(
                fontSize: 18,
                fontWeight: FontWeight.bold,
                color: Colors.black87,
              ),
=======
              style: TextStyle(fontSize: 18, fontWeight: FontWeight.bold),
>>>>>>> 3ac3ebe3
            ),
            const SizedBox(height: 8),
            ...specs.map(
              (spec) => Padding(
                padding: const EdgeInsets.symmetric(vertical: 2),
                child: Row(
                  children: [
<<<<<<< HEAD
                    const Icon(
                      Icons.check_circle,
                      size: 16,
                      color: Color.fromARGB(255, 142, 163, 168),
                    ),
                    const SizedBox(width: 8),
                    Text(
                      spec,
                      style: const TextStyle(
                        fontSize: 16,
                        color: Colors.black87,
                      ),
                    ),
=======
                    Icon(Icons.check_circle, size: 16, color: cs.primary),
                    const SizedBox(width: 8),
                    Text(spec, style: const TextStyle(fontSize: 16)),
>>>>>>> 3ac3ebe3
                  ],
                ),
              ),
            ),
          ],
        ),
      ),
    );
  }
}<|MERGE_RESOLUTION|>--- conflicted
+++ resolved
@@ -9,15 +9,12 @@
 import '../services/event_registration_service.dart';
 import '../services/my_events_service.dart';
 import '../providers/tab_provider.dart';
-<<<<<<< HEAD
 import '../widgets/bulk_event_registration_widget.dart';
 import '../pages/payment_success_page.dart';
 import 'user/family_members_page.dart';
 import '../helpers/asset_helper.dart'; 
-=======
 import 'event_registration_page.dart';
 import '../helpers/asset_helper.dart';
->>>>>>> 3ac3ebe3
 
 class EventShowcase extends StatefulWidget {
   final Event event;
@@ -76,7 +73,6 @@
       return;
     }
 
-<<<<<<< HEAD
     await Future.wait([
       _loadCurrentUserProfile(),
       _loadFamilyMembers(),
@@ -84,9 +80,6 @@
       _loadRegistrationDetails(),
       _checkMyEventsStatus(),
     ]);
-=======
-    await Future.wait([_loadRegistrationDetails(), _checkMyEventsStatus()]);
->>>>>>> 3ac3ebe3
   }
 
   Future<void> _loadCurrentUserProfile() async {
@@ -638,7 +631,6 @@
       return;
     }
 
-<<<<<<< HEAD
     // Reload family list before showing dialog to ensure it's up to date
     _loadFamilyMembers().then((_) {      showDialog(
         context: context,
@@ -830,7 +822,8 @@
         );
       },
     );
-=======
+      });
+  
     Navigator.push<bool>(
       context,
       MaterialPageRoute(
@@ -845,7 +838,6 @@
       if (result == true) {
         _loadInitialData();
       }
->>>>>>> 3ac3ebe3
     });
   }
 
@@ -864,15 +856,7 @@
           children: [
             const Text(
               'Registration Status',
-<<<<<<< HEAD
-              style: TextStyle(
-                fontSize: 18,
-                fontWeight: FontWeight.bold,
-                color: Colors.black87,
-              ),
-=======
               style: TextStyle(fontSize: 18, fontWeight: FontWeight.bold),
->>>>>>> 3ac3ebe3
             ),
             const SizedBox(height: 16),
 
@@ -905,10 +889,6 @@
           Row(
             mainAxisAlignment: MainAxisAlignment.spaceBetween,
             children: [
-<<<<<<< HEAD
-              Text('Total Registered:'),
-              Text('${_registrationSummary!.totalRegistrations}'),
-=======
               Text(
                 'Total Registered:',
                 style: tt.labelLarge?.copyWith(color: cs.onPrimary),
@@ -917,7 +897,6 @@
                 '${_registrationSummary!.totalRegistrations}',
                 style: tt.labelLarge?.copyWith(color: cs.onPrimary),
               ),
->>>>>>> 3ac3ebe3
             ],
           ),
         ],
@@ -1038,7 +1017,6 @@
     }
   }
 
-<<<<<<< HEAD
   /// Check if a family member is eligible for the event based on gender and age requirements
   bool _isFamilyMemberEligibleForEvent(dynamic member) {
     // Check gender requirements
@@ -1387,8 +1365,6 @@
     });
   }
 
-=======
->>>>>>> 3ac3ebe3
   @override
   Widget build(BuildContext context) {
     const Color ssbcGray = Color.fromARGB(255, 142, 163, 168);
@@ -1460,7 +1436,6 @@
         children: [
           // Load image from uploads API endpoint
           // For now, always show placeholder until backend image serving is implemented
-<<<<<<< HEAD
           _buildImagePlaceholder(),
           // Registration button positioned in bottom right
           Positioned(
@@ -1515,11 +1490,9 @@
               ),
             ),
           ),
-=======
           _buildEventThumb(),
           // Action buttons positioned in bottom right
           Positioned(bottom: 16, right: 16, child: _buildActionButtons()),
->>>>>>> 3ac3ebe3
         ],
       ),
     );
@@ -1769,8 +1742,6 @@
     );
   }
 
-<<<<<<< HEAD
-=======
   Widget _buildEventThumb() {
     final imageUrl =
         widget.event.imageUrl != null && widget.event.imageUrl!.isNotEmpty
@@ -1798,22 +1769,13 @@
     }
   }
 
->>>>>>> 3ac3ebe3
   Widget _buildEventHeader() {
     return Column(
       crossAxisAlignment: CrossAxisAlignment.start,
       children: [
         Text(
           widget.event.name,
-<<<<<<< HEAD
-          style: const TextStyle(
-            fontSize: 24,
-            fontWeight: FontWeight.bold,
-            color: Colors.black87,
-          ),
-=======
           style: const TextStyle(fontSize: 24, fontWeight: FontWeight.bold),
->>>>>>> 3ac3ebe3
         ),
         if (widget.event.ruName != null && widget.event.ruName!.isNotEmpty) ...[
           const SizedBox(height: 4),
@@ -1889,14 +1851,7 @@
                 ),
               ),
               const SizedBox(height: 2),
-<<<<<<< HEAD
-              Text(
-                value,
-                style: const TextStyle(fontSize: 16, color: Colors.black87),
-              ),
-=======
               Text(value, style: const TextStyle(fontSize: 16)),
->>>>>>> 3ac3ebe3
             ],
           ),
         ),
@@ -1929,14 +1884,7 @@
                 ),
               ),
               const SizedBox(height: 2),
-<<<<<<< HEAD
-              Text(
-                value,
-                style: const TextStyle(fontSize: 16, color: Colors.black87),
-              ),
-=======
               Text(value, style: const TextStyle(fontSize: 16)),
->>>>>>> 3ac3ebe3
             ],
           ),
         ),
@@ -1954,28 +1902,12 @@
           children: [
             const Text(
               'Description',
-<<<<<<< HEAD
-              style: TextStyle(
-                fontSize: 18,
-                fontWeight: FontWeight.bold,
-                color: Colors.black87,
-              ),
-=======
               style: TextStyle(fontSize: 18, fontWeight: FontWeight.bold),
->>>>>>> 3ac3ebe3
             ),
             const SizedBox(height: 8),
             Text(
               widget.event.description,
-<<<<<<< HEAD
-              style: const TextStyle(
-                fontSize: 16,
-                color: Colors.black87,
-                height: 1.4,
-              ),
-=======
               style: const TextStyle(fontSize: 16, height: 1.4),
->>>>>>> 3ac3ebe3
             ),
             if (widget.event.ruDescription != null &&
                 widget.event.ruDescription!.isNotEmpty) ...[
@@ -2030,15 +1962,7 @@
           children: [
             const Text(
               'Event Requirements',
-<<<<<<< HEAD
-              style: TextStyle(
-                fontSize: 18,
-                fontWeight: FontWeight.bold,
-                color: Colors.black87,
-              ),
-=======
               style: TextStyle(fontSize: 18, fontWeight: FontWeight.bold),
->>>>>>> 3ac3ebe3
             ),
             const SizedBox(height: 8),
             ...specs.map(
@@ -2046,25 +1970,9 @@
                 padding: const EdgeInsets.symmetric(vertical: 2),
                 child: Row(
                   children: [
-<<<<<<< HEAD
-                    const Icon(
-                      Icons.check_circle,
-                      size: 16,
-                      color: Color.fromARGB(255, 142, 163, 168),
-                    ),
-                    const SizedBox(width: 8),
-                    Text(
-                      spec,
-                      style: const TextStyle(
-                        fontSize: 16,
-                        color: Colors.black87,
-                      ),
-                    ),
-=======
                     Icon(Icons.check_circle, size: 16, color: cs.primary),
                     const SizedBox(width: 8),
                     Text(spec, style: const TextStyle(fontSize: 16)),
->>>>>>> 3ac3ebe3
                   ],
                 ),
               ),
