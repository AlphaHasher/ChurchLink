import 'package:flutter/material.dart';
import 'package:flutter_svg/flutter_svg.dart';
import 'package:firebase_auth/firebase_auth.dart';
import '../models/event.dart';
import '../models/event_registration_summary.dart';
<<<<<<< HEAD
import '../models/profile_info.dart';
import '../caches/user_profile_cache.dart';
import '../services/family_member_service.dart';
=======
>>>>>>> b2261891
import '../services/event_registration_service.dart';
import '../services/my_events_service.dart';
import '../providers/tab_provider.dart';
<<<<<<< HEAD
import '../widgets/bulk_event_registration_widget.dart';
import 'user/family_members_page.dart';
=======
import 'event_registration_page.dart';
import '../helpers/asset_helper.dart'; 
>>>>>>> b2261891

class EventShowcase extends StatefulWidget {
  final Event event;

  const EventShowcase({super.key, required this.event});

  @override
  State<EventShowcase> createState() => _EventShowcaseState();
}

class _EventShowcaseState extends State<EventShowcase> {
  EventRegistrationSummary? _registrationSummary;
  ProfileInfo? _currentUserProfile;
  late Stream<User?> _authStateStream;
  bool _isInMyEvents = false;
  String? _myEventsScope;
  bool _isLoadingMyEventsStatus = false;
  bool _isRegistering = false;

  @override
  void initState() {
    super.initState();
    // Listen to authentication state changes
    _authStateStream = FirebaseAuth.instance.authStateChanges();
    _authStateStream.listen((User? user) {
      if (user == null) {
        // User logged out, clear all family data
        if (mounted) {
          setState(() {
<<<<<<< HEAD
            _familyMembers = [];
            _familyMemberRegistrations = {};
            _isUserRegistered = false;
            _currentUserProfile = null;
            _selectedRegistrants.clear();
=======
            _isInMyEvents = false;
            _myEventsScope = null;
>>>>>>> b2261891
          });
        }
      }
    });

    _loadInitialData();
  }

  Future<void> _loadInitialData() async {
    // Check if user is authenticated before loading any data
    final user = FirebaseAuth.instance.currentUser;
    if (user == null) {
      // User is not authenticated, don't load family data
      return;
    }

    await Future.wait([
<<<<<<< HEAD
      _loadCurrentUserProfile(),
      _loadFamilyMembers(),
      _checkRegistrationStatus(),
=======
>>>>>>> b2261891
      _loadRegistrationDetails(),
      _checkMyEventsStatus(),
    ]);
  }

<<<<<<< HEAD
  Future<void> _loadCurrentUserProfile() async {
    final user = FirebaseAuth.instance.currentUser;
    if (user == null) {
      setState(() => _currentUserProfile = null);
      return;
    }

    try {
      final profile = await UserProfileCache.read(user.uid);
      debugPrint('🔍 [EventShowcase] Loaded user profile: ${profile?.toJson()}');
      if (mounted) {
        setState(() => _currentUserProfile = profile);
      }
    } catch (e) {
      debugPrint('❌ [EventShowcase] Failed to load user profile: $e');
      if (mounted) {
        setState(() => _currentUserProfile = null);
      }
    }
  }

  Future<void> _loadFamilyMembers() async {
    // Check authentication before loading family members
=======
  Future<void> _loadRegistrationDetails() async {
    try {
      final summary =
          await EventRegistrationService.getEventRegistrationSummary(
            widget.event.id,
          );
      setState(() => _registrationSummary = summary);
    } catch (e) {
      debugPrint('Failed to load registration summary: $e');
    }
  }

  Future<void> _checkMyEventsStatus() async {
>>>>>>> b2261891
    final user = FirebaseAuth.instance.currentUser;
    if (user == null) {
      setState(() {
        _isInMyEvents = false;
        _myEventsScope = null;
      });
      return;
    }

    setState(() => _isLoadingMyEventsStatus = true);

    try {
      final result = await MyEventsService.checkEventInMyEvents(
        eventId: widget.event.id,
      );

      if (mounted) {
        setState(() {
          _isInMyEvents = result['inMyEvents'] as bool;
          _myEventsScope = result['scope'] as String?;
          _isLoadingMyEventsStatus = false;
        });
      }
    } catch (e) {
      debugPrint('Failed to check My Events status: $e');
      if (mounted) {
        setState(() => _isLoadingMyEventsStatus = false);
      }
    }
  }

  Future<void> _addToMyEvents({required String scope}) async {
    setState(() => _isLoadingMyEventsStatus = true);

    try {
      final success = await MyEventsService.addToMyEvents(
        eventId: widget.event.id,
        scope: scope,
      );

      if (success && mounted) {
        ScaffoldMessenger.of(context).showSnackBar(
          SnackBar(
            content: Text(
              scope == 'series'
                  ? 'Added recurring event to My Events'
                  : 'Added event to My Events',
            ),
          ),
        );
        await _checkMyEventsStatus();
      } else if (mounted) {
        ScaffoldMessenger.of(context).showSnackBar(
          SnackBar(
            content: const Text('Failed to add to My Events'),
            backgroundColor: Theme.of(context).colorScheme.error,
          ),
        );
      }
    } catch (e) {
      if (mounted) {
        ScaffoldMessenger.of(context).showSnackBar(
          SnackBar(
            content: Text('Error: $e'),
            backgroundColor: Theme.of(context).colorScheme.error,
          ),
        );
      }
    } finally {
      if (mounted) {
        setState(() => _isLoadingMyEventsStatus = false);
      }
    }
  }

  Future<void> _removeFromMyEvents() async {
    setState(() => _isLoadingMyEventsStatus = true);

    try {
      final success = await MyEventsService.removeFromMyEvents(
        eventId: widget.event.id,
        scope: _myEventsScope,
      );

      if (success && mounted) {
        ScaffoldMessenger.of(context).showSnackBar(
          const SnackBar(content: Text('Removed from My Events')),
        );
        await _checkMyEventsStatus();
      } else if (mounted) {
        ScaffoldMessenger.of(context).showSnackBar(
          SnackBar(
            content: const Text('Failed to remove from My Events'),
            backgroundColor: Theme.of(context).colorScheme.error,
          ),
        );
      }
    } catch (e) {
      if (mounted) {
        ScaffoldMessenger.of(context).showSnackBar(
          SnackBar(
            content: Text('Error: $e'),
            backgroundColor: Theme.of(context).colorScheme.error,
          ),
        );
      }
    } finally {
      if (mounted) {
        setState(() => _isLoadingMyEventsStatus = false);
      }
    }
  }

<<<<<<< HEAD
  Future<void> _loadRegistrationDetails() async {
    try {
      final summary =
          await EventRegistrationService.getEventRegistrationSummary(
            widget.event.id,
          );
      setState(() => _registrationSummary = summary);
    } catch (e) {
      debugPrint('Failed to load registration summary: $e');
    }
  }

  Future<void> _handleRegistration() async {
    if (_selectedRegistrants.isEmpty) return;

    // Prepare registration data for bulk registration
    final registrations = <Map<String, dynamic>>[];
    
    for (final selectedId in _selectedRegistrants) {
      if (selectedId == 'self') {
        // Current user registration
        registrations.add({
          'family_member_id': null, // null indicates current user
          'name': 'You', // Will be replaced by backend with actual user name
        });
      } else {
        // Family member registration
        final familyMember = _familyMembers.firstWhere(
          (member) => member.id == selectedId,
        );
        registrations.add({
          'family_member_id': familyMember.id,
          'name': familyMember.fullName,
        });
      }
    }

    // Show bulk registration dialog
    _showBulkRegistrationDialog(registrations);
  }

  void _showBulkRegistrationDialog(List<Map<String, dynamic>> registrations) {
    showDialog(
      context: context,
      barrierDismissible: false,
      builder: (context) => AlertDialog(
        title: Text('Register for ${widget.event.name}'),
        content: SizedBox(
          width: double.maxFinite,
          child: BulkEventRegistrationWidget(
            event: widget.event,
            registrations: registrations,
            onSuccess: () async {
              Navigator.of(context).pop();
              
              // Show success message
              final names = registrations.map((r) => r['name']).join(', ');
              ScaffoldMessenger.of(context).showSnackBar(
                SnackBar(
                  content: Text(
                    '$names successfully registered for ${widget.event.name}!',
                  ),
                  backgroundColor: const Color.fromARGB(255, 142, 163, 168),
                ),
              );

              // Refresh registration status
              await _checkRegistrationStatus();
              await _checkFamilyMemberRegistrations();
              await _loadRegistrationDetails();
              setState(() => _selectedRegistrants.clear());
            },
            onCancel: () {
              Navigator.of(context).pop();
            },
          ),
        ),
        actions: [
          TextButton(
            onPressed: () => Navigator.of(context).pop(),
            child: const Text('Cancel'),
          ),
        ],
      ),
    );
=======
  Future<void> _switchMyEventsScope(String newScope) async {
    setState(() => _isLoadingMyEventsStatus = true);

    try {
      final removeSuccess = await MyEventsService.removeFromMyEvents(
        eventId: widget.event.id,
        scope: _myEventsScope,
      );

      if (removeSuccess) {
        final addSuccess = await MyEventsService.addToMyEvents(
          eventId: widget.event.id,
          scope: newScope,
        );

        if (addSuccess && mounted) {
          ScaffoldMessenger.of(context).showSnackBar(
            SnackBar(
              content: Text(
                newScope == 'series'
                    ? 'Switched to recurring'
                    : 'Switched to one-time',
              ),
            ),
          );
          await _checkMyEventsStatus();
        }
      }
    } catch (e) {
      if (mounted) {
        ScaffoldMessenger.of(context).showSnackBar(
          SnackBar(
            content: Text('Error switching scope: $e'),
            backgroundColor: Theme.of(context).colorScheme.error,
          ),
        );
      }
    } finally {
      if (mounted) {
        setState(() => _isLoadingMyEventsStatus = false);
      }
    }
>>>>>>> b2261891
  }



  Future<void> _handleUnregistration(
    String registrantId,
    String registrantName,
  ) async {
    // Show confirmation dialog
    final confirmed = await showDialog<bool>(
      context: context,
      builder:
          (context) => AlertDialog(
            title: const Text('Confirm Unregistration'),
            content: Text(
              'Are you sure you want to unregister $registrantName from ${widget.event.name}?',
            ),
            actions: [
              ElevatedButton(
                onPressed: () => Navigator.pop(context, true),
                style: ElevatedButton.styleFrom(backgroundColor: Colors.red),
                child: const Text(
                  'Unregister',
                  style: TextStyle(color: Colors.white),
                ),
              ),
              TextButton(
                onPressed: () => Navigator.pop(context, false),
                child: const Text('Cancel'),
              ),
            ],
          ),
    );

    if (confirmed != true) return;

    setState(() => _isRegistering = true);

    try {
      bool success;

      if (registrantId == 'self') {
        success = await EventRegistrationService.unregisterFromEvent(
          eventId: widget.event.id,
        );
      } else {
        success = await EventRegistrationService.unregisterFromEvent(
          eventId: widget.event.id,
          familyMemberId: registrantId,
        );
      }

      if (success) {
        if (mounted) {
          ScaffoldMessenger.of(context).showSnackBar(
            SnackBar(
              content: Text(
                '$registrantName successfully unregistered from ${widget.event.name}',
              ),
              backgroundColor: Colors.orange,
            ),
          );
        }

        // Refresh registration status
        await _loadRegistrationDetails();
      } else {
        if (mounted) {
          ScaffoldMessenger.of(context).showSnackBar(
            const SnackBar(
              content: Text('Unregistration failed. Please try again.'),
              backgroundColor: Colors.red,
            ),
          );
        }
      }
    } catch (e) {
      if (mounted) {
        ScaffoldMessenger.of(context).showSnackBar(
          SnackBar(
            content: Text('Unregistration failed: $e'),
            backgroundColor: Colors.red,
          ),
        );
      }
    } finally {
      setState(() => _isRegistering = false);
    }
  }

  void _showRegistrationDialog() {
<<<<<<< HEAD
    // Check authentication before showing registration dialog
=======
>>>>>>> b2261891
    final user = FirebaseAuth.instance.currentUser;
    if (user == null) {
      ScaffoldMessenger.of(context).showSnackBar(
        const SnackBar(
          content: Text('Please log in to register for events.'),
          backgroundColor: Colors.orange,
        ),
      );
      return;
    }

<<<<<<< HEAD
    showDialog(
      context: context,
      builder: (BuildContext context) {
        return Dialog(
          shape: RoundedRectangleBorder(
            borderRadius: BorderRadius.circular(12),
          ),
          child: StatefulBuilder(
            builder: (BuildContext context, StateSetter setDialogState) {
              return ConstrainedBox(
                constraints: BoxConstraints(
                  maxWidth: 400,
                  maxHeight: MediaQuery.of(context).size.height * 0.8,
                ),
                child: IntrinsicHeight(
                  child: Column(
                    mainAxisSize: MainAxisSize.min,
                    children: [
                      // Dialog Header
                      Container(
                        padding: const EdgeInsets.all(20),
                        decoration: const BoxDecoration(
                          color: Color.fromARGB(255, 142, 163, 168),
                          borderRadius: BorderRadius.vertical(
                            top: Radius.circular(12),
                          ),
                        ),
                        child: Row(
                          children: [
                            const Icon(
                              Icons.person_add,
                              color: Colors.white,
                              size: 24,
                            ),
                            const SizedBox(width: 12),
                            const Text(
                              'Event Registration',
                              style: TextStyle(
                                color: Colors.white,
                                fontSize: 18,
                                fontWeight: FontWeight.bold,
                              ),
                            ),
                            const Spacer(),
                            IconButton(
                              onPressed: () => Navigator.of(context).pop(),
                              icon: const Icon(
                                Icons.close,
                                color: Colors.white,
                              ),
                              padding: EdgeInsets.zero,
                              constraints: const BoxConstraints(),
                            ),
                          ],
                        ),
                      ),

                      // Dialog Content
                      Expanded(
                        child: SingleChildScrollView(
                          padding: const EdgeInsets.all(20),
                          child: Column(
                            mainAxisSize: MainAxisSize.min,
                            crossAxisAlignment: CrossAxisAlignment.start,
                            children: [
                              // Event Full Warning
                              if (!widget.event.hasSpots &&
                                  widget.event.spots != null) ...[
                                Container(
                                  padding: const EdgeInsets.all(16),
                                  decoration: BoxDecoration(
                                    color: Colors.red[50],
                                    borderRadius: BorderRadius.circular(8),
                                    border: Border.all(color: Colors.red[200]!),
                                  ),
                                  child: Row(
                                    children: [
                                      const Icon(
                                        Icons.event_busy,
                                        color: Colors.red,
                                      ),
                                      const SizedBox(width: 12),
                                      Expanded(
                                        child: Column(
                                          crossAxisAlignment:
                                              CrossAxisAlignment.start,
                                          children: [
                                            const Text(
                                              'Event Full',
                                              style: TextStyle(
                                                fontWeight: FontWeight.bold,
                                                color: Colors.red,
                                              ),
                                            ),
                                            Text(
                                              'This event has reached its capacity of ${widget.event.spots} attendees.',
                                              style: const TextStyle(
                                                fontSize: 14,
                                              ),
                                            ),
                                          ],
                                        ),
                                      ),
                                    ],
                                  ),
                                ),
                                const SizedBox(height: 20),
                              ],

                              // Registration Form
                              if (widget.event.hasSpots ||
                                  widget.event.spots == null) ...[
                                Row(
                                  mainAxisAlignment:
                                      MainAxisAlignment.spaceBetween,
                                  children: [
                                    const Expanded(
                                      child: Text(
                                        'Select People',
                                        style: TextStyle(
                                          fontSize: 16,
                                          fontWeight: FontWeight.bold,
                                        ),
                                        overflow: TextOverflow.ellipsis,
                                      ),
                                    ),
                                    ElevatedButton.icon(
                                      onPressed: () {
                                        Navigator.of(
                                          context,
                                        ).pop(); // Close dialog
                                        Navigator.of(context).push(
                                          MaterialPageRoute(
                                            builder:
                                                (context) =>
                                                    const FamilyMembersPage(),
                                          ),
                                        );
                                      },
                                      style: ElevatedButton.styleFrom(
                                        backgroundColor: const Color.fromARGB(
                                          255,
                                          142,
                                          163,
                                          168,
                                        ),
                                        foregroundColor: Colors.white,
                                        padding: const EdgeInsets.symmetric(
                                          horizontal: 16,
                                          vertical: 8,
                                        ),
                                        shape: RoundedRectangleBorder(
                                          borderRadius: BorderRadius.circular(
                                            8,
                                          ),
                                        ),
                                      ),
                                      icon: const Icon(
                                        Icons.edit,
                                        size: 16,
                                        color: Colors.white,
                                      ),
                                      label: const Text(
                                        'Edit My Family',
                                        style: TextStyle(
                                          fontSize: 12,
                                          color: Colors.white,
                                          fontWeight: FontWeight.w500,
                                        ),
                                      ),
                                    ),
                                  ],
                                ),
                                const SizedBox(height: 12),
                                _buildPersonSelectionStep(setDialogState),
                              ],
                            ],
                          ),
                        ),
                      ),
                    ],
                  ),
                ),
              );
            },
          ),
        );
      },
    );
=======
    Navigator.push<bool>(
      context,
      MaterialPageRoute(
        builder: (context) => EventRegistrationPage(
          event: widget.event,
          isUpdate: _registrationSummary!.userRegistrations.isNotEmpty,
          existingRegistrations: _registrationSummary?.userRegistrations,
        ),
      ),
    ).then((result) {
      if (result == true) {
        _loadInitialData();
      }
    });
>>>>>>> b2261891
  }

  Widget _buildCurrentRegistrations() {
    // Don't show the registration container if data hasn't loaded yet
    if (_registrationSummary == null) {
      return const SizedBox.shrink();
    }

    return Card(
      color: Colors.white,
      child: Padding(
        padding: const EdgeInsets.all(16),
        child: Column(
          crossAxisAlignment: CrossAxisAlignment.start,
          children: [
            const Text(
              'Registration Status',
              style: TextStyle(
                fontSize: 18,
                fontWeight: FontWeight.bold,
                color: Colors.black87,
              ),
            ),
            const SizedBox(height: 16),

            // Show only capacity information
            _buildCapacityInfo(),

            const SizedBox(height: 16),

            // Show only current user's family registrations
            _buildUserFamilyRegistrations(),
          ],
        ),
      ),
    );
  }

  Widget _buildCapacityInfo() {
    if (_registrationSummary == null) {
      return const CircularProgressIndicator();
    }

    return Container(
      padding: const EdgeInsets.all(16),
      decoration: BoxDecoration(
        color: Colors.grey[100],
        borderRadius: BorderRadius.circular(8),
      ),
      child: Column(
        children: [
          Row(
            mainAxisAlignment: MainAxisAlignment.spaceBetween,
            children: [
              Text('Total Registered:'),
              Text('${_registrationSummary!.totalRegistrations}'),
            ],
          ),
        ],
      ),
    );
  }

  Widget _buildUserFamilyRegistrations() {
    if (_registrationSummary == null ||
        _registrationSummary!.userRegistrations.isEmpty) {
      return const SizedBox.shrink();
    }

    return Column(
      crossAxisAlignment: CrossAxisAlignment.start,
      children: [
        const Text(
          'Your Registrations:',
          style: TextStyle(fontWeight: FontWeight.w600),
        ),
        const SizedBox(height: 8),
        ...(_registrationSummary!.userRegistrations.map(
          (reg) => _buildUserRegistrationTile(reg),
        )),
      ],
    );
  }

  Widget _buildUserRegistrationTile(RegistrationEntry registration) {
<<<<<<< HEAD
=======
    final scopeLabel = registration.scope == 'series' ? 'Recurring' : 'One-time';

>>>>>>> b2261891
    return Container(
      margin: const EdgeInsets.symmetric(vertical: 2),
      padding: const EdgeInsets.symmetric(horizontal: 12, vertical: 8),
      decoration: BoxDecoration(
<<<<<<< HEAD
        color: Colors.blue[50],
=======
        color: const Color.fromARGB(255, 142, 163, 168),
>>>>>>> b2261891
        borderRadius: BorderRadius.circular(8),
      ),
      child: Row(
        children: [
<<<<<<< HEAD
          Icon(
            registration.personId == null
                ? Icons.person
                : Icons.family_restroom,
            color: Colors.blue[700],
=======
          const Icon(
            Icons.person,
            color: Colors.white,
>>>>>>> b2261891
            size: 20,
          ),
          const SizedBox(width: 8),
          Expanded(
            child: Column(
              crossAxisAlignment: CrossAxisAlignment.start,
              children: [
<<<<<<< HEAD
                Text(
                  registration.displayName,
                  style: TextStyle(
                    color: Colors.black87,
                    fontWeight: FontWeight.w500,
                  ),
                ),
                Text(
                  'Registered ${_formatRegistrationDate(registration.registeredOn)}',
                  style: TextStyle(fontSize: 11, color: Colors.grey[600]),
=======
                Row(
                  children: [
                    Text(
                      registration.displayName,
                      style: const TextStyle(
                        color: Colors.white,
                        fontWeight: FontWeight.w600,
                      ),
                    ),
                    const SizedBox(width: 6),
                    Container(
                      padding: const EdgeInsets.symmetric(horizontal: 6, vertical: 2),
                      decoration: BoxDecoration(
                        color: Colors.white.withOpacity(0.25),
                        borderRadius: BorderRadius.circular(4),
                      ),
                      child: Text(
                        scopeLabel,
                        style: const TextStyle(
                          fontSize: 10,
                          color: Colors.white,
                          fontWeight: FontWeight.w600,
                        ),
                      ),
                    ),
                  ],
                ),
                Text(
                  'Registered ${_formatRegistrationDate(registration.registeredOn)}',
                  style: const TextStyle(
                    fontSize: 11,
                    color: Colors.white,
                  ),
>>>>>>> b2261891
                ),
              ],
            ),
          ),
          if (!_isRegistering)
            TextButton(
<<<<<<< HEAD
=======
              style: TextButton.styleFrom(
                foregroundColor: Colors.white,
                padding: const EdgeInsets.symmetric(horizontal: 8, vertical: 4),
              ),
>>>>>>> b2261891
              onPressed:
                  () => _handleUnregistration(
                    registration.personId ?? 'self',
                    registration.displayName,
                  ),
              child: const Text(
                'Remove',
                style: TextStyle(fontWeight: FontWeight.bold),
              ),
            ),
        ],
      ),
    );
  }

  // REMOVED: _buildRegistrationList() and _buildMainPageRegistrationTile() methods
  // These methods previously exposed other users' personal registration data
  // Replaced with privacy-compliant methods: _buildCapacityInfo() and _buildUserFamilyRegistrations()

  String _formatRegistrationDate(DateTime date) {
    final now = DateTime.now();
    final difference = now.difference(date);

    if (difference.inDays > 0) {
      return '${difference.inDays}d ago';
    } else if (difference.inHours > 0) {
      return '${difference.inHours}h ago';
    } else if (difference.inMinutes > 0) {
      return '${difference.inMinutes}m ago';
    } else {
      return 'just now';
    }
  }


<<<<<<< HEAD
    // Check gender requirements
    // Event gender can be "all", "male", "female", "M", or "F"
    if (widget.event.gender.toLowerCase() != 'all') {
      final eventGender = widget.event.gender.toLowerCase();
      final memberGender = member.gender.toLowerCase();

      // Handle different gender formats
      if (eventGender == 'male' || eventGender == 'm') {
        if (memberGender != 'm' && memberGender != 'male') {
          return false;
        }
      } else if (eventGender == 'female' || eventGender == 'f') {
        if (memberGender != 'f' && memberGender != 'female') {
          return false;
        }
      }
    }

    // Ministry requirements are not checked here since family members don't have ministry data
    // If needed in the future, add ministry field to FamilyMember model

    return true;
  }

  /// Check if the current user is eligible for the event based on gender and age requirements
  bool _isCurrentUserEligibleForEvent() {
    debugPrint('🔍 [EventShowcase] Checking user eligibility for event: ${widget.event.name}');
    debugPrint('🔍 [EventShowcase] Event gender requirement: "${widget.event.gender}"');
    debugPrint('🔍 [EventShowcase] Event age requirement: ${widget.event.minAge}-${widget.event.maxAge}');
    debugPrint('🔍 [EventShowcase] User profile loaded: ${_currentUserProfile != null}');
    
    // Check gender requirements first
    // Event gender can be "all", "male", "female", "M", or "F"
    final eventGender = widget.event.gender.toLowerCase();
    
    // If event is open to all genders, we still need to check age if profile exists
    if (eventGender != 'all') {
      // For gender-restricted events, we need profile data
      if (_currentUserProfile == null) {
        debugPrint('❌ [EventShowcase] Gender-restricted event but no user profile - blocking registration');
        return false;
      }

      debugPrint('🔍 [EventShowcase] User gender: "${_currentUserProfile!.gender}"');
      
      final userGender = _currentUserProfile!.gender?.toLowerCase();

      debugPrint('🔍 [EventShowcase] Comparing - Event: "$eventGender" vs User: "$userGender"');

      // If user has no gender set in their profile, block registration for gender-restricted events
      if (userGender == null) {
        debugPrint('❌ [EventShowcase] Gender-restricted event but user has no gender set - blocking registration');
        return false;
      }

      // Handle different gender formats
      if (eventGender == 'male' || eventGender == 'm') {
        if (userGender != 'm' && userGender != 'male') {
          debugPrint('❌ [EventShowcase] User gender mismatch - event requires male, user is $userGender');
          return false;
        }
      } else if (eventGender == 'female' || eventGender == 'f') {
        if (userGender != 'f' && userGender != 'female') {
          debugPrint('❌ [EventShowcase] User gender mismatch - event requires female, user is $userGender');
          return false;
        }
      }
    }
    
    // Check age requirements if profile is available
    if (_currentUserProfile?.birthday != null) {
      final userAge = _calculateAge(_currentUserProfile!.birthday!);
      debugPrint('🔍 [EventShowcase] User age: $userAge');
      
      if (userAge < widget.event.minAge || userAge > widget.event.maxAge) {
        debugPrint('❌ [EventShowcase] User age mismatch - event requires ${widget.event.minAge}-${widget.event.maxAge}, user is $userAge');
        return false;
      }
    } else if (_currentUserProfile != null) {
      // Profile exists but no birthday - for age-restricted events, this could be an issue
      debugPrint('⚠️ [EventShowcase] User profile exists but no birthday set - cannot validate age');
      // For now, we'll allow registration, but this could be made stricter if needed
    } else {
      // No profile at all
      if (eventGender != 'all') {
        // Already handled above
      } else {
        debugPrint('⚠️ [EventShowcase] No user profile but event is open to all genders - allowing registration');
      }
    }

    debugPrint('✅ [EventShowcase] User is eligible for this event');
    return true;
  }

  /// Calculate age from birthday (same logic as FamilyMember.age)
  int _calculateAge(DateTime birthday) {
    final now = DateTime.now();
    int age = now.year - birthday.year;
    if (now.month < birthday.month ||
        (now.month == birthday.month && now.day < birthday.day)) {
      age--;
    }
    return age;
  }

  Widget _buildPersonSelectionStep(StateSetter setDialogState) {
    // Check authentication before building registration form
    final user = FirebaseAuth.instance.currentUser;
    if (user == null) {
      return const Column(
        children: [
          Icon(Icons.person_off, size: 48, color: Colors.grey),
          SizedBox(height: 16),
          Text(
            'Please log in to register for events.',
            style: TextStyle(color: Colors.grey, fontStyle: FontStyle.italic),
            textAlign: TextAlign.center,
          ),
        ],
      );
    }

    final availableRegistrants = <Map<String, String>>[];

    debugPrint('🔍 [EventShowcase] Building registration form...');
    debugPrint('🔍 [EventShowcase] User registered: $_isUserRegistered');
    
    // Add self if not registered AND meets event requirements (gender filtering)
    if (!_isUserRegistered && _isCurrentUserEligibleForEvent()) {
      debugPrint('✅ [EventShowcase] Adding "Myself" option - user is eligible');
      availableRegistrants.add({'id': 'self', 'name': 'Myself'});
    } else if (!_isUserRegistered) {
      debugPrint('❌ [EventShowcase] NOT adding "Myself" option - user not eligible');
    } else {
      debugPrint('ℹ️ [EventShowcase] NOT adding "Myself" option - user already registered');
    }

    // Add family members who are not registered and meet event requirements
    for (final member in _familyMembers) {
      final isRegistered = _familyMemberRegistrations[member.id] ?? false;
      if (!isRegistered && _isEligibleForEvent(member)) {
        availableRegistrants.add({'id': member.id, 'name': member.fullName});
      }
    }

    if (availableRegistrants.isEmpty) {
      // Check why no registrants are available
      final isGenderRestricted = widget.event.gender.toLowerCase() != 'all';
      final isAgeRestricted = widget.event.minAge > 0 || widget.event.maxAge < 150;
      final userNeedsProfile = !_isUserRegistered && _currentUserProfile == null && (isGenderRestricted || isAgeRestricted);
      
      if (userNeedsProfile) {
        String requirements = '';
        if (isGenderRestricted && isAgeRestricted) {
          requirements = 'gender and age information';
        } else if (isGenderRestricted) {
          requirements = 'gender information';
        } else {
          requirements = 'age information';
        }
        
        return Column(
          children: [
            Icon(Icons.person_off, size: 48, color: Colors.orange),
            const SizedBox(height: 16),
            Text(
              'Complete your profile to register for this event.',
              style: const TextStyle(color: Colors.orange, fontWeight: FontWeight.w500),
              textAlign: TextAlign.center,
            ),
            const SizedBox(height: 8),
            Text(
              'This event requires $requirements. Go to Profile → Edit Profile to complete your profile.',
              style: const TextStyle(color: Colors.grey, fontSize: 12),
              textAlign: TextAlign.center,
            ),
            if (isAgeRestricted) ...[
              const SizedBox(height: 4),
              Text(
                'Age requirement: ${widget.event.minAge}-${widget.event.maxAge} years',
                style: const TextStyle(color: Colors.grey, fontSize: 11),
                textAlign: TextAlign.center,
              ),
            ],
          ],
        );
      }
      
      return const Text(
        'All family members are already registered for this event.',
        style: TextStyle(color: Colors.grey, fontStyle: FontStyle.italic),
      );
    }

    return Column(
      crossAxisAlignment: CrossAxisAlignment.start,
      mainAxisSize: MainAxisSize.min,
      children: [
        // Selection header with Select All/Deselect All
        Row(
          mainAxisAlignment: MainAxisAlignment.start,
          children: [
            Row(
              mainAxisSize: MainAxisSize.min,
              children: [
                TextButton(
                  onPressed: () {
                    setDialogState(() {
                      _selectedRegistrants.clear();
                    });
                  },
                  child: const Text('Clear', style: TextStyle(fontSize: 12)),
                ),
                TextButton(
                  onPressed: () {
                    setDialogState(() {
                      _selectedRegistrants.clear();
                      _selectedRegistrants.addAll(
                        availableRegistrants.map((r) => r['id']!),
                      );
                    });
                  },
                  child: const Text(
                    'Select All',
                    style: TextStyle(fontSize: 12),
                  ),
                ),
              ],
            ),
          ],
        ),
        const SizedBox(height: 8),

        // Checkbox list
        Container(
          constraints: const BoxConstraints(maxHeight: 180, minHeight: 60),
          decoration: BoxDecoration(
            border: Border.all(color: Colors.grey[300]!),
            borderRadius: BorderRadius.circular(8),
          ),
          child: Scrollbar(
            child: SingleChildScrollView(
              child: Column(
                mainAxisSize: MainAxisSize.min,
                children:
                    availableRegistrants
                        .map(
                          (registrant) =>
                              _buildCheckboxTile(registrant, setDialogState),
                        )
                        .toList(),
              ),
            ),
          ),
        ),
        const SizedBox(height: 16),

        // Register button
        SizedBox(
          width: double.infinity,
          child: ElevatedButton(
            onPressed:
                _selectedRegistrants.isNotEmpty && !_isRegistering
                    ? () {
                      Navigator.of(context).pop(); // Close dialog
                      _handleRegistration();
                    }
                    : null,
            style: ElevatedButton.styleFrom(
              backgroundColor: const Color.fromARGB(255, 142, 163, 168),
              foregroundColor: Colors.white,
              padding: const EdgeInsets.symmetric(vertical: 12),
              shape: RoundedRectangleBorder(
                borderRadius: BorderRadius.circular(8),
              ),
            ),
            child:
                _isRegistering
                    ? const SizedBox(
                      height: 20,
                      width: 20,
                      child: CircularProgressIndicator(
                        strokeWidth: 2,
                        valueColor: AlwaysStoppedAnimation<Color>(Colors.white),
                      ),
                    )
                    : Text(
                      _selectedRegistrants.length <= 1
                          ? 'Register'
                          : 'Register ${_selectedRegistrants.length} People',
                      style: const TextStyle(
                        fontSize: 16,
                        fontWeight: FontWeight.bold,
                      ),
                    ),
          ),
        ),
      ],
    );
  }

  Widget _buildCheckboxTile(
    Map<String, String> registrant,
    StateSetter setDialogState,
  ) {
    final isSelected = _selectedRegistrants.contains(registrant['id']);
    return CheckboxListTile(
      title: Text(registrant['name']!, style: const TextStyle(fontSize: 16)),
      value: isSelected,
      onChanged: (value) {
        setDialogState(() {
          if (value == true) {
            _selectedRegistrants.add(registrant['id']!);
          } else {
            _selectedRegistrants.remove(registrant['id']!);
          }
        });
      },
      activeColor: const Color.fromARGB(255, 142, 163, 168),
      dense: true,
      contentPadding: const EdgeInsets.symmetric(horizontal: 8),
    );
  }

  @override
  Widget build(BuildContext context) {
    const Color ssbcGray = Color.fromARGB(255, 142, 163, 168);
=======

  @override
  Widget build(BuildContext context) {
>>>>>>> b2261891
    return Scaffold(
      appBar: AppBar(
        backgroundColor: ssbcGray,
        iconTheme: const IconThemeData(color: Colors.white),
        title: Text(
          widget.event.name,
          style: const TextStyle(color: Colors.white),
          maxLines: 1,
          overflow: TextOverflow.ellipsis,
        ),
        leading: IconButton(
          icon: const Icon(Icons.arrow_back),
          onPressed: () {
            // Since we used pushAndRemoveUntil, we should always be able to pop
            // If not, ensure we go back to the Events tab
            if (Navigator.of(context).canPop()) {
              Navigator.of(context).pop();
            } else {
              // Fallback: navigate to Events tab and then to home
              TabProvider.instance?.setTabByName('events');
              Navigator.of(context).pushNamedAndRemoveUntil('/', (route) => false);
            }
          },
        ),
      ),
      backgroundColor: const Color.fromARGB(255, 240, 240, 240),
      body: SingleChildScrollView(
        child: Column(
          crossAxisAlignment: CrossAxisAlignment.start,
          children: [
            _buildHeroImage(),
            Padding(
              padding: const EdgeInsets.all(16),
              child: Column(
                crossAxisAlignment: CrossAxisAlignment.start,
                children: [
                  _buildEventHeader(),
                  const SizedBox(height: 16),
                  _buildEventInfo(),
                  const SizedBox(height: 16),
                  _buildCurrentRegistrations(),
                  const SizedBox(height: 16),
                  _buildDescription(),
                  const SizedBox(height: 16),
                  _buildEventSpecs(),
                ],
              ),
            ),
          ],
        ),
      ),
    );
  }

  Widget _buildHeroImage() {
<<<<<<< HEAD
=======
    final cs = Theme.of(context).colorScheme;
    final imageUrl = widget.event.imageUrl != null && widget.event.imageUrl!.isNotEmpty
        ? AssetHelper.getAssetUrl(widget.event.imageUrl!)
        : null;

>>>>>>> b2261891
    return SizedBox(
      height: 250,
      width: double.infinity,
      child: Stack(
        children: [
          // Load image from uploads API endpoint
          // For now, always show placeholder until backend image serving is implemented
<<<<<<< HEAD
          _buildImagePlaceholder(),
          // Registration button positioned in bottom right
          Positioned(
            bottom: 16,
            right: 16,
            child: ElevatedButton.icon(
              onPressed: () {
                // Check authentication and available spots before showing dialog
                final user = FirebaseAuth.instance.currentUser;
                if (user == null) {
                  ScaffoldMessenger.of(context).showSnackBar(
                    const SnackBar(
                      content: Text('Please log in to register for events.'),
                      backgroundColor: Colors.orange,
                    ),
                  );
                  return;
                }
                if ((_registrationSummary?.availableSpots ?? 1) > 0 || 
                    (_registrationSummary?.availableSpots ?? 1) == -1) {  // Allow unlimited spots
                  _showRegistrationDialog();
                }
              },
              icon: const Icon(Icons.person_add, size: 18),
              label: Text(
                ((_registrationSummary?.availableSpots ?? 1) > 0 || 
                 (_registrationSummary?.availableSpots ?? 1) == -1)
                    ? 'Register'
                    : 'Event Full',
                style: const TextStyle(
                  fontSize: 14,
                  fontWeight: FontWeight.bold,
=======
          _buildEventThumb(),
          // Action buttons positioned in bottom right
          Positioned(
            bottom: 16,
            right: 16,
            child: _buildActionButtons(),
          ),
        ],
      ),
    );
  }

  Widget _buildActionButtons() {
    final cs = Theme.of(context).colorScheme;
    final user = FirebaseAuth.instance.currentUser;

    if (user == null) {
      return ElevatedButton.icon(
        onPressed: () {
          ScaffoldMessenger.of(context).showSnackBar(
            const SnackBar(
              content: Text('Please log in to register for events.'),
              backgroundColor: Colors.orange,
            ),
          );
        },
        icon: const Icon(Icons.login, size: 18),
        label: const Text('Log In', style: TextStyle(fontSize: 14, fontWeight: FontWeight.bold)),
        style: ElevatedButton.styleFrom(
          backgroundColor: const Color.fromARGB(255, 142, 163, 168),
          foregroundColor: Colors.white,
          padding: const EdgeInsets.symmetric(horizontal: 16, vertical: 8),
          shape: RoundedRectangleBorder(borderRadius: BorderRadius.circular(8)),
          elevation: 4,
        ),
      );
    }

    if (widget.event.rsvp) {
      return _buildRSVPButtons(cs);
    } else {
      return _buildWatchButtons(cs);
    }
  }

  Widget _buildRSVPButtons(ColorScheme cs) {
    if (_registrationSummary == null ||
        _registrationSummary!.userRegistrations.isEmpty) {
      return ElevatedButton.icon(
        onPressed:
            (_registrationSummary?.availableSpots ?? 1) > 0
                ? _showRegistrationDialog
                : null,
        icon: const Icon(Icons.person_add, size: 18),
        label: Text(
          (_registrationSummary?.availableSpots ?? 1) > 0
              ? 'Register'
              : 'Event Full',
          style: const TextStyle(fontSize: 14, fontWeight: FontWeight.bold),
        ),
        style: ElevatedButton.styleFrom(
          backgroundColor: const Color.fromARGB(255, 142, 163, 168),
          foregroundColor: Colors.white,
          padding: const EdgeInsets.symmetric(horizontal: 16, vertical: 8),
          shape: RoundedRectangleBorder(borderRadius: BorderRadius.circular(8)),
          elevation: 4,
        ),
      );
    } else {
      return ElevatedButton.icon(
        onPressed: _showRegistrationDialog,
        icon: const Icon(Icons.edit, size: 18),
        label: const Text(
          'Change Registration',
          style: TextStyle(fontSize: 14, fontWeight: FontWeight.bold),
        ),
        style: ElevatedButton.styleFrom(
          backgroundColor: const Color.fromARGB(255, 142, 163, 168),
          foregroundColor: Colors.white,
          padding: const EdgeInsets.symmetric(horizontal: 16, vertical: 8),
          shape: RoundedRectangleBorder(borderRadius: BorderRadius.circular(8)),
          elevation: 4,
        ),
      );
    }
  }

  Widget _buildWatchButtons(ColorScheme cs) {
    if (_isLoadingMyEventsStatus) {
      return const SizedBox(
        width: 40,
        height: 40,
        child: CircularProgressIndicator(
          strokeWidth: 3,
          valueColor: AlwaysStoppedAnimation<Color>(Color.fromARGB(255, 142, 163, 168)),
        ),
      );
    }

    if (widget.event.recurring != null) {
      if (_isInMyEvents) {
        return Row(
          mainAxisSize: MainAxisSize.min,
          children: [
            ElevatedButton(
              onPressed:
                  () => _switchMyEventsScope(
                    _myEventsScope == 'occurrence' ? 'series' : 'occurrence',
                  ),
              style: ElevatedButton.styleFrom(
                backgroundColor: cs.secondary,
                foregroundColor: Colors.white,
                padding: const EdgeInsets.symmetric(horizontal: 12, vertical: 8),
                shape: RoundedRectangleBorder(
                  borderRadius: BorderRadius.circular(8),
                ),
                elevation: 4,
              ),
              child: Text(
                _myEventsScope == 'occurrence'
                    ? 'Switch to Recurring'
                    : 'Switch to One Time',
                style: const TextStyle(fontSize: 13, fontWeight: FontWeight.bold),
              ),
            ),
            const SizedBox(width: 8),
            ElevatedButton(
              onPressed: _removeFromMyEvents,
              style: ElevatedButton.styleFrom(
                backgroundColor: cs.error,
                foregroundColor: Colors.white,
                padding: const EdgeInsets.symmetric(horizontal: 12, vertical: 8),
                shape: RoundedRectangleBorder(
                  borderRadius: BorderRadius.circular(8),
>>>>>>> b2261891
                ),
                elevation: 4,
              ),
              child: const Text(
                'Remove',
                style: TextStyle(fontSize: 13, fontWeight: FontWeight.bold),
              ),
            ),
          ],
        );
      } else {
        return Row(
          mainAxisSize: MainAxisSize.min,
          children: [
            ElevatedButton(
              onPressed: () => _addToMyEvents(scope: 'occurrence'),
              style: ElevatedButton.styleFrom(
<<<<<<< HEAD
                backgroundColor:
                    ((_registrationSummary?.availableSpots ?? 1) > 0 || 
                     (_registrationSummary?.availableSpots ?? 1) == -1)
                        ? const Color.fromARGB(255, 142, 163, 168)
                        : Colors.grey,
=======
                backgroundColor: const Color.fromARGB(255, 142, 163, 168),
>>>>>>> b2261891
                foregroundColor: Colors.white,
                padding: const EdgeInsets.symmetric(horizontal: 12, vertical: 8),
                shape: RoundedRectangleBorder(
                  borderRadius: BorderRadius.circular(8),
                ),
                elevation: 4,
              ),
              child: const Text(
                'Add One Time',
                style: TextStyle(fontSize: 13, fontWeight: FontWeight.bold),
              ),
            ),
            const SizedBox(width: 8),
            ElevatedButton(
              onPressed: () => _addToMyEvents(scope: 'series'),
              style: ElevatedButton.styleFrom(
                backgroundColor: const Color.fromARGB(255, 142, 163, 168),
                foregroundColor: Colors.white,
                padding: const EdgeInsets.symmetric(horizontal: 12, vertical: 8),
                shape: RoundedRectangleBorder(
                  borderRadius: BorderRadius.circular(8),
                ),
<<<<<<< HEAD
                elevation:
                    ((_registrationSummary?.availableSpots ?? 1) > 0 || 
                     (_registrationSummary?.availableSpots ?? 1) == -1) ? 4 : 0,
=======
                elevation: 4,
              ),
              child: const Text(
                'Add Recurring',
                style: TextStyle(fontSize: 13, fontWeight: FontWeight.bold),
>>>>>>> b2261891
              ),
            ),
          ],
        );
      }
    } else {
      if (_isInMyEvents) {
        return ElevatedButton(
          onPressed: _removeFromMyEvents,
          style: ElevatedButton.styleFrom(
            backgroundColor: cs.error,
            foregroundColor: Colors.white,
            padding: const EdgeInsets.symmetric(horizontal: 16, vertical: 8),
            shape: RoundedRectangleBorder(borderRadius: BorderRadius.circular(8)),
            elevation: 4,
          ),
          child: const Text(
            'Remove from My Events',
            style: TextStyle(fontSize: 14, fontWeight: FontWeight.bold),
          ),
        );
      } else {
        return ElevatedButton(
          onPressed: () => _addToMyEvents(scope: 'occurrence'),
          style: ElevatedButton.styleFrom(
            backgroundColor: const Color.fromARGB(255, 142, 163, 168),
            foregroundColor: Colors.white,
            padding: const EdgeInsets.symmetric(horizontal: 16, vertical: 8),
            shape: RoundedRectangleBorder(borderRadius: BorderRadius.circular(8)),
            elevation: 4,
          ),
          child: const Text(
            'Add to My Events',
            style: TextStyle(fontSize: 14, fontWeight: FontWeight.bold),
          ),
        );
      }
    }
  }

  Widget _buildImagePlaceholder() {
    return Container(
      width: double.infinity,
      height: double.infinity,
      color: Colors.grey[300],
      child: const Center(
        child: Icon(Icons.event, size: 80, color: Colors.grey),
      ),
    );
  }

<<<<<<< HEAD
=======
  Widget _buildEventThumb() {
    final imageUrl = widget.event.imageUrl != null && widget.event.imageUrl!.isNotEmpty
        ? AssetHelper.getAssetUrl(widget.event.imageUrl!)
        : null;

    if (imageUrl == null) {
      return _buildImagePlaceholder();
    } else {
      return SizedBox.expand(
        child: Image.network(
          imageUrl,
          fit: BoxFit.cover,
          // While loading, show the placeholder (keeps the card pretty)
          loadingBuilder: (context, child, loadingProgress) {
            if (loadingProgress == null) return child;
            return _buildImagePlaceholder();
          },
          // On error (404, invalid URL, etc.), show the placeholder
          errorBuilder: (context, error, stackTrace) {
            return _buildImagePlaceholder();
          },
        ),
      );
    }
  }

>>>>>>> b2261891
  Widget _buildEventHeader() {
    return Column(
      crossAxisAlignment: CrossAxisAlignment.start,
      children: [
        Text(
          widget.event.name,
          style: const TextStyle(
            fontSize: 24,
            fontWeight: FontWeight.bold,
            color: Colors.black87,
          ),
        ),
        if (widget.event.ruName != null && widget.event.ruName!.isNotEmpty) ...[
          const SizedBox(height: 4),
          Text(
            widget.event.ruName!,
            style: const TextStyle(
              fontSize: 18,
              fontWeight: FontWeight.w500,
              color: Colors.grey,
              fontStyle: FontStyle.italic,
            ),
          ),
        ],
      ],
    );
  }

  Widget _buildEventInfo() {
    return Card(
      color: Colors.white,
      child: Padding(
        padding: const EdgeInsets.all(16),
        child: Column(
          crossAxisAlignment: CrossAxisAlignment.start,
          children: [
            _buildInfoRow(
              Icons.attach_money,
              'Charge',
              widget.event.isFree
                  ? 'FREE'
                  : '\$${widget.event.price.toStringAsFixed(2)}',
            ),
            const SizedBox(height: 12),
            _buildInfoRow(
              Icons.schedule,
              'Date & Time',
              widget.event.formattedDateTime,
            ),
            const SizedBox(height: 12),
            _buildInfoRow(Icons.location_on, 'Location', widget.event.location),
            // Show ministry line directly under location when available
            if (widget.event.ministry.isNotEmpty) ...[
              const SizedBox(height: 12),
              _buildSvgInfoRow(
                'assets/nav_icons/Home.svg',
                'Ministry',
                "${widget.event.ministry.first}'s Ministry",
              ),
            ],
          ],
        ),
      ),
    );
  }

  Widget _buildInfoRow(IconData icon, String label, String value) {
    const Color ssbcGray = Color.fromARGB(255, 142, 163, 168);
    return Row(
      crossAxisAlignment: CrossAxisAlignment.center,
      children: [
        Icon(icon, size: 20, color: ssbcGray),
        const SizedBox(width: 12),
        Expanded(
          child: Column(
            crossAxisAlignment: CrossAxisAlignment.start,
            children: [
              Text(
                label,
                style: const TextStyle(
                  fontSize: 14,
                  fontWeight: FontWeight.w500,
                  color: Colors.grey,
                ),
              ),
              const SizedBox(height: 2),
              Text(
                value,
                style: const TextStyle(fontSize: 16, color: Colors.black87),
              ),
            ],
          ),
        ),
      ],
    );
  }

  Widget _buildSvgInfoRow(String assetPath, String label, String value) {
<<<<<<< HEAD
    const Color ssbcGray = Color.fromARGB(255, 142, 163, 168);
=======
    final cs = Theme.of(context).colorScheme;
>>>>>>> b2261891
    return Row(
      crossAxisAlignment: CrossAxisAlignment.center,
      children: [
        SvgPicture.asset(
          assetPath,
          width: 20,
          height: 20,
          colorFilter: const ColorFilter.mode(ssbcGray, BlendMode.srcIn),
        ),
        const SizedBox(width: 12),
        Expanded(
          child: Column(
            crossAxisAlignment: CrossAxisAlignment.start,
            children: [
              Text(
                label,
                style: const TextStyle(
                  fontSize: 14,
                  fontWeight: FontWeight.w500,
                  color: Colors.grey,
                ),
              ),
              const SizedBox(height: 2),
              Text(
                value,
                style: const TextStyle(fontSize: 16, color: Colors.black87),
              ),
            ],
          ),
        ),
      ],
    );
  }

  Widget _buildDescription() {
    return Card(
      color: Colors.white,
      child: Padding(
        padding: const EdgeInsets.all(16),
        child: Column(
          crossAxisAlignment: CrossAxisAlignment.start,
          children: [
            const Text(
              'Description',
              style: TextStyle(
                fontSize: 18,
                fontWeight: FontWeight.bold,
                color: Colors.black87,
              ),
            ),
            const SizedBox(height: 8),
            Text(
              widget.event.description,
              style: const TextStyle(
                fontSize: 16,
                color: Colors.black87,
                height: 1.4,
              ),
            ),
            if (widget.event.ruDescription != null &&
                widget.event.ruDescription!.isNotEmpty) ...[
              const SizedBox(height: 12),
              const Divider(),
              const SizedBox(height: 8),
              Text(
                widget.event.ruDescription!,
                style: const TextStyle(
                  fontSize: 16,
                  color: Colors.grey,
                  height: 1.4,
                  fontStyle: FontStyle.italic,
                ),
              ),
            ],
          ],
        ),
      ),
    );
  }

  Widget _buildEventSpecs() {
    final specs = <String>[];

    if (widget.event.minAge > 0 || widget.event.maxAge < 100) {
      specs.add('Ages: ${widget.event.minAge}-${widget.event.maxAge}');
    }

    if (widget.event.gender != 'all') {
      specs.add(
        'Gender: ${widget.event.gender[0].toUpperCase()}${widget.event.gender.substring(1)}',
      );
    }

    if (widget.event.rsvp) {
      specs.add('RSVP Required');
    }

    if (widget.event.recurring != null) {
      specs.add('Recurring: ${widget.event.recurring}');
    }

    if (specs.isEmpty) return const SizedBox.shrink();

    return Card(
      color: Colors.white,
      child: Padding(
        padding: const EdgeInsets.all(16),
        child: Column(
          crossAxisAlignment: CrossAxisAlignment.start,
          children: [
            const Text(
              'Event Requirements',
              style: TextStyle(
                fontSize: 18,
                fontWeight: FontWeight.bold,
                color: Colors.black87,
              ),
            ),
            const SizedBox(height: 8),
            ...specs.map(
              (spec) => Padding(
                padding: const EdgeInsets.symmetric(vertical: 2),
                child: Row(
                  children: [
                    const Icon(
                      Icons.check_circle,
                      size: 16,
                      color: Color.fromARGB(255, 142, 163, 168),
                    ),
                    const SizedBox(width: 8),
                    Text(
                      spec,
                      style: const TextStyle(
                        fontSize: 16,
                        color: Colors.black87,
                      ),
                    ),
                  ],
                ),
              ),
            ),
          ],
        ),
      ),
    );
  }
}<|MERGE_RESOLUTION|>--- conflicted
+++ resolved
@@ -3,22 +3,15 @@
 import 'package:firebase_auth/firebase_auth.dart';
 import '../models/event.dart';
 import '../models/event_registration_summary.dart';
-<<<<<<< HEAD
 import '../models/profile_info.dart';
 import '../caches/user_profile_cache.dart';
 import '../services/family_member_service.dart';
-=======
->>>>>>> b2261891
 import '../services/event_registration_service.dart';
 import '../services/my_events_service.dart';
 import '../providers/tab_provider.dart';
-<<<<<<< HEAD
 import '../widgets/bulk_event_registration_widget.dart';
 import 'user/family_members_page.dart';
-=======
-import 'event_registration_page.dart';
 import '../helpers/asset_helper.dart'; 
->>>>>>> b2261891
 
 class EventShowcase extends StatefulWidget {
   final Event event;
@@ -37,6 +30,12 @@
   String? _myEventsScope;
   bool _isLoadingMyEventsStatus = false;
   bool _isRegistering = false;
+  
+  // Missing member variables
+  List<dynamic> _familyMembers = [];
+  Map<String, dynamic> _familyMemberRegistrations = {};
+  bool _isUserRegistered = false;
+  Set<String> _selectedRegistrants = {};
 
   @override
   void initState() {
@@ -48,16 +47,13 @@
         // User logged out, clear all family data
         if (mounted) {
           setState(() {
-<<<<<<< HEAD
             _familyMembers = [];
             _familyMemberRegistrations = {};
             _isUserRegistered = false;
             _currentUserProfile = null;
             _selectedRegistrants.clear();
-=======
             _isInMyEvents = false;
             _myEventsScope = null;
->>>>>>> b2261891
           });
         }
       }
@@ -75,18 +71,14 @@
     }
 
     await Future.wait([
-<<<<<<< HEAD
       _loadCurrentUserProfile(),
       _loadFamilyMembers(),
       _checkRegistrationStatus(),
-=======
->>>>>>> b2261891
       _loadRegistrationDetails(),
       _checkMyEventsStatus(),
     ]);
   }
 
-<<<<<<< HEAD
   Future<void> _loadCurrentUserProfile() async {
     final user = FirebaseAuth.instance.currentUser;
     if (user == null) {
@@ -110,135 +102,104 @@
 
   Future<void> _loadFamilyMembers() async {
     // Check authentication before loading family members
-=======
-  Future<void> _loadRegistrationDetails() async {
-    try {
-      final summary =
-          await EventRegistrationService.getEventRegistrationSummary(
-            widget.event.id,
-          );
-      setState(() => _registrationSummary = summary);
-    } catch (e) {
-      debugPrint('Failed to load registration summary: $e');
-    }
-  }
-
-  Future<void> _checkMyEventsStatus() async {
->>>>>>> b2261891
     final user = FirebaseAuth.instance.currentUser;
     if (user == null) {
+      // Clear any existing family member data when user is not authenticated
       setState(() {
-        _isInMyEvents = false;
-        _myEventsScope = null;
+        _familyMembers = [];
+        _familyMemberRegistrations = {};
       });
       return;
     }
 
-    setState(() => _isLoadingMyEventsStatus = true);
-
     try {
-      final result = await MyEventsService.checkEventInMyEvents(
-        eventId: widget.event.id,
-      );
-
+      final members = await FamilyMemberService.getFamilyMembers();
       if (mounted) {
         setState(() {
-          _isInMyEvents = result['inMyEvents'] as bool;
-          _myEventsScope = result['scope'] as String?;
-          _isLoadingMyEventsStatus = false;
+          _familyMembers = members;
         });
-      }
-    } catch (e) {
-      debugPrint('Failed to check My Events status: $e');
-      if (mounted) {
-        setState(() => _isLoadingMyEventsStatus = false);
-      }
-    }
-  }
-
-  Future<void> _addToMyEvents({required String scope}) async {
-    setState(() => _isLoadingMyEventsStatus = true);
-
-    try {
-      final success = await MyEventsService.addToMyEvents(
-        eventId: widget.event.id,
-        scope: scope,
-      );
-
-      if (success && mounted) {
-        ScaffoldMessenger.of(context).showSnackBar(
-          SnackBar(
-            content: Text(
-              scope == 'series'
-                  ? 'Added recurring event to My Events'
-                  : 'Added event to My Events',
-            ),
-          ),
-        );
-        await _checkMyEventsStatus();
-      } else if (mounted) {
-        ScaffoldMessenger.of(context).showSnackBar(
-          SnackBar(
-            content: const Text('Failed to add to My Events'),
-            backgroundColor: Theme.of(context).colorScheme.error,
-          ),
-        );
+
+        // Check registration status for each family member
+        await _checkFamilyMemberRegistrations();
       }
     } catch (e) {
       if (mounted) {
         ScaffoldMessenger.of(context).showSnackBar(
-          SnackBar(
-            content: Text('Error: $e'),
-            backgroundColor: Theme.of(context).colorScheme.error,
-          ),
-        );
-      }
-    } finally {
+          SnackBar(content: Text('Failed to load family members: $e')),
+        );
+      }
+    }
+  }
+
+  Future<void> _checkRegistrationStatus() async {
+    // Check authentication before checking registration status
+    final user = FirebaseAuth.instance.currentUser;
+    if (user == null) {
+      setState(() => _isUserRegistered = false);
+      return;
+    }
+
+    try {
+      final isRegistered = await EventRegistrationService.isUserRegistered(
+        widget.event.id,
+      );
       if (mounted) {
-        setState(() => _isLoadingMyEventsStatus = false);
-      }
-    }
-  }
-
-  Future<void> _removeFromMyEvents() async {
-    setState(() => _isLoadingMyEventsStatus = true);
+        setState(() => _isUserRegistered = isRegistered);
+      }
+    } catch (e) {
+      debugPrint('Failed to check user registration status: $e');
+    }
+  }
+
+  Future<void> _checkFamilyMemberRegistrations() async {
+    // Check authentication before checking family member registrations
+    final user = FirebaseAuth.instance.currentUser;
+    if (user == null) {
+      setState(() => _familyMemberRegistrations = {});
+      return;
+    }
+
+    if (_familyMembers.isEmpty) {
+      setState(() => _familyMemberRegistrations = {});
+      return;
+    }
 
     try {
-      final success = await MyEventsService.removeFromMyEvents(
-        eventId: widget.event.id,
-        scope: _myEventsScope,
-      );
-
-      if (success && mounted) {
-        ScaffoldMessenger.of(context).showSnackBar(
-          const SnackBar(content: Text('Removed from My Events')),
-        );
-        await _checkMyEventsStatus();
-      } else if (mounted) {
-        ScaffoldMessenger.of(context).showSnackBar(
-          SnackBar(
-            content: const Text('Failed to remove from My Events'),
-            backgroundColor: Theme.of(context).colorScheme.error,
-          ),
-        );
+      // Use new bulk endpoint for better performance
+      final familyMemberIds = _familyMembers.map((m) => m.id.toString()).toList();
+      final registrations =
+          await EventRegistrationService.areFamilyMembersRegistered(
+            eventId: widget.event.id,
+            familyMemberIds: familyMemberIds,
+          );
+
+      if (mounted) {
+        setState(() => _familyMemberRegistrations = registrations);
       }
     } catch (e) {
+      debugPrint('Bulk check failed, falling back to individual checks: $e');
+
+      // Fallback to individual checks if bulk endpoint fails
+      final Map<String, bool> registrations = {};
+      for (final member in _familyMembers) {
+        try {
+          final isRegistered =
+              await EventRegistrationService.isFamilyMemberRegistered(
+                eventId: widget.event.id,
+                familyMemberId: member.id,
+              );
+          registrations[member.id] = isRegistered;
+        } catch (e) {
+          debugPrint('Failed to check registration for ${member.fullName}: $e');
+          registrations[member.id] = false;
+        }
+      }
       if (mounted) {
-        ScaffoldMessenger.of(context).showSnackBar(
-          SnackBar(
-            content: Text('Error: $e'),
-            backgroundColor: Theme.of(context).colorScheme.error,
-          ),
-        );
-      }
-    } finally {
-      if (mounted) {
-        setState(() => _isLoadingMyEventsStatus = false);
-      }
-    }
-  }
-
-<<<<<<< HEAD
+        setState(() => _familyMemberRegistrations = registrations);
+      }
+    }
+  }
+
   Future<void> _loadRegistrationDetails() async {
     try {
       final summary =
@@ -273,6 +234,111 @@
           'family_member_id': familyMember.id,
           'name': familyMember.fullName,
         });
+      }
+    }
+
+    // Show bulk registration dialog
+    _showBulkRegistrationDialog(registrations);
+  }
+  Future<void> _checkMyEventsStatus() async {
+    final user = FirebaseAuth.instance.currentUser;
+    if (user == null) {
+      setState(() {
+        _isInMyEvents = false;
+        _myEventsScope = null;
+      });
+      return;
+    }
+
+    setState(() => _isLoadingMyEventsStatus = true);
+
+    try {
+      final result = await MyEventsService.checkEventInMyEvents(
+        eventId: widget.event.id,
+      );
+
+      if (mounted) {
+        setState(() {
+          _isInMyEvents = result['inMyEvents'] as bool;
+          _myEventsScope = result['scope'] as String?;
+          _isLoadingMyEventsStatus = false;
+        });
+      }
+    } catch (e) {
+      debugPrint('Failed to check My Events status: $e');
+      if (mounted) {
+        setState(() => _isLoadingMyEventsStatus = false);
+      }
+    }
+  }
+
+  Future<void> _addToMyEvents({required String scope}) async {
+    setState(() => _isLoadingMyEventsStatus = true);
+
+    try {
+      final success = await MyEventsService.addToMyEvents(
+        eventId: widget.event.id,
+        scope: scope,
+      );
+
+      if (success && mounted) {
+        ScaffoldMessenger.of(context).showSnackBar(
+          SnackBar(
+            content: Text(
+              scope == 'series'
+                  ? 'Added recurring event to My Events'
+                  : 'Added event to My Events',
+            ),
+          ),
+        );
+        await _checkMyEventsStatus();
+      } else if (mounted) {
+        ScaffoldMessenger.of(context).showSnackBar(
+          SnackBar(
+            content: const Text('Failed to add to My Events'),
+            backgroundColor: Theme.of(context).colorScheme.error,
+          ),
+        );
+      }
+    } catch (e) {
+      if (mounted) {
+        ScaffoldMessenger.of(context).showSnackBar(
+          SnackBar(
+            content: Text('Error: $e'),
+            backgroundColor: Theme.of(context).colorScheme.error,
+          ),
+        );
+      }
+    } finally {
+      if (mounted) {
+        setState(() => _isLoadingMyEventsStatus = false);
+      }
+    }
+  }
+
+  void _handleBulkRegistration() async {
+    if (_selectedRegistrants.isEmpty) return;
+
+    final List<Map<String, dynamic>> registrations = [];
+
+    for (final selectedId in _selectedRegistrants) {
+      if (selectedId == 'self') {
+        registrations.add({
+          'family_member_id': null,
+          'name': 'You',
+        });
+      } else {
+        final familyMember = _familyMembers.firstWhere(
+          (member) => member.id == selectedId,
+          orElse: () => null,
+        );
+        
+        if (familyMember != null) {
+          registrations.add({
+            'family_member_id': familyMember.id,
+            'name': familyMember.fullName,
+          });
+        }
       }
     }
 
@@ -324,7 +390,46 @@
         ],
       ),
     );
-=======
+  }
+
+  Future<void> _removeFromMyEvents() async {
+    setState(() => _isLoadingMyEventsStatus = true);
+
+    try {
+      final success = await MyEventsService.removeFromMyEvents(
+        eventId: widget.event.id,
+        scope: _myEventsScope,
+      );
+
+      if (success && mounted) {
+        ScaffoldMessenger.of(context).showSnackBar(
+          const SnackBar(content: Text('Removed from My Events')),
+        );
+        await _checkMyEventsStatus();
+      } else if (mounted) {
+        ScaffoldMessenger.of(context).showSnackBar(
+          SnackBar(
+            content: const Text('Failed to remove from My Events'),
+            backgroundColor: Theme.of(context).colorScheme.error,
+          ),
+        );
+      }
+    } catch (e) {
+      if (mounted) {
+        ScaffoldMessenger.of(context).showSnackBar(
+          SnackBar(
+            content: Text('Error: $e'),
+            backgroundColor: Theme.of(context).colorScheme.error,
+          ),
+        );
+      }
+    } finally {
+      if (mounted) {
+        setState(() => _isLoadingMyEventsStatus = false);
+      }
+    }
+  }
+
   Future<void> _switchMyEventsScope(String newScope) async {
     setState(() => _isLoadingMyEventsStatus = true);
 
@@ -367,7 +472,6 @@
         setState(() => _isLoadingMyEventsStatus = false);
       }
     }
->>>>>>> b2261891
   }
 
 
@@ -459,10 +563,7 @@
   }
 
   void _showRegistrationDialog() {
-<<<<<<< HEAD
     // Check authentication before showing registration dialog
-=======
->>>>>>> b2261891
     final user = FirebaseAuth.instance.currentUser;
     if (user == null) {
       ScaffoldMessenger.of(context).showSnackBar(
@@ -474,7 +575,6 @@
       return;
     }
 
-<<<<<<< HEAD
     showDialog(
       context: context,
       builder: (BuildContext context) {
@@ -664,22 +764,6 @@
         );
       },
     );
-=======
-    Navigator.push<bool>(
-      context,
-      MaterialPageRoute(
-        builder: (context) => EventRegistrationPage(
-          event: widget.event,
-          isUpdate: _registrationSummary!.userRegistrations.isNotEmpty,
-          existingRegistrations: _registrationSummary?.userRegistrations,
-        ),
-      ),
-    ).then((result) {
-      if (result == true) {
-        _loadInitialData();
-      }
-    });
->>>>>>> b2261891
   }
 
   Widget _buildCurrentRegistrations() {
@@ -765,35 +849,20 @@
   }
 
   Widget _buildUserRegistrationTile(RegistrationEntry registration) {
-<<<<<<< HEAD
-=======
     final scopeLabel = registration.scope == 'series' ? 'Recurring' : 'One-time';
 
->>>>>>> b2261891
     return Container(
       margin: const EdgeInsets.symmetric(vertical: 2),
       padding: const EdgeInsets.symmetric(horizontal: 12, vertical: 8),
       decoration: BoxDecoration(
-<<<<<<< HEAD
-        color: Colors.blue[50],
-=======
         color: const Color.fromARGB(255, 142, 163, 168),
->>>>>>> b2261891
         borderRadius: BorderRadius.circular(8),
       ),
       child: Row(
         children: [
-<<<<<<< HEAD
-          Icon(
-            registration.personId == null
-                ? Icons.person
-                : Icons.family_restroom,
-            color: Colors.blue[700],
-=======
           const Icon(
             Icons.person,
             color: Colors.white,
->>>>>>> b2261891
             size: 20,
           ),
           const SizedBox(width: 8),
@@ -801,18 +870,6 @@
             child: Column(
               crossAxisAlignment: CrossAxisAlignment.start,
               children: [
-<<<<<<< HEAD
-                Text(
-                  registration.displayName,
-                  style: TextStyle(
-                    color: Colors.black87,
-                    fontWeight: FontWeight.w500,
-                  ),
-                ),
-                Text(
-                  'Registered ${_formatRegistrationDate(registration.registeredOn)}',
-                  style: TextStyle(fontSize: 11, color: Colors.grey[600]),
-=======
                 Row(
                   children: [
                     Text(
@@ -846,20 +903,12 @@
                     fontSize: 11,
                     color: Colors.white,
                   ),
->>>>>>> b2261891
                 ),
               ],
             ),
           ),
           if (!_isRegistering)
             TextButton(
-<<<<<<< HEAD
-=======
-              style: TextButton.styleFrom(
-                foregroundColor: Colors.white,
-                padding: const EdgeInsets.symmetric(horizontal: 8, vertical: 4),
-              ),
->>>>>>> b2261891
               onPressed:
                   () => _handleUnregistration(
                     registration.personId ?? 'self',
@@ -894,8 +943,8 @@
     }
   }
 
-
-<<<<<<< HEAD
+  /// Check if a family member is eligible for the event based on gender and age requirements
+  bool _isFamilyMemberEligibleForEvent(dynamic member) {
     // Check gender requirements
     // Event gender can be "all", "male", "female", "M", or "F"
     if (widget.event.gender.toLowerCase() != 'all') {
@@ -1037,7 +1086,7 @@
     // Add family members who are not registered and meet event requirements
     for (final member in _familyMembers) {
       final isRegistered = _familyMemberRegistrations[member.id] ?? false;
-      if (!isRegistered && _isEligibleForEvent(member)) {
+      if (!isRegistered && _isFamilyMemberEligibleForEvent(member)) {
         availableRegistrants.add({'id': member.id, 'name': member.fullName});
       }
     }
@@ -1224,11 +1273,6 @@
   @override
   Widget build(BuildContext context) {
     const Color ssbcGray = Color.fromARGB(255, 142, 163, 168);
-=======
-
-  @override
-  Widget build(BuildContext context) {
->>>>>>> b2261891
     return Scaffold(
       appBar: AppBar(
         backgroundColor: ssbcGray,
@@ -1284,14 +1328,11 @@
   }
 
   Widget _buildHeroImage() {
-<<<<<<< HEAD
-=======
     final cs = Theme.of(context).colorScheme;
     final imageUrl = widget.event.imageUrl != null && widget.event.imageUrl!.isNotEmpty
         ? AssetHelper.getAssetUrl(widget.event.imageUrl!)
         : null;
 
->>>>>>> b2261891
     return SizedBox(
       height: 250,
       width: double.infinity,
@@ -1299,7 +1340,6 @@
         children: [
           // Load image from uploads API endpoint
           // For now, always show placeholder until backend image serving is implemented
-<<<<<<< HEAD
           _buildImagePlaceholder(),
           // Registration button positioned in bottom right
           Positioned(
@@ -1332,13 +1372,27 @@
                 style: const TextStyle(
                   fontSize: 14,
                   fontWeight: FontWeight.bold,
-=======
-          _buildEventThumb(),
-          // Action buttons positioned in bottom right
-          Positioned(
-            bottom: 16,
-            right: 16,
-            child: _buildActionButtons(),
+                ),
+              ),
+              style: ElevatedButton.styleFrom(
+                backgroundColor:
+                    ((_registrationSummary?.availableSpots ?? 1) > 0 || 
+                     (_registrationSummary?.availableSpots ?? 1) == -1)
+                        ? const Color.fromARGB(255, 142, 163, 168)
+                        : Colors.grey,
+                foregroundColor: Colors.white,
+                padding: const EdgeInsets.symmetric(
+                  horizontal: 16,
+                  vertical: 8,
+                ),
+                shape: RoundedRectangleBorder(
+                  borderRadius: BorderRadius.circular(8),
+                ),
+                elevation:
+                    ((_registrationSummary?.availableSpots ?? 1) > 0 || 
+                     (_registrationSummary?.availableSpots ?? 1) == -1) ? 4 : 0,
+              ),
+            ),
           ),
         ],
       ),
@@ -1467,7 +1521,6 @@
                 padding: const EdgeInsets.symmetric(horizontal: 12, vertical: 8),
                 shape: RoundedRectangleBorder(
                   borderRadius: BorderRadius.circular(8),
->>>>>>> b2261891
                 ),
                 elevation: 4,
               ),
@@ -1485,15 +1538,7 @@
             ElevatedButton(
               onPressed: () => _addToMyEvents(scope: 'occurrence'),
               style: ElevatedButton.styleFrom(
-<<<<<<< HEAD
-                backgroundColor:
-                    ((_registrationSummary?.availableSpots ?? 1) > 0 || 
-                     (_registrationSummary?.availableSpots ?? 1) == -1)
-                        ? const Color.fromARGB(255, 142, 163, 168)
-                        : Colors.grey,
-=======
                 backgroundColor: const Color.fromARGB(255, 142, 163, 168),
->>>>>>> b2261891
                 foregroundColor: Colors.white,
                 padding: const EdgeInsets.symmetric(horizontal: 12, vertical: 8),
                 shape: RoundedRectangleBorder(
@@ -1516,17 +1561,11 @@
                 shape: RoundedRectangleBorder(
                   borderRadius: BorderRadius.circular(8),
                 ),
-<<<<<<< HEAD
-                elevation:
-                    ((_registrationSummary?.availableSpots ?? 1) > 0 || 
-                     (_registrationSummary?.availableSpots ?? 1) == -1) ? 4 : 0,
-=======
                 elevation: 4,
               ),
               child: const Text(
                 'Add Recurring',
                 style: TextStyle(fontSize: 13, fontWeight: FontWeight.bold),
->>>>>>> b2261891
               ),
             ),
           ],
@@ -1578,35 +1617,6 @@
     );
   }
 
-<<<<<<< HEAD
-=======
-  Widget _buildEventThumb() {
-    final imageUrl = widget.event.imageUrl != null && widget.event.imageUrl!.isNotEmpty
-        ? AssetHelper.getAssetUrl(widget.event.imageUrl!)
-        : null;
-
-    if (imageUrl == null) {
-      return _buildImagePlaceholder();
-    } else {
-      return SizedBox.expand(
-        child: Image.network(
-          imageUrl,
-          fit: BoxFit.cover,
-          // While loading, show the placeholder (keeps the card pretty)
-          loadingBuilder: (context, child, loadingProgress) {
-            if (loadingProgress == null) return child;
-            return _buildImagePlaceholder();
-          },
-          // On error (404, invalid URL, etc.), show the placeholder
-          errorBuilder: (context, error, stackTrace) {
-            return _buildImagePlaceholder();
-          },
-        ),
-      );
-    }
-  }
-
->>>>>>> b2261891
   Widget _buildEventHeader() {
     return Column(
       crossAxisAlignment: CrossAxisAlignment.start,
@@ -1705,11 +1715,7 @@
   }
 
   Widget _buildSvgInfoRow(String assetPath, String label, String value) {
-<<<<<<< HEAD
-    const Color ssbcGray = Color.fromARGB(255, 142, 163, 168);
-=======
     final cs = Theme.of(context).colorScheme;
->>>>>>> b2261891
     return Row(
       crossAxisAlignment: CrossAxisAlignment.center,
       children: [
@@ -1717,7 +1723,7 @@
           assetPath,
           width: 20,
           height: 20,
-          colorFilter: const ColorFilter.mode(ssbcGray, BlendMode.srcIn),
+          colorFilter: const ColorFilter.mode(Colors.grey, BlendMode.srcIn),
         ),
         const SizedBox(width: 12),
         Expanded(
