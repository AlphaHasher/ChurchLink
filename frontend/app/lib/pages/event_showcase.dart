--- conflicted
+++ resolved
@@ -1026,7 +1026,6 @@
     }
   }
 
-<<<<<<< HEAD
   /// Check if a family member is eligible for the event based on gender and age requirements
   bool _isFamilyMemberEligibleForEvent(dynamic member) {
     // Check gender requirements
@@ -1373,7 +1372,7 @@
         print('[EventShowcase] Error during background data refresh: $e');
       }
     });
-=======
+  }
   String _formatMinistries(List<String> ministries) {
     if (ministries.isEmpty) {
       return '';
@@ -1386,7 +1385,6 @@
     
     // If multiple ministries, format as comma-separated list with "'s Ministry" added to each
     return ministries.map((m) => "$m's Ministry").join(', ');
->>>>>>> 06fbcd2f
   }
 
   @override
