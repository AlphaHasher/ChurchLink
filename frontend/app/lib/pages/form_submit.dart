--- conflicted
+++ resolved
@@ -1,1161 +1,1156 @@
-import 'package:app/helpers/api_client.dart';
-import 'package:app/helpers/form_localization_helper.dart';
-import 'package:app/pages/forms/checkbox_form_component.dart';
-import 'package:app/pages/forms/date_form_component.dart';
-import 'package:app/pages/forms/email_form_component.dart';
-import 'package:app/pages/forms/number_form_component.dart';
-import 'package:app/pages/forms/price_form_component.dart';
-import 'package:app/pages/forms/radio_form_component.dart';
-import 'package:app/pages/forms/select_form_component.dart';
-import 'package:app/pages/forms/static_form_component.dart';
-import 'package:app/pages/forms/switch_form_component.dart';
-import 'package:app/pages/forms/text_form_component.dart';
-import 'package:app/pages/forms/textarea_form_component.dart';
-import 'package:app/pages/forms/time_form_component.dart';
-import 'package:app/pages/forms/phone_form_component.dart';
-import 'package:app/services/form_payment_service.dart';
-import 'package:app/widgets/form_payment_widget.dart';
-import 'package:app/widgets/form_payment_summary.dart';
-import 'package:app/widgets/form_payment_selector_widget.dart';
-import 'package:firebase_auth/firebase_auth.dart';
-import 'package:flutter/foundation.dart';
-import 'package:flutter/material.dart';
-
-class FormSubmitPage extends StatefulWidget {
-  final Map<String, dynamic> form;
-
-  const FormSubmitPage({super.key, required this.form});
-
-  @override
-  State<FormSubmitPage> createState() => _FormSubmitPageState();
-}
-
-class _FormSubmitPageState extends State<FormSubmitPage> {
-  final _scaffoldFormKey = GlobalKey<FormState>();
-  final Map<String, dynamic> _values = {};
-  bool _submitting = false;
-  String? _error;
-  late Map<String, dynamic> _form; // local, refreshable copy of the form
-  int _formInstanceId = 0; // bump to reset Form state after refresh
-  bool _isDirty = false; // tracks whether user has typed/changed anything
-  List<String> _availableLocales = <String>[];
-  late String _activeLocale;
-  bool _showPaymentSection = false; // Track if payment section should be visible
-  List<String> _availablePaymentMethods = []; // Store available payment methods
-
-  @override
-  void initState() {
-    super.initState();
-    _form = Map<String, dynamic>.from(widget.form);
-    _setupLocales();
-    _loadPaymentConfig();
-  }
-
-  @override
-  void didUpdateWidget(covariant FormSubmitPage oldWidget) {
-    super.didUpdateWidget(oldWidget);
-    if (!mapEquals(oldWidget.form, widget.form)) {
-      setState(() {
-        _form = Map<String, dynamic>.from(widget.form);
-        _setupLocales(preferredLocale: _activeLocale);
-      });
-      _loadPaymentConfig();
-    }
-  }
-
-  // Helper to extract field list from form
-  List<Map<String, dynamic>> get _fields {
-    final data = _form['data'];
-    if (data is List) return List<Map<String, dynamic>>.from(data);
-    return [];
-  }
-
-  String get _defaultLocale => FormLocalizationHelper.defaultLocale(_form);
-
-  void _setupLocales({String? preferredLocale}) {
-    final localeState = FormLocalizationHelper.initializeLocales(
-      _form,
-      preferredLocale: preferredLocale,
-    );
-    _availableLocales = List<String>.from(localeState.locales);
-    _activeLocale = localeState.activeLocale;
-  }
-
-  String? _getLocalizedString(Map<String, dynamic> source, String key) {
-    return FormLocalizationHelper.getLocalizedString(
-      source,
-      key,
-      activeLocale: _activeLocale,
-      defaultLocale: _defaultLocale,
-    );
-  }
-
-  Map<String, dynamic> _localizedField(Map<String, dynamic> field) {
-    return FormLocalizationHelper.localizedField(
-      field,
-      activeLocale: _activeLocale,
-      defaultLocale: _defaultLocale,
-    );
-  }
-
-  // Basic visibleIf evaluator similar to web: `name op value` where op in == != >= <= > <
-  bool _isVisible(Map<String, dynamic> f) {
-    final raw = (f['visibleIf'] ?? '').toString().trim();
-    if (raw.isEmpty) return true;
-    final reg = RegExp(r'^\s*(\w+)\s*(==|!=|>=|<=|>|<)\s*(.+)\s*$');
-    final m = reg.firstMatch(raw);
-    if (m == null) return true;
-    final name = m.group(1)!;
-    final op = m.group(2)!;
-    final rhsRaw = m.group(3)!;
-    final lhs = _values[name];
-    dynamic rhs;
-    final s = rhsRaw.trim();
-    if ((s.startsWith("'") && s.endsWith("'")) ||
-        (s.startsWith('"') && s.endsWith('"'))) {
-      rhs = s.substring(1, s.length - 1);
-    } else if (s.toLowerCase() == 'true' || s.toLowerCase() == 'false') {
-      rhs = s.toLowerCase() == 'true';
-    } else {
-      rhs = double.tryParse(s) ?? s; // fallback to string
-    }
-    int cmp(dynamic a, dynamic b) {
-      if (a is num && b is num) return a.compareTo(b);
-      return a.toString().compareTo(b.toString());
-    }
-
-    switch (op) {
-      case '==':
-        return lhs == rhs;
-      case '!=':
-        return lhs != rhs;
-      case '>=':
-        return cmp(lhs, rhs) >= 0;
-      case '<=':
-        return cmp(lhs, rhs) <= 0;
-      case '>':
-        return cmp(lhs, rhs) > 0;
-      case '<':
-        return cmp(lhs, rhs) < 0;
-      default:
-        return true;
-    }
-  }
-
-  bool _hasPricing() {
-    for (final f in _fields) {
-      final type = (f['type'] ?? 'text').toString();
-      if (type == 'price') return true;
-      if ((type == 'checkbox' || type == 'switch') && (f['price'] != null)) {
-        return true;
-      }
-      if (type == 'radio' || type == 'select') {
-        final options = (f['options'] ?? f['choices'] ?? []) as List?;
-        if (options != null &&
-            options.any((o) => (o is Map && o['price'] != null))) {
-          return true;
-        }
-      }
-      if (type == 'date') {
-        final pricing = f['pricing'];
-        if (pricing is Map && (pricing['enabled'] == true)) return true;
-      }
-    }
-    return false;
-  }
-
-  double _weekdayPrice(Map<String, dynamic> pricing, DateTime d) {
-    final specific =
-        (pricing['specificDates'] as List?)?.cast<Map<String, dynamic>>();
-    if (specific != null) {
-      final key =
-          "${d.year.toString().padLeft(4, '0')}-${d.month.toString().padLeft(2, '0')}-${d.day.toString().padLeft(2, '0')}";
-      for (final item in specific) {
-        if (item['date'] == key && item['price'] is num) {
-          return (item['price'] as num).toDouble();
-        }
-      }
-    }
-    final dow = d.weekday % 7; // Dart: Mon=1..Sun=7; mod7 -> Sun=0..Sat=6
-    final overrides = pricing['weekdayOverrides'];
-    if (overrides is Map) {
-      // keys might be strings '0'..'6' or ints
-      final dynamic v = overrides[dow.toString()] ?? overrides[dow];
-      if (v is num) return v.toDouble();
-    }
-    final base = pricing['basePerDay'];
-    if (base is num) return base.toDouble();
-    return 0.0;
-  }
-
-  double _computeTotal() {
-    double total = 0.0;
-    for (final f in _fields) {
-      if (!_isVisible(f)) continue;
-      final type = (f['type'] ?? 'text').toString();
-      final name =
-          (f['name'] ?? f['key'] ?? f['id'] ?? f['label'] ?? '').toString();
-      final val = _values[name];
-      if (type == 'price') {
-        final amt = f['amount'];
-        if (amt is num) total += amt.toDouble();
-      } else if (type == 'checkbox' || type == 'switch') {
-        if ((val == true) && f['price'] is num) {
-          total += (f['price'] as num).toDouble();
-        }
-      } else if (type == 'radio') {
-        final options = (f['options'] ?? f['choices'] ?? []) as List?;
-        if (options != null) {
-          final opt = options.cast<Map>().firstWhere(
-            (o) =>
-                (o['value'] ?? o['id'] ?? o['label']).toString() ==
-                (val?.toString() ?? ''),
-            orElse: () => {},
-          );
-          final p = opt['price'];
-          if (p is num) total += p.toDouble();
-        }
-      } else if (type == 'select') {
-        final options = (f['options'] ?? f['choices'] ?? []) as List?;
-        final multiple = f['multiple'] == true;
-        if (options != null) {
-          if (multiple && val is List) {
-            for (final v in val) {
-              final opt = options.cast<Map>().firstWhere(
-                (o) =>
-                    (o['value'] ?? o['id'] ?? o['label']).toString() ==
-                    v.toString(),
-                orElse: () => {},
-              );
-              final p = opt['price'];
-              if (p is num) total += p.toDouble();
-            }
-          } else if (val is String) {
-            final opt = options.cast<Map>().firstWhere(
-              (o) => (o['value'] ?? o['id'] ?? o['label']).toString() == val,
-              orElse: () => {},
-            );
-            final p = opt['price'];
-            if (p is num) total += p.toDouble();
-          }
-        }
-      } else if (type == 'date') {
-        final pricing = f['pricing'];
-        if (pricing is Map && pricing['enabled'] == true) {
-          if (f['mode'] == 'range') {
-            if (val is Map && val['from'] != null && val['to'] != null) {
-              final from = DateTime.tryParse(val['from'].toString());
-              final to = DateTime.tryParse(val['to'].toString());
-              if (from != null && to != null) {
-                for (
-                  DateTime d = DateTime(from.year, from.month, from.day);
-                  !d.isAfter(DateTime(to.year, to.month, to.day));
-                  d = d.add(const Duration(days: 1))
-                ) {
-                  total += _weekdayPrice(pricing.cast<String, dynamic>(), d);
-                }
-              }
-            } else if (val is Map && val['from'] != null) {
-              final from = DateTime.tryParse(val['from'].toString());
-              if (from != null) {
-                total += _weekdayPrice(pricing.cast<String, dynamic>(), from);
-              }
-            }
-          } else {
-            final d = val is String ? DateTime.tryParse(val) : null;
-            if (d != null) {
-              total += _weekdayPrice(pricing.cast<String, dynamic>(), d);
-            }
-          }
-        }
-      }
-    }
-    return total;
-  }
-
-  void _updateValue(String fieldName, dynamic value) {
-    setState(() {
-      _values[fieldName] = value;
-      if (!_isDirty) {
-        _isDirty = true;
-      }
-    });
-  }
-
-  bool _hasAnyInput() {
-    if (_isDirty) return true;
-    for (final entry in _values.entries) {
-      final v = entry.value;
-      if (v == null) continue;
-      if (v is String && v.trim().isEmpty) continue;
-      if (v is List && v.isEmpty) continue;
-      if (v is Map && v.isEmpty) continue;
-      // any other non-null value counts as input
-      return true;
-    }
-    return false;
-  }
-
-  Future<void> _reloadForm() async {
-    try {
-      final String slug = (_form['slug']?.toString() ?? '').trim();
-      final String id = _form['id']?.toString() ?? '';
-      dynamic response;
-      if (slug.isNotEmpty && slug.toLowerCase() != 'null') {
-        response = await api.get('/v1/forms/slug/$slug');
-      } else if (id.isNotEmpty) {
-        response = await api.get('/v1/forms/$id');
-      }
-      if (response != null && (response.statusCode == 200)) {
-        final data = response.data;
-        if (data is Map) {
-          setState(() {
-            _form = Map<String, dynamic>.from(data);
-            _values.clear();
-            _error = null;
-            _formInstanceId++;
-            _isDirty = false;
-            _setupLocales(preferredLocale: _activeLocale);
-          });
-          if (!mounted) return;
-          ScaffoldMessenger.of(context).showSnackBar(
-            const SnackBar(
-              content: Text('Form reloaded. All inputs were cleared.'),
-            ),
-          );
-          return;
-        }
-      }
-      if (!mounted) return;
-      ScaffoldMessenger.of(context).showSnackBar(
-        SnackBar(
-          content: Text(
-            'Failed to reload form${response?.statusCode != null ? ' (${response.statusCode})' : ''}',
-          ),
-        ),
-      );
-    } catch (e) {
-      if (!mounted) return;
-      ScaffoldMessenger.of(
-        context,
-      ).showSnackBar(SnackBar(content: Text('Error reloading form: $e')));
-    }
-  }
-
-  Future<void> _confirmAndReload() async {
-    if (!_hasAnyInput()) {
-      await _reloadForm();
-      return;
-    }
-    final confirm = await showDialog<bool>(
-      context: context,
-      builder:
-          (ctx) => AlertDialog(
-            title: const Text('Reload form?'),
-            content: const Text(
-              'Reloading will fetch the latest form and clear all data you\'ve entered. Continue?',
-            ),
-            actions: [
-              TextButton(
-                onPressed: () => Navigator.pop(ctx, false),
-                child: const Text('Cancel'),
-              ),
-              ElevatedButton(
-                onPressed: () => Navigator.pop(ctx, true),
-                child: const Text('Reload'),
-              ),
-            ],
-          ),
-    );
-    if (confirm == true) {
-      await _reloadForm();
-    }
-  }
-
-  Widget _buildField(Map<String, dynamic> f) {
-    if (!_isVisible(f)) return const SizedBox.shrink();
-    final field = _localizedField(f);
-    final type = (field['type'] ?? f['type'] ?? 'text').toString();
-    final fieldName =
-        (field['name'] ??
-                f['name'] ??
-                f['key'] ??
-                f['id'] ??
-                f['label'] ??
-                UniqueKey().toString())
-            .toString();
-    final labelText =
-        (field['label'] ?? f['label'] ?? f['name'] ?? fieldName).toString();
-    final placeholder =
-        (field['placeholder'] ?? field['hint'] ?? f['placeholder'] ?? f['hint'])
-            ?.toString();
-    final helperText =
-        (field['helpText'] ??
-                field['helperText'] ??
-                field['description'] ??
-                f['helperText'] ??
-                f['description'])
-            ?.toString();
-    final inlineLabel =
-        (field['inlineLabel'] ??
-                field['inline_label'] ??
-                field['inline'] ??
-                f['inlineLabel'] ??
-                f['inline_label'] ??
-                f['inline'])
-            ?.toString();
-    final requiredField = (field['required'] ?? f['required']) == true;
-    int? asInt(dynamic raw) {
-      if (raw is int) return raw;
-      if (raw is num) return raw.toInt();
-      if (raw is String) return int.tryParse(raw.trim());
-      return null;
-    }
-
-    Widget widget;
-    switch (type) {
-      case 'static':
-        widget = StaticFormComponent(
-          field: field,
-          labelOverride: labelText,
-          helperOverride: helperText,
-        );
-        break;
-      case 'price':
-        widget = const PriceFormComponent();
-        break;
-      case 'textarea':
-        widget = TextareaFormComponent(
-          label: labelText,
-          placeholder: placeholder,
-          helperText: helperText,
-          requiredField: requiredField,
-          initialValue: _values[fieldName]?.toString(),
-          onChanged: (v) => _updateValue(fieldName, v),
-          onSaved: (v) => _values[fieldName] = v ?? '',
-          minLength: asInt(field['minLength'] ?? f['minLength']),
-          maxLength: asInt(field['maxLength'] ?? f['maxLength']),
-        );
-        break;
-      case 'email':
-        widget = EmailFormComponent(
-          label: labelText,
-          placeholder: placeholder,
-          helperText: helperText,
-          requiredField: requiredField,
-          initialValue: _values[fieldName]?.toString(),
-          onChanged: (v) {
-            final trimmed = v.trim();
-            _updateValue(fieldName, trimmed.isEmpty ? null : trimmed);
-          },
-          onSaved: (v) {
-            final trimmed = (v ?? '').trim();
-            _values[fieldName] = trimmed.isEmpty ? null : trimmed;
-          },
-          minLength: asInt(field['minLength'] ?? f['minLength']),
-          maxLength: asInt(field['maxLength'] ?? f['maxLength']),
-        );
-        break;
-      case 'tel':
-        final current = _values[fieldName];
-        final initialPhone = current is String ? current : null;
-        widget = PhoneFormComponent(
-          label: labelText,
-          placeholder: placeholder,
-          helperText: helperText,
-          requiredField: requiredField,
-          initialValue: initialPhone,
-          onChanged: (v) => _updateValue(fieldName, v),
-          onSaved: (v) => _values[fieldName] = v ?? '',
-        );
-        break;
-      case 'number':
-        final current = _values[fieldName];
-        num? initial;
-        if (current is num) {
-          initial = current;
-        } else if (current is String) {
-          initial = double.tryParse(current);
-        }
-        final allowedValuesSource = f['allowedValues'] ?? f['allowed'];
-        final allowedValues = <num>[];
-        if (allowedValuesSource is List) {
-          for (final item in allowedValuesSource) {
-            if (item is num) {
-              allowedValues.add(item);
-            } else if (item is String) {
-              final parsed = double.tryParse(item);
-              if (parsed != null) allowedValues.add(parsed);
-            }
-          }
-        } else if (allowedValuesSource is String) {
-          final parts = allowedValuesSource.split(',');
-          for (final part in parts) {
-            final parsed = double.tryParse(part.trim());
-            if (parsed != null) allowedValues.add(parsed);
-          }
-        }
-        num? parseNum(dynamic raw) {
-          if (raw is num) return raw;
-          if (raw is String) return double.tryParse(raw.trim());
-          return null;
-        }
-        final minValue = parseNum(f['min'] ?? f['minimum']);
-        final maxValue = parseNum(f['max'] ?? f['maximum']);
-        final stepValue = parseNum(f['step']);
-        widget = NumberFormComponent(
-          label: labelText,
-          placeholder: placeholder,
-          helperText: helperText,
-          requiredField: requiredField,
-          initialValue: initial,
-          min: minValue,
-          max: maxValue,
-          step: stepValue,
-          allowedValues: allowedValues.isEmpty ? const <num>[] : allowedValues,
-          onChanged: (v) => _updateValue(fieldName, v),
-          onSaved: (v) => _values[fieldName] = v,
-        );
-        break;
-      case 'checkbox':
-        widget = CheckboxFormComponent(
-          label: labelText,
-          inlineLabel: inlineLabel?.isNotEmpty == true ? inlineLabel : null,
-          helperText: helperText,
-          requiredField: requiredField,
-          value: _values[fieldName] == true,
-          onChanged: (val) => _updateValue(fieldName, val),
-          onSaved: (val) => _values[fieldName] = val,
-        );
-        break;
-      case 'switch':
-        widget = SwitchFormComponent(
-          label: labelText,
-          inlineLabel: inlineLabel?.isNotEmpty == true ? inlineLabel : null,
-          helperText: helperText,
-          requiredField: requiredField,
-          value: _values[fieldName] == true,
-          onChanged: (val) => _updateValue(fieldName, val),
-          onSaved: (val) => _values[fieldName] = val,
-        );
-        break;
-      case 'select':
-        final rawOptions =
-            (field['options'] ??
-                    field['choices'] ??
-                    f['options'] ??
-                    f['choices'] ??
-                    const <dynamic>[])
-                as List;
-        final opts =
-            rawOptions
-                .map((opt) {
-                  if (opt is Map) {
-                    final value =
-                        (opt['value'] ?? opt['id'] ?? opt['label'] ?? '')
-                            .toString();
-                    final label =
-                        (opt['label'] ??
-                                opt['value'] ??
-                                opt['id'] ??
-                                f['label'] ??
-                                '')
-                            .toString();
-                    return SelectOption(value: value, label: label);
-                  }
-                  final value = opt?.toString() ?? '';
-                  return SelectOption(value: value, label: value);
-                })
-                .where((opt) => opt.value.isNotEmpty || opt.label.isNotEmpty)
-                .toList();
-        final multiple = (field['multiple'] ?? f['multiple']) == true;
-        widget = SelectFormComponent(
-          label: labelText,
-          placeholder:
-              (field['buttonLabel'] ?? f['buttonLabel'] ?? placeholder)
-                  ?.toString(),
-          helperText: helperText,
-          requiredField: requiredField,
-          options: opts,
-          multiple: multiple,
-          value: _values[fieldName],
-          onChanged: (selection) => _updateValue(fieldName, selection),
-          onSaved: (selection) {
-            if (multiple) {
-              final list =
-                  (selection as List?)
-                      ?.map((e) => e.toString())
-                      .where((e) => e.isNotEmpty)
-                      .toList() ??
-                  <String>[];
-              _values[fieldName] = list;
-            } else {
-              _values[fieldName] = selection?.toString();
-            }
-          },
-        );
-        break;
-      case 'radio':
-        widget = RadioFormComponent(
-          field: field,
-          value: _values[fieldName]?.toString(),
-          onChanged: (v) => _updateValue(fieldName, v),
-        );
-        break;
-      case 'date':
-        widget = DateFormComponent(
-          field: field,
-          value: _values[fieldName],
-          onChanged: (val) => _updateValue(fieldName, val),
-        );
-        break;
-      case 'time':
-        widget = TimeFormComponent(
-          field: field,
-          value: _values[fieldName]?.toString(),
-          onChanged: (val) => _updateValue(fieldName, val),
-        );
-        break;
-      default:
-        widget = TextFormComponent(
-          label: labelText,
-          placeholder: placeholder,
-          helperText: helperText,
-          requiredField: requiredField,
-          initialValue: _values[fieldName]?.toString(),
-          onChanged: (v) => _updateValue(fieldName, v),
-          onSaved: (v) => _values[fieldName] = v ?? '',
-          minLength: asInt(field['minLength'] ?? f['minLength']),
-          maxLength: asInt(field['maxLength'] ?? f['maxLength']),
-        );
-    }
-
-    return _wrapWithRequiredBadge(widget, requiredField);
-  }
-
-  Widget _wrapWithRequiredBadge(Widget child, bool requiredField) {
-    if (!requiredField) return child;
-    return Stack(
-      clipBehavior: Clip.none,
-      children: [
-        child,
-        Positioned(
-          top: 4,
-          right: 0,
-          child: IgnorePointer(
-            child: Text(
-              '*',
-              style: TextStyle(
-                color: Colors.red[600],
-                fontSize: 20,
-                fontWeight: FontWeight.bold,
-              ),
-            ),
-          ),
-        ),
-      ],
-    );
-  }
-
-  bool _requiresPayment() {
-    return FormPaymentService.formRequiresPayment(_form);
-  }
-
-  Future<void> _loadPaymentConfig() async {
-    if (!_requiresPayment()) return;
-    
-    // Get available payment methods from form configuration
-    setState(() {
-      _availablePaymentMethods = FormPaymentService.getAvailablePaymentMethods(_form);
-    });
-  }
-
-  void _handlePaymentRequired() {
-    final total = _computeTotal();
-    if (total > 0) {
-      setState(() {
-        _showPaymentSection = true;
-      });
-    } else {
-      // No payment needed, submit directly
-      _submitDirectly();
-    }
-  }
-
-  void _onPaymentSuccess() {
-    setState(() {
-      _showPaymentSection = false;
-    });
-    
-    // Show success message
-    if (mounted) {
-      ScaffoldMessenger.of(context).showSnackBar(
-        const SnackBar(
-          content: Text('Payment completed successfully! Your form has been submitted.'),
-          backgroundColor: Colors.green,
-        ),
-      );
-      Navigator.of(context).pop(true);
-    }
-  }
-
-  void _onPaymentError(String error) {
-    setState(() {
-      _error = 'Payment failed: $error';
-      _showPaymentSection = false;
-    });
-  }
-
-  void _onPaymentCancel() {
-    setState(() {
-      _showPaymentSection = false;
-      _error = null;
-    });
-  }
-
-  Widget _buildDoorPaymentWidget(double total) {
-    return Container(
-      margin: const EdgeInsets.symmetric(vertical: 8),
-      child: Card(
-        child: Padding(
-          padding: const EdgeInsets.all(16),
-          child: Column(
-            children: [
-              const Icon(Icons.store, size: 48),
-              const SizedBox(height: 8),
-              const Text(
-                'Pay at Door',
-                style: TextStyle(
-                  fontSize: 18,
-                  fontWeight: FontWeight.bold,
-                ),
-              ),
-              const SizedBox(height: 8),
-              Text('Total: \$${total.toStringAsFixed(2)}'),
-              const SizedBox(height: 16),
-              Row(
-                children: [
-                  Expanded(
-                    child: OutlinedButton(
-                      onPressed: _onPaymentCancel,
-                      child: const Text('Cancel'),
-                    ),
-                  ),
-                  const SizedBox(width: 12),
-                  Expanded(
-                    child: ElevatedButton(
-                      onPressed: () async {
-                        try {
-                          final result = await FormPaymentService.completeDoorPayment(
-                            formSlug: (_form['slug']?.toString() ?? '').trim(),
-                            formResponse: _values,
-                            paymentAmount: total,
-                          );
-                          if (result != null && result['success'] == true) {
-                            _onPaymentSuccess();
-                          } else {
-                            _onPaymentError('Failed to submit form with door payment');
-                          }
-                        } catch (e) {
-                          _onPaymentError('Error: $e');
-                        }
-                      },
-                      style: ElevatedButton.styleFrom(
-                        backgroundColor: Colors.black,
-                      ),
-                      child: const Text('Submit Form'),
-                    ),
-                  ),
-                ],
-              ),
-            ],
-          ),
-        ),
-      ),
-    );
-  }
-
-  Future<void> _submit() async {
-    final formState = _scaffoldFormKey.currentState;
-    if (formState == null) return;
-
-    final isValid = formState.validate();
-    if (!isValid) {
-      setState(() {
-        _error = 'Please fix the highlighted fields before submitting.';
-      });
-      if (mounted) {
-        final messenger = ScaffoldMessenger.of(context);
-        messenger.hideCurrentSnackBar();
-        messenger.showSnackBar(
-          const SnackBar(
-            content: Text(
-              'Please fix the highlighted fields before submitting.',
-            ),
-          ),
-        );
-      }
-      return;
-    }
-
-    formState.save();
-
-    // Check if payment is required
-    if (_requiresPayment()) {
-      _handlePaymentRequired();
-    } else {
-      _submitDirectly();
-    }
-  }
-
-  Future<void> _submitDirectly() async {
-    setState(() {
-      _submitting = true;
-      _error = null;
-    });
-
-    try {
-      final slugRaw = widget.form['slug'];
-      final String slug =
-          (slugRaw is String ? slugRaw : slugRaw?.toString() ?? '').trim();
-      if (slug.isEmpty || slug.toLowerCase() == 'null') {
-        setState(() {
-          _error =
-              'This form is not publicly available (missing slug). Please contact the administrator.';
-        });
-        return;
-      }
-
-      // Locally check visibility and expiry before attempting to submit.
-      try {
-        final visibleFlag =
-            widget.form.containsKey('visible')
-                ? (widget.form['visible'] == true)
-                : false;
-        if (!visibleFlag) {
-          if (!mounted) return;
-          await showDialog<void>(
-            context: context,
-            barrierDismissible: false,
-            builder:
-                (ctx) => AlertDialog(
-                  title: const Text('Form unavailable'),
-                  content: const Text(
-                    'This form is not available for public viewing.',
-                  ),
-                  actions: [
-                    TextButton(
-                      onPressed: () => Navigator.of(ctx).pop(),
-                      child: const Text('Ok'),
-                    ),
-                  ],
-                ),
-          );
-          if (!mounted) return;
-          Navigator.of(context).pop(false);
-          return;
-        }
-
-        final expiresRaw =
-            widget.form['expires_at'] ??
-            widget.form['expiresAt'] ??
-            widget.form['expires'];
-        if (expiresRaw != null) {
-          final expires = DateTime.tryParse(expiresRaw.toString());
-          if (expires == null || !expires.isAfter(DateTime.now())) {
-            if (!mounted) return;
-            await showDialog<void>(
-              context: context,
-              barrierDismissible: false,
-              builder:
-                  (ctx) => AlertDialog(
-                    title: const Text('Form unavailable'),
-                    content: const Text(
-                      'This form has expired and is no longer accepting responses.',
-                    ),
-                    actions: [
-                      TextButton(
-                        onPressed: () => Navigator.of(ctx).pop(),
-                        child: const Text('Ok'),
-                      ),
-                    ],
-                  ),
-            );
-            if (!mounted) return;
-            Navigator.of(context).pop(false);
-            return;
-          }
-        }
-      } catch (_) {
-        // If anything goes wrong during local checks, proceed to call the server which will provide authoritative reason.
-      }
-
-      final user = FirebaseAuth.instance.currentUser;
-      final submissionData = {
-        ..._values,
-        if (user != null) 'user_id': user.uid,
-        'submitted_at': DateTime.now().toIso8601String(),
-      };
-
-      final response = await api.post(
-        '/v1/forms/slug/$slug/responses',
-        data: submissionData,
-      );
-
-      if (response.statusCode == 200 || response.statusCode == 201) {
-        if (!mounted) return;
-        ScaffoldMessenger.of(
-          context,
-        ).showSnackBar(const SnackBar(content: Text('Response submitted')));
-        Navigator.of(context).pop(true);
-      } else {
-        // Map server detail to friendly message when possible
-        final detail =
-            response.data is Map
-                ? (response.data['detail'] ?? response.data['message'])
-                : null;
-        final detailStr = detail is String ? detail.toLowerCase() : null;
-        String msg = 'Failed to submit (${response.statusCode})';
-        if (detailStr != null) {
-          if (detailStr.contains('expired')) {
-            msg = 'This form has expired and is no longer accepting responses.';
-<<<<<<< HEAD
-          } else if (detailStr.contains('not available') || detailStr.contains('not visible')) msg = 'This form is not available for public viewing.';
-          else if (detailStr.contains('not found')) msg = 'Form not found.';
-=======
-          } else if (detailStr.contains('not available') ||
-              detailStr.contains('not visible')) {
-            msg = 'This form is not available for public viewing.';
-          } else if (detailStr.contains('not found')) {
-            msg = 'Form not found.';
-          }
->>>>>>> 6fdcdd9c
-        }
-        // Show blocking dialog with Ok to return to list
-        if (!mounted) return;
-        await showDialog<void>(
-          context: context,
-          barrierDismissible: false,
-          builder:
-              (ctx) => AlertDialog(
-                title: const Text('Form unavailable'),
-                content: Text(msg),
-                actions: [
-                  TextButton(
-                    onPressed: () {
-                      Navigator.of(ctx).pop();
-                    },
-                    child: const Text('Ok'),
-                  ),
-                ],
-              ),
-        );
-        if (!mounted) return;
-        Navigator.of(context).pop(false);
-      }
-    } catch (e) {
-      // Network or other error: show dialog and go back
-      final msg = 'Error submitting response: $e';
-      if (mounted) {
-        await showDialog<void>(
-          context: context,
-          barrierDismissible: false,
-          builder:
-              (ctx) => AlertDialog(
-                title: const Text('Submission failed'),
-                content: Text(msg),
-                actions: [
-                  TextButton(
-                    onPressed: () => Navigator.of(ctx).pop(),
-                    child: const Text('Ok'),
-                  ),
-                ],
-              ),
-        );
-        if (!mounted) return;
-        Navigator.of(context).pop(false);
-      }
-    } finally {
-      setState(() {
-        _submitting = false;
-      });
-    }
-  }
-
-  @override
-  Widget build(BuildContext context) {
-    final title =
-        _getLocalizedString(_form, 'title') ?? _form['title'] ?? 'Form';
-    final description =
-        _getLocalizedString(_form, 'description') ?? _form['description'] ?? '';
-    final String slug = (_form['slug']?.toString() ?? '').trim();
-    final bool canSubmit = slug.isNotEmpty && slug.toLowerCase() != 'null';
-    final List<Map<String, dynamic>> visibleFields =
-        _fields
-            .where(_isVisible)
-            .where((f) => (f['type'] ?? 'text').toString() != 'price')
-            .toList();
-    final bool showPricing = _hasPricing();
-    final double total = _computeTotal();
-
-    return Scaffold(
-      key: const ValueKey('screen-form_submit'),
-      appBar: AppBar(title: Text(title), backgroundColor: Colors.black),
-      body: SafeArea(
-        child: Padding(
-          padding: const EdgeInsets.all(12.0),
-          child: Column(
-            children: [
-              if (description.isNotEmpty)
-                Padding(
-                  padding: const EdgeInsets.only(bottom: 8.0),
-                  child: Text(description),
-                ),
-              if (_availableLocales.length > 1)
-                Align(
-                  alignment: Alignment.centerRight,
-                  child: DropdownButtonHideUnderline(
-                    child: DropdownButton<String>(
-                      value: _activeLocale,
-                      onChanged: (value) {
-                        if (value == null) return;
-                        setState(() {
-                          _activeLocale = value;
-                        });
-                      },
-                      items:
-                          _availableLocales
-                              .map(
-                                (locale) => DropdownMenuItem<String>(
-                                  value: locale,
-                                  child: Text(locale.toUpperCase()),
-                                ),
-                              )
-                              .toList(),
-                    ),
-                  ),
-                ),
-              if (!canSubmit)
-                Container(
-                  width: double.infinity,
-                  margin: const EdgeInsets.only(bottom: 8),
-                  padding: const EdgeInsets.all(10),
-                  decoration: BoxDecoration(
-                    color: const Color(0xFFFFF3CD),
-                    border: Border.all(color: const Color(0xFFFFEEBA)),
-                    borderRadius: BorderRadius.circular(6),
-                  ),
-                  child: const Text(
-                    'This form is not publicly available (missing slug). You can view it, but submissions are disabled.',
-                    style: TextStyle(color: Color(0xFF856404)),
-                  ),
-                ),
-              Expanded(
-                child: Form(
-                  key: _scaffoldFormKey,
-                  child: RefreshIndicator(
-                    onRefresh: _confirmAndReload,
-                    child: ListView.separated(
-                      key: Key('form-instance-$_formInstanceId'),
-                      physics: const AlwaysScrollableScrollPhysics(),
-                      itemCount: visibleFields.length,
-                      separatorBuilder: (_, _) => const SizedBox(height: 8),
-                      itemBuilder: (context, index) {
-                        final f = visibleFields[index];
-                        return _buildField(f);
-                      },
-                    ),
-                  ),
-                ),
-              ),
-              if (showPricing)
-                Padding(
-                  padding: const EdgeInsets.only(bottom: 8.0, top: 4),
-                  child: Row(
-                    mainAxisAlignment: MainAxisAlignment.spaceBetween,
-                    children: [
-                      const Text(
-                        'Estimated Total:',
-                        style: TextStyle(fontWeight: FontWeight.w600),
-                      ),
-                      Text('\$${total.toStringAsFixed(2)}'),
-                    ],
-                  ),
-                ),
-              
-              // Show payment summary when there's pricing
-              if (showPricing && total > 0)
-                FormPaymentSummary(
-                  form: _form,
-                  values: _values,
-                ),
-              
-              // Show payment widget when payment is required and total > 0
-              if (_showPaymentSection && total > 0) 
-                _availablePaymentMethods.length > 1
-                    ? FormPaymentSelectorWidget(
-                        formSlug: (_form['slug']?.toString() ?? '').trim(),
-                        formTitle: title,
-                        formResponse: _values,
-                        totalAmount: total,
-                        paymentMethods: _availablePaymentMethods,
-                        onPaymentSuccess: _onPaymentSuccess,
-                        onPaymentError: _onPaymentError,
-                        onPaymentCancel: _onPaymentCancel,
-                      )
-                    : _availablePaymentMethods.contains('paypal')
-                        ? FormPaymentWidget(
-                            formSlug: (_form['slug']?.toString() ?? '').trim(),
-                            formTitle: title,
-                            formResponse: _values,
-                            totalAmount: total,
-                            onPaymentSuccess: _onPaymentSuccess,
-                            onPaymentError: _onPaymentError,
-                            onPaymentCancel: _onPaymentCancel,
-                          )
-                        : _buildDoorPaymentWidget(total),
-                
-              if (_error != null)
-                Padding(
-                  padding: const EdgeInsets.symmetric(vertical: 8),
-                  child: Text(
-                    _error!,
-                    style: const TextStyle(color: Colors.red),
-                  ),
-                ),
-              
-              // Only show submit button if not showing payment section
-              if (!_showPaymentSection)
-                SizedBox(
-                  width: double.infinity,
-                  child: ElevatedButton(
-                    onPressed: _submitting || !canSubmit ? null : _submit,
-                    style: ElevatedButton.styleFrom(
-                      backgroundColor: Colors.black,
-                    ),
-                    child:
-                        _submitting
-                            ? const SizedBox(
-                              height: 18,
-                              width: 18,
-                              child: CircularProgressIndicator(
-                                color: Colors.white,
-                                strokeWidth: 2,
-                              ),
-                            )
-                            : Text(_requiresPayment() && total > 0 
-                                ? (_availablePaymentMethods.length > 1 
-                                    ? 'Choose Payment Method' 
-                                    : _availablePaymentMethods.contains('door') 
-                                        ? 'Continue to Payment' 
-                                        : 'Continue to Payment')
-                                : 'Submit'),
-                  ),
-                ),
-            ],
-          ),
-        ),
-      ),
-    );
-  }
-}
+import 'package:app/helpers/api_client.dart';
+import 'package:app/helpers/form_localization_helper.dart';
+import 'package:app/pages/forms/checkbox_form_component.dart';
+import 'package:app/pages/forms/date_form_component.dart';
+import 'package:app/pages/forms/email_form_component.dart';
+import 'package:app/pages/forms/number_form_component.dart';
+import 'package:app/pages/forms/price_form_component.dart';
+import 'package:app/pages/forms/radio_form_component.dart';
+import 'package:app/pages/forms/select_form_component.dart';
+import 'package:app/pages/forms/static_form_component.dart';
+import 'package:app/pages/forms/switch_form_component.dart';
+import 'package:app/pages/forms/text_form_component.dart';
+import 'package:app/pages/forms/textarea_form_component.dart';
+import 'package:app/pages/forms/time_form_component.dart';
+import 'package:app/pages/forms/phone_form_component.dart';
+import 'package:app/services/form_payment_service.dart';
+import 'package:app/widgets/form_payment_widget.dart';
+import 'package:app/widgets/form_payment_summary.dart';
+import 'package:app/widgets/form_payment_selector_widget.dart';
+import 'package:firebase_auth/firebase_auth.dart';
+import 'package:flutter/foundation.dart';
+import 'package:flutter/material.dart';
+
+class FormSubmitPage extends StatefulWidget {
+  final Map<String, dynamic> form;
+
+  const FormSubmitPage({super.key, required this.form});
+
+  @override
+  State<FormSubmitPage> createState() => _FormSubmitPageState();
+}
+
+class _FormSubmitPageState extends State<FormSubmitPage> {
+  final _scaffoldFormKey = GlobalKey<FormState>();
+  final Map<String, dynamic> _values = {};
+  bool _submitting = false;
+  String? _error;
+  late Map<String, dynamic> _form; // local, refreshable copy of the form
+  int _formInstanceId = 0; // bump to reset Form state after refresh
+  bool _isDirty = false; // tracks whether user has typed/changed anything
+  List<String> _availableLocales = <String>[];
+  late String _activeLocale;
+  bool _showPaymentSection = false; // Track if payment section should be visible
+  List<String> _availablePaymentMethods = []; // Store available payment methods
+
+  @override
+  void initState() {
+    super.initState();
+    _form = Map<String, dynamic>.from(widget.form);
+    _setupLocales();
+    _loadPaymentConfig();
+  }
+
+  @override
+  void didUpdateWidget(covariant FormSubmitPage oldWidget) {
+    super.didUpdateWidget(oldWidget);
+    if (!mapEquals(oldWidget.form, widget.form)) {
+      setState(() {
+        _form = Map<String, dynamic>.from(widget.form);
+        _setupLocales(preferredLocale: _activeLocale);
+      });
+      _loadPaymentConfig();
+    }
+  }
+
+  // Helper to extract field list from form
+  List<Map<String, dynamic>> get _fields {
+    final data = _form['data'];
+    if (data is List) return List<Map<String, dynamic>>.from(data);
+    return [];
+  }
+
+  String get _defaultLocale => FormLocalizationHelper.defaultLocale(_form);
+
+  void _setupLocales({String? preferredLocale}) {
+    final localeState = FormLocalizationHelper.initializeLocales(
+      _form,
+      preferredLocale: preferredLocale,
+    );
+    _availableLocales = List<String>.from(localeState.locales);
+    _activeLocale = localeState.activeLocale;
+  }
+
+  String? _getLocalizedString(Map<String, dynamic> source, String key) {
+    return FormLocalizationHelper.getLocalizedString(
+      source,
+      key,
+      activeLocale: _activeLocale,
+      defaultLocale: _defaultLocale,
+    );
+  }
+
+  Map<String, dynamic> _localizedField(Map<String, dynamic> field) {
+    return FormLocalizationHelper.localizedField(
+      field,
+      activeLocale: _activeLocale,
+      defaultLocale: _defaultLocale,
+    );
+  }
+
+  // Basic visibleIf evaluator similar to web: `name op value` where op in == != >= <= > <
+  bool _isVisible(Map<String, dynamic> f) {
+    final raw = (f['visibleIf'] ?? '').toString().trim();
+    if (raw.isEmpty) return true;
+    final reg = RegExp(r'^\s*(\w+)\s*(==|!=|>=|<=|>|<)\s*(.+)\s*$');
+    final m = reg.firstMatch(raw);
+    if (m == null) return true;
+    final name = m.group(1)!;
+    final op = m.group(2)!;
+    final rhsRaw = m.group(3)!;
+    final lhs = _values[name];
+    dynamic rhs;
+    final s = rhsRaw.trim();
+    if ((s.startsWith("'") && s.endsWith("'")) ||
+        (s.startsWith('"') && s.endsWith('"'))) {
+      rhs = s.substring(1, s.length - 1);
+    } else if (s.toLowerCase() == 'true' || s.toLowerCase() == 'false') {
+      rhs = s.toLowerCase() == 'true';
+    } else {
+      rhs = double.tryParse(s) ?? s; // fallback to string
+    }
+    int cmp(dynamic a, dynamic b) {
+      if (a is num && b is num) return a.compareTo(b);
+      return a.toString().compareTo(b.toString());
+    }
+
+    switch (op) {
+      case '==':
+        return lhs == rhs;
+      case '!=':
+        return lhs != rhs;
+      case '>=':
+        return cmp(lhs, rhs) >= 0;
+      case '<=':
+        return cmp(lhs, rhs) <= 0;
+      case '>':
+        return cmp(lhs, rhs) > 0;
+      case '<':
+        return cmp(lhs, rhs) < 0;
+      default:
+        return true;
+    }
+  }
+
+  bool _hasPricing() {
+    for (final f in _fields) {
+      final type = (f['type'] ?? 'text').toString();
+      if (type == 'price') return true;
+      if ((type == 'checkbox' || type == 'switch') && (f['price'] != null)) {
+        return true;
+      }
+      if (type == 'radio' || type == 'select') {
+        final options = (f['options'] ?? f['choices'] ?? []) as List?;
+        if (options != null &&
+            options.any((o) => (o is Map && o['price'] != null))) {
+          return true;
+        }
+      }
+      if (type == 'date') {
+        final pricing = f['pricing'];
+        if (pricing is Map && (pricing['enabled'] == true)) return true;
+      }
+    }
+    return false;
+  }
+
+  double _weekdayPrice(Map<String, dynamic> pricing, DateTime d) {
+    final specific =
+        (pricing['specificDates'] as List?)?.cast<Map<String, dynamic>>();
+    if (specific != null) {
+      final key =
+          "${d.year.toString().padLeft(4, '0')}-${d.month.toString().padLeft(2, '0')}-${d.day.toString().padLeft(2, '0')}";
+      for (final item in specific) {
+        if (item['date'] == key && item['price'] is num) {
+          return (item['price'] as num).toDouble();
+        }
+      }
+    }
+    final dow = d.weekday % 7; // Dart: Mon=1..Sun=7; mod7 -> Sun=0..Sat=6
+    final overrides = pricing['weekdayOverrides'];
+    if (overrides is Map) {
+      // keys might be strings '0'..'6' or ints
+      final dynamic v = overrides[dow.toString()] ?? overrides[dow];
+      if (v is num) return v.toDouble();
+    }
+    final base = pricing['basePerDay'];
+    if (base is num) return base.toDouble();
+    return 0.0;
+  }
+
+  double _computeTotal() {
+    double total = 0.0;
+    for (final f in _fields) {
+      if (!_isVisible(f)) continue;
+      final type = (f['type'] ?? 'text').toString();
+      final name =
+          (f['name'] ?? f['key'] ?? f['id'] ?? f['label'] ?? '').toString();
+      final val = _values[name];
+      if (type == 'price') {
+        final amt = f['amount'];
+        if (amt is num) total += amt.toDouble();
+      } else if (type == 'checkbox' || type == 'switch') {
+        if ((val == true) && f['price'] is num) {
+          total += (f['price'] as num).toDouble();
+        }
+      } else if (type == 'radio') {
+        final options = (f['options'] ?? f['choices'] ?? []) as List?;
+        if (options != null) {
+          final opt = options.cast<Map>().firstWhere(
+            (o) =>
+                (o['value'] ?? o['id'] ?? o['label']).toString() ==
+                (val?.toString() ?? ''),
+            orElse: () => {},
+          );
+          final p = opt['price'];
+          if (p is num) total += p.toDouble();
+        }
+      } else if (type == 'select') {
+        final options = (f['options'] ?? f['choices'] ?? []) as List?;
+        final multiple = f['multiple'] == true;
+        if (options != null) {
+          if (multiple && val is List) {
+            for (final v in val) {
+              final opt = options.cast<Map>().firstWhere(
+                (o) =>
+                    (o['value'] ?? o['id'] ?? o['label']).toString() ==
+                    v.toString(),
+                orElse: () => {},
+              );
+              final p = opt['price'];
+              if (p is num) total += p.toDouble();
+            }
+          } else if (val is String) {
+            final opt = options.cast<Map>().firstWhere(
+              (o) => (o['value'] ?? o['id'] ?? o['label']).toString() == val,
+              orElse: () => {},
+            );
+            final p = opt['price'];
+            if (p is num) total += p.toDouble();
+          }
+        }
+      } else if (type == 'date') {
+        final pricing = f['pricing'];
+        if (pricing is Map && pricing['enabled'] == true) {
+          if (f['mode'] == 'range') {
+            if (val is Map && val['from'] != null && val['to'] != null) {
+              final from = DateTime.tryParse(val['from'].toString());
+              final to = DateTime.tryParse(val['to'].toString());
+              if (from != null && to != null) {
+                for (
+                  DateTime d = DateTime(from.year, from.month, from.day);
+                  !d.isAfter(DateTime(to.year, to.month, to.day));
+                  d = d.add(const Duration(days: 1))
+                ) {
+                  total += _weekdayPrice(pricing.cast<String, dynamic>(), d);
+                }
+              }
+            } else if (val is Map && val['from'] != null) {
+              final from = DateTime.tryParse(val['from'].toString());
+              if (from != null) {
+                total += _weekdayPrice(pricing.cast<String, dynamic>(), from);
+              }
+            }
+          } else {
+            final d = val is String ? DateTime.tryParse(val) : null;
+            if (d != null) {
+              total += _weekdayPrice(pricing.cast<String, dynamic>(), d);
+            }
+          }
+        }
+      }
+    }
+    return total;
+  }
+
+  void _updateValue(String fieldName, dynamic value) {
+    setState(() {
+      _values[fieldName] = value;
+      if (!_isDirty) {
+        _isDirty = true;
+      }
+    });
+  }
+
+  bool _hasAnyInput() {
+    if (_isDirty) return true;
+    for (final entry in _values.entries) {
+      final v = entry.value;
+      if (v == null) continue;
+      if (v is String && v.trim().isEmpty) continue;
+      if (v is List && v.isEmpty) continue;
+      if (v is Map && v.isEmpty) continue;
+      // any other non-null value counts as input
+      return true;
+    }
+    return false;
+  }
+
+  Future<void> _reloadForm() async {
+    try {
+      final String slug = (_form['slug']?.toString() ?? '').trim();
+      final String id = _form['id']?.toString() ?? '';
+      dynamic response;
+      if (slug.isNotEmpty && slug.toLowerCase() != 'null') {
+        response = await api.get('/v1/forms/slug/$slug');
+      } else if (id.isNotEmpty) {
+        response = await api.get('/v1/forms/$id');
+      }
+      if (response != null && (response.statusCode == 200)) {
+        final data = response.data;
+        if (data is Map) {
+          setState(() {
+            _form = Map<String, dynamic>.from(data);
+            _values.clear();
+            _error = null;
+            _formInstanceId++;
+            _isDirty = false;
+            _setupLocales(preferredLocale: _activeLocale);
+          });
+          if (!mounted) return;
+          ScaffoldMessenger.of(context).showSnackBar(
+            const SnackBar(
+              content: Text('Form reloaded. All inputs were cleared.'),
+            ),
+          );
+          return;
+        }
+      }
+      if (!mounted) return;
+      ScaffoldMessenger.of(context).showSnackBar(
+        SnackBar(
+          content: Text(
+            'Failed to reload form${response?.statusCode != null ? ' (${response.statusCode})' : ''}',
+          ),
+        ),
+      );
+    } catch (e) {
+      if (!mounted) return;
+      ScaffoldMessenger.of(
+        context,
+      ).showSnackBar(SnackBar(content: Text('Error reloading form: $e')));
+    }
+  }
+
+  Future<void> _confirmAndReload() async {
+    if (!_hasAnyInput()) {
+      await _reloadForm();
+      return;
+    }
+    final confirm = await showDialog<bool>(
+      context: context,
+      builder:
+          (ctx) => AlertDialog(
+            title: const Text('Reload form?'),
+            content: const Text(
+              'Reloading will fetch the latest form and clear all data you\'ve entered. Continue?',
+            ),
+            actions: [
+              TextButton(
+                onPressed: () => Navigator.pop(ctx, false),
+                child: const Text('Cancel'),
+              ),
+              ElevatedButton(
+                onPressed: () => Navigator.pop(ctx, true),
+                child: const Text('Reload'),
+              ),
+            ],
+          ),
+    );
+    if (confirm == true) {
+      await _reloadForm();
+    }
+  }
+
+  Widget _buildField(Map<String, dynamic> f) {
+    if (!_isVisible(f)) return const SizedBox.shrink();
+    final field = _localizedField(f);
+    final type = (field['type'] ?? f['type'] ?? 'text').toString();
+    final fieldName =
+        (field['name'] ??
+                f['name'] ??
+                f['key'] ??
+                f['id'] ??
+                f['label'] ??
+                UniqueKey().toString())
+            .toString();
+    final labelText =
+        (field['label'] ?? f['label'] ?? f['name'] ?? fieldName).toString();
+    final placeholder =
+        (field['placeholder'] ?? field['hint'] ?? f['placeholder'] ?? f['hint'])
+            ?.toString();
+    final helperText =
+        (field['helpText'] ??
+                field['helperText'] ??
+                field['description'] ??
+                f['helperText'] ??
+                f['description'])
+            ?.toString();
+    final inlineLabel =
+        (field['inlineLabel'] ??
+                field['inline_label'] ??
+                field['inline'] ??
+                f['inlineLabel'] ??
+                f['inline_label'] ??
+                f['inline'])
+            ?.toString();
+    final requiredField = (field['required'] ?? f['required']) == true;
+    int? asInt(dynamic raw) {
+      if (raw is int) return raw;
+      if (raw is num) return raw.toInt();
+      if (raw is String) return int.tryParse(raw.trim());
+      return null;
+    }
+
+    Widget widget;
+    switch (type) {
+      case 'static':
+        widget = StaticFormComponent(
+          field: field,
+          labelOverride: labelText,
+          helperOverride: helperText,
+        );
+        break;
+      case 'price':
+        widget = const PriceFormComponent();
+        break;
+      case 'textarea':
+        widget = TextareaFormComponent(
+          label: labelText,
+          placeholder: placeholder,
+          helperText: helperText,
+          requiredField: requiredField,
+          initialValue: _values[fieldName]?.toString(),
+          onChanged: (v) => _updateValue(fieldName, v),
+          onSaved: (v) => _values[fieldName] = v ?? '',
+          minLength: asInt(field['minLength'] ?? f['minLength']),
+          maxLength: asInt(field['maxLength'] ?? f['maxLength']),
+        );
+        break;
+      case 'email':
+        widget = EmailFormComponent(
+          label: labelText,
+          placeholder: placeholder,
+          helperText: helperText,
+          requiredField: requiredField,
+          initialValue: _values[fieldName]?.toString(),
+          onChanged: (v) {
+            final trimmed = v.trim();
+            _updateValue(fieldName, trimmed.isEmpty ? null : trimmed);
+          },
+          onSaved: (v) {
+            final trimmed = (v ?? '').trim();
+            _values[fieldName] = trimmed.isEmpty ? null : trimmed;
+          },
+          minLength: asInt(field['minLength'] ?? f['minLength']),
+          maxLength: asInt(field['maxLength'] ?? f['maxLength']),
+        );
+        break;
+      case 'tel':
+        final current = _values[fieldName];
+        final initialPhone = current is String ? current : null;
+        widget = PhoneFormComponent(
+          label: labelText,
+          placeholder: placeholder,
+          helperText: helperText,
+          requiredField: requiredField,
+          initialValue: initialPhone,
+          onChanged: (v) => _updateValue(fieldName, v),
+          onSaved: (v) => _values[fieldName] = v ?? '',
+        );
+        break;
+      case 'number':
+        final current = _values[fieldName];
+        num? initial;
+        if (current is num) {
+          initial = current;
+        } else if (current is String) {
+          initial = double.tryParse(current);
+        }
+        final allowedValuesSource = f['allowedValues'] ?? f['allowed'];
+        final allowedValues = <num>[];
+        if (allowedValuesSource is List) {
+          for (final item in allowedValuesSource) {
+            if (item is num) {
+              allowedValues.add(item);
+            } else if (item is String) {
+              final parsed = double.tryParse(item);
+              if (parsed != null) allowedValues.add(parsed);
+            }
+          }
+        } else if (allowedValuesSource is String) {
+          final parts = allowedValuesSource.split(',');
+          for (final part in parts) {
+            final parsed = double.tryParse(part.trim());
+            if (parsed != null) allowedValues.add(parsed);
+          }
+        }
+        num? parseNum(dynamic raw) {
+          if (raw is num) return raw;
+          if (raw is String) return double.tryParse(raw.trim());
+          return null;
+        }
+        final minValue = parseNum(f['min'] ?? f['minimum']);
+        final maxValue = parseNum(f['max'] ?? f['maximum']);
+        final stepValue = parseNum(f['step']);
+        widget = NumberFormComponent(
+          label: labelText,
+          placeholder: placeholder,
+          helperText: helperText,
+          requiredField: requiredField,
+          initialValue: initial,
+          min: minValue,
+          max: maxValue,
+          step: stepValue,
+          allowedValues: allowedValues.isEmpty ? const <num>[] : allowedValues,
+          onChanged: (v) => _updateValue(fieldName, v),
+          onSaved: (v) => _values[fieldName] = v,
+        );
+        break;
+      case 'checkbox':
+        widget = CheckboxFormComponent(
+          label: labelText,
+          inlineLabel: inlineLabel?.isNotEmpty == true ? inlineLabel : null,
+          helperText: helperText,
+          requiredField: requiredField,
+          value: _values[fieldName] == true,
+          onChanged: (val) => _updateValue(fieldName, val),
+          onSaved: (val) => _values[fieldName] = val,
+        );
+        break;
+      case 'switch':
+        widget = SwitchFormComponent(
+          label: labelText,
+          inlineLabel: inlineLabel?.isNotEmpty == true ? inlineLabel : null,
+          helperText: helperText,
+          requiredField: requiredField,
+          value: _values[fieldName] == true,
+          onChanged: (val) => _updateValue(fieldName, val),
+          onSaved: (val) => _values[fieldName] = val,
+        );
+        break;
+      case 'select':
+        final rawOptions =
+            (field['options'] ??
+                    field['choices'] ??
+                    f['options'] ??
+                    f['choices'] ??
+                    const <dynamic>[])
+                as List;
+        final opts =
+            rawOptions
+                .map((opt) {
+                  if (opt is Map) {
+                    final value =
+                        (opt['value'] ?? opt['id'] ?? opt['label'] ?? '')
+                            .toString();
+                    final label =
+                        (opt['label'] ??
+                                opt['value'] ??
+                                opt['id'] ??
+                                f['label'] ??
+                                '')
+                            .toString();
+                    return SelectOption(value: value, label: label);
+                  }
+                  final value = opt?.toString() ?? '';
+                  return SelectOption(value: value, label: value);
+                })
+                .where((opt) => opt.value.isNotEmpty || opt.label.isNotEmpty)
+                .toList();
+        final multiple = (field['multiple'] ?? f['multiple']) == true;
+        widget = SelectFormComponent(
+          label: labelText,
+          placeholder:
+              (field['buttonLabel'] ?? f['buttonLabel'] ?? placeholder)
+                  ?.toString(),
+          helperText: helperText,
+          requiredField: requiredField,
+          options: opts,
+          multiple: multiple,
+          value: _values[fieldName],
+          onChanged: (selection) => _updateValue(fieldName, selection),
+          onSaved: (selection) {
+            if (multiple) {
+              final list =
+                  (selection as List?)
+                      ?.map((e) => e.toString())
+                      .where((e) => e.isNotEmpty)
+                      .toList() ??
+                  <String>[];
+              _values[fieldName] = list;
+            } else {
+              _values[fieldName] = selection?.toString();
+            }
+          },
+        );
+        break;
+      case 'radio':
+        widget = RadioFormComponent(
+          field: field,
+          value: _values[fieldName]?.toString(),
+          onChanged: (v) => _updateValue(fieldName, v),
+        );
+        break;
+      case 'date':
+        widget = DateFormComponent(
+          field: field,
+          value: _values[fieldName],
+          onChanged: (val) => _updateValue(fieldName, val),
+        );
+        break;
+      case 'time':
+        widget = TimeFormComponent(
+          field: field,
+          value: _values[fieldName]?.toString(),
+          onChanged: (val) => _updateValue(fieldName, val),
+        );
+        break;
+      default:
+        widget = TextFormComponent(
+          label: labelText,
+          placeholder: placeholder,
+          helperText: helperText,
+          requiredField: requiredField,
+          initialValue: _values[fieldName]?.toString(),
+          onChanged: (v) => _updateValue(fieldName, v),
+          onSaved: (v) => _values[fieldName] = v ?? '',
+          minLength: asInt(field['minLength'] ?? f['minLength']),
+          maxLength: asInt(field['maxLength'] ?? f['maxLength']),
+        );
+    }
+
+    return _wrapWithRequiredBadge(widget, requiredField);
+  }
+
+  Widget _wrapWithRequiredBadge(Widget child, bool requiredField) {
+    if (!requiredField) return child;
+    return Stack(
+      clipBehavior: Clip.none,
+      children: [
+        child,
+        Positioned(
+          top: 4,
+          right: 0,
+          child: IgnorePointer(
+            child: Text(
+              '*',
+              style: TextStyle(
+                color: Colors.red[600],
+                fontSize: 20,
+                fontWeight: FontWeight.bold,
+              ),
+            ),
+          ),
+        ),
+      ],
+    );
+  }
+
+  bool _requiresPayment() {
+    return FormPaymentService.formRequiresPayment(_form);
+  }
+
+  Future<void> _loadPaymentConfig() async {
+    if (!_requiresPayment()) return;
+    
+    // Get available payment methods from form configuration
+    setState(() {
+      _availablePaymentMethods = FormPaymentService.getAvailablePaymentMethods(_form);
+    });
+  }
+
+  void _handlePaymentRequired() {
+    final total = _computeTotal();
+    if (total > 0) {
+      setState(() {
+        _showPaymentSection = true;
+      });
+    } else {
+      // No payment needed, submit directly
+      _submitDirectly();
+    }
+  }
+
+  void _onPaymentSuccess() {
+    setState(() {
+      _showPaymentSection = false;
+    });
+    
+    // Show success message
+    if (mounted) {
+      ScaffoldMessenger.of(context).showSnackBar(
+        const SnackBar(
+          content: Text('Payment completed successfully! Your form has been submitted.'),
+          backgroundColor: Colors.green,
+        ),
+      );
+      Navigator.of(context).pop(true);
+    }
+  }
+
+  void _onPaymentError(String error) {
+    setState(() {
+      _error = 'Payment failed: $error';
+      _showPaymentSection = false;
+    });
+  }
+
+  void _onPaymentCancel() {
+    setState(() {
+      _showPaymentSection = false;
+      _error = null;
+    });
+  }
+
+  Widget _buildDoorPaymentWidget(double total) {
+    return Container(
+      margin: const EdgeInsets.symmetric(vertical: 8),
+      child: Card(
+        child: Padding(
+          padding: const EdgeInsets.all(16),
+          child: Column(
+            children: [
+              const Icon(Icons.store, size: 48),
+              const SizedBox(height: 8),
+              const Text(
+                'Pay at Door',
+                style: TextStyle(
+                  fontSize: 18,
+                  fontWeight: FontWeight.bold,
+                ),
+              ),
+              const SizedBox(height: 8),
+              Text('Total: \$${total.toStringAsFixed(2)}'),
+              const SizedBox(height: 16),
+              Row(
+                children: [
+                  Expanded(
+                    child: OutlinedButton(
+                      onPressed: _onPaymentCancel,
+                      child: const Text('Cancel'),
+                    ),
+                  ),
+                  const SizedBox(width: 12),
+                  Expanded(
+                    child: ElevatedButton(
+                      onPressed: () async {
+                        try {
+                          final result = await FormPaymentService.completeDoorPayment(
+                            formSlug: (_form['slug']?.toString() ?? '').trim(),
+                            formResponse: _values,
+                            paymentAmount: total,
+                          );
+                          if (result != null && result['success'] == true) {
+                            _onPaymentSuccess();
+                          } else {
+                            _onPaymentError('Failed to submit form with door payment');
+                          }
+                        } catch (e) {
+                          _onPaymentError('Error: $e');
+                        }
+                      },
+                      style: ElevatedButton.styleFrom(
+                        backgroundColor: Colors.black,
+                      ),
+                      child: const Text('Submit Form'),
+                    ),
+                  ),
+                ],
+              ),
+            ],
+          ),
+        ),
+      ),
+    );
+  }
+
+  Future<void> _submit() async {
+    final formState = _scaffoldFormKey.currentState;
+    if (formState == null) return;
+
+    final isValid = formState.validate();
+    if (!isValid) {
+      setState(() {
+        _error = 'Please fix the highlighted fields before submitting.';
+      });
+      if (mounted) {
+        final messenger = ScaffoldMessenger.of(context);
+        messenger.hideCurrentSnackBar();
+        messenger.showSnackBar(
+          const SnackBar(
+            content: Text(
+              'Please fix the highlighted fields before submitting.',
+            ),
+          ),
+        );
+      }
+      return;
+    }
+
+    formState.save();
+
+    // Check if payment is required
+    if (_requiresPayment()) {
+      _handlePaymentRequired();
+    } else {
+      _submitDirectly();
+    }
+  }
+
+  Future<void> _submitDirectly() async {
+    setState(() {
+      _submitting = true;
+      _error = null;
+    });
+
+    try {
+      final slugRaw = widget.form['slug'];
+      final String slug =
+          (slugRaw is String ? slugRaw : slugRaw?.toString() ?? '').trim();
+      if (slug.isEmpty || slug.toLowerCase() == 'null') {
+        setState(() {
+          _error =
+              'This form is not publicly available (missing slug). Please contact the administrator.';
+        });
+        return;
+      }
+
+      // Locally check visibility and expiry before attempting to submit.
+      try {
+        final visibleFlag =
+            widget.form.containsKey('visible')
+                ? (widget.form['visible'] == true)
+                : false;
+        if (!visibleFlag) {
+          if (!mounted) return;
+          await showDialog<void>(
+            context: context,
+            barrierDismissible: false,
+            builder:
+                (ctx) => AlertDialog(
+                  title: const Text('Form unavailable'),
+                  content: const Text(
+                    'This form is not available for public viewing.',
+                  ),
+                  actions: [
+                    TextButton(
+                      onPressed: () => Navigator.of(ctx).pop(),
+                      child: const Text('Ok'),
+                    ),
+                  ],
+                ),
+          );
+          if (!mounted) return;
+          Navigator.of(context).pop(false);
+          return;
+        }
+
+        final expiresRaw =
+            widget.form['expires_at'] ??
+            widget.form['expiresAt'] ??
+            widget.form['expires'];
+        if (expiresRaw != null) {
+          final expires = DateTime.tryParse(expiresRaw.toString());
+          if (expires == null || !expires.isAfter(DateTime.now())) {
+            if (!mounted) return;
+            await showDialog<void>(
+              context: context,
+              barrierDismissible: false,
+              builder:
+                  (ctx) => AlertDialog(
+                    title: const Text('Form unavailable'),
+                    content: const Text(
+                      'This form has expired and is no longer accepting responses.',
+                    ),
+                    actions: [
+                      TextButton(
+                        onPressed: () => Navigator.of(ctx).pop(),
+                        child: const Text('Ok'),
+                      ),
+                    ],
+                  ),
+            );
+            if (!mounted) return;
+            Navigator.of(context).pop(false);
+            return;
+          }
+        }
+      } catch (_) {
+        // If anything goes wrong during local checks, proceed to call the server which will provide authoritative reason.
+      }
+
+      final user = FirebaseAuth.instance.currentUser;
+      final submissionData = {
+        ..._values,
+        if (user != null) 'user_id': user.uid,
+        'submitted_at': DateTime.now().toIso8601String(),
+      };
+
+      final response = await api.post(
+        '/v1/forms/slug/$slug/responses',
+        data: submissionData,
+      );
+
+      if (response.statusCode == 200 || response.statusCode == 201) {
+        if (!mounted) return;
+        ScaffoldMessenger.of(
+          context,
+        ).showSnackBar(const SnackBar(content: Text('Response submitted')));
+        Navigator.of(context).pop(true);
+      } else {
+        // Map server detail to friendly message when possible
+        final detail =
+            response.data is Map
+                ? (response.data['detail'] ?? response.data['message'])
+                : null;
+        final detailStr = detail is String ? detail.toLowerCase() : null;
+        String msg = 'Failed to submit (${response.statusCode})';
+        if (detailStr != null) {
+          if (detailStr.contains('expired')) {
+            msg = 'This form has expired and is no longer accepting responses.';
+          } else if (detailStr.contains('not available') ||
+              detailStr.contains('not visible')) {
+            msg = 'This form is not available for public viewing.';
+          } else if (detailStr.contains('not found')) {
+            msg = 'Form not found.';
+          }
+        }
+        // Show blocking dialog with Ok to return to list
+        if (!mounted) return;
+        await showDialog<void>(
+          context: context,
+          barrierDismissible: false,
+          builder:
+              (ctx) => AlertDialog(
+                title: const Text('Form unavailable'),
+                content: Text(msg),
+                actions: [
+                  TextButton(
+                    onPressed: () {
+                      Navigator.of(ctx).pop();
+                    },
+                    child: const Text('Ok'),
+                  ),
+                ],
+              ),
+        );
+        if (!mounted) return;
+        Navigator.of(context).pop(false);
+      }
+    } catch (e) {
+      // Network or other error: show dialog and go back
+      final msg = 'Error submitting response: $e';
+      if (mounted) {
+        await showDialog<void>(
+          context: context,
+          barrierDismissible: false,
+          builder:
+              (ctx) => AlertDialog(
+                title: const Text('Submission failed'),
+                content: Text(msg),
+                actions: [
+                  TextButton(
+                    onPressed: () => Navigator.of(ctx).pop(),
+                    child: const Text('Ok'),
+                  ),
+                ],
+              ),
+        );
+        if (!mounted) return;
+        Navigator.of(context).pop(false);
+      }
+    } finally {
+      setState(() {
+        _submitting = false;
+      });
+    }
+  }
+
+  @override
+  Widget build(BuildContext context) {
+    final title =
+        _getLocalizedString(_form, 'title') ?? _form['title'] ?? 'Form';
+    final description =
+        _getLocalizedString(_form, 'description') ?? _form['description'] ?? '';
+    final String slug = (_form['slug']?.toString() ?? '').trim();
+    final bool canSubmit = slug.isNotEmpty && slug.toLowerCase() != 'null';
+    final List<Map<String, dynamic>> visibleFields =
+        _fields
+            .where(_isVisible)
+            .where((f) => (f['type'] ?? 'text').toString() != 'price')
+            .toList();
+    final bool showPricing = _hasPricing();
+    final double total = _computeTotal();
+
+    return Scaffold(
+      key: const ValueKey('screen-form_submit'),
+      appBar: AppBar(title: Text(title), backgroundColor: Colors.black),
+      body: SafeArea(
+        child: Padding(
+          padding: const EdgeInsets.all(12.0),
+          child: Column(
+            children: [
+              if (description.isNotEmpty)
+                Padding(
+                  padding: const EdgeInsets.only(bottom: 8.0),
+                  child: Text(description),
+                ),
+              if (_availableLocales.length > 1)
+                Align(
+                  alignment: Alignment.centerRight,
+                  child: DropdownButtonHideUnderline(
+                    child: DropdownButton<String>(
+                      value: _activeLocale,
+                      onChanged: (value) {
+                        if (value == null) return;
+                        setState(() {
+                          _activeLocale = value;
+                        });
+                      },
+                      items:
+                          _availableLocales
+                              .map(
+                                (locale) => DropdownMenuItem<String>(
+                                  value: locale,
+                                  child: Text(locale.toUpperCase()),
+                                ),
+                              )
+                              .toList(),
+                    ),
+                  ),
+                ),
+              if (!canSubmit)
+                Container(
+                  width: double.infinity,
+                  margin: const EdgeInsets.only(bottom: 8),
+                  padding: const EdgeInsets.all(10),
+                  decoration: BoxDecoration(
+                    color: const Color(0xFFFFF3CD),
+                    border: Border.all(color: const Color(0xFFFFEEBA)),
+                    borderRadius: BorderRadius.circular(6),
+                  ),
+                  child: const Text(
+                    'This form is not publicly available (missing slug). You can view it, but submissions are disabled.',
+                    style: TextStyle(color: Color(0xFF856404)),
+                  ),
+                ),
+              Expanded(
+                child: Form(
+                  key: _scaffoldFormKey,
+                  child: RefreshIndicator(
+                    onRefresh: _confirmAndReload,
+                    child: ListView.separated(
+                      key: Key('form-instance-$_formInstanceId'),
+                      physics: const AlwaysScrollableScrollPhysics(),
+                      itemCount: visibleFields.length,
+                      separatorBuilder: (_, _) => const SizedBox(height: 8),
+                      itemBuilder: (context, index) {
+                        final f = visibleFields[index];
+                        return _buildField(f);
+                      },
+                    ),
+                  ),
+                ),
+              ),
+              if (showPricing)
+                Padding(
+                  padding: const EdgeInsets.only(bottom: 8.0, top: 4),
+                  child: Row(
+                    mainAxisAlignment: MainAxisAlignment.spaceBetween,
+                    children: [
+                      const Text(
+                        'Estimated Total:',
+                        style: TextStyle(fontWeight: FontWeight.w600),
+                      ),
+                      Text('\$${total.toStringAsFixed(2)}'),
+                    ],
+                  ),
+                ),
+              
+              // Show payment summary when there's pricing
+              if (showPricing && total > 0)
+                FormPaymentSummary(
+                  form: _form,
+                  values: _values,
+                ),
+              
+              // Show payment widget when payment is required and total > 0
+              if (_showPaymentSection && total > 0) 
+                _availablePaymentMethods.length > 1
+                    ? FormPaymentSelectorWidget(
+                        formSlug: (_form['slug']?.toString() ?? '').trim(),
+                        formTitle: title,
+                        formResponse: _values,
+                        totalAmount: total,
+                        paymentMethods: _availablePaymentMethods,
+                        onPaymentSuccess: _onPaymentSuccess,
+                        onPaymentError: _onPaymentError,
+                        onPaymentCancel: _onPaymentCancel,
+                      )
+                    : _availablePaymentMethods.contains('paypal')
+                        ? FormPaymentWidget(
+                            formSlug: (_form['slug']?.toString() ?? '').trim(),
+                            formTitle: title,
+                            formResponse: _values,
+                            totalAmount: total,
+                            onPaymentSuccess: _onPaymentSuccess,
+                            onPaymentError: _onPaymentError,
+                            onPaymentCancel: _onPaymentCancel,
+                          )
+                        : _buildDoorPaymentWidget(total),
+                
+              if (_error != null)
+                Padding(
+                  padding: const EdgeInsets.symmetric(vertical: 8),
+                  child: Text(
+                    _error!,
+                    style: const TextStyle(color: Colors.red),
+                  ),
+                ),
+              
+              // Only show submit button if not showing payment section
+              if (!_showPaymentSection)
+                SizedBox(
+                  width: double.infinity,
+                  child: ElevatedButton(
+                    onPressed: _submitting || !canSubmit ? null : _submit,
+                    style: ElevatedButton.styleFrom(
+                      backgroundColor: Colors.black,
+                    ),
+                    child:
+                        _submitting
+                            ? const SizedBox(
+                              height: 18,
+                              width: 18,
+                              child: CircularProgressIndicator(
+                                color: Colors.white,
+                                strokeWidth: 2,
+                              ),
+                            )
+                            : Text(_requiresPayment() && total > 0 
+                                ? (_availablePaymentMethods.length > 1 
+                                    ? 'Choose Payment Method' 
+                                    : _availablePaymentMethods.contains('door') 
+                                        ? 'Continue to Payment' 
+                                        : 'Continue to Payment')
+                                : 'Submit'),
+                  ),
+                ),
+            ],
+          ),
+        ),
+      ),
+    );
+  }
+}