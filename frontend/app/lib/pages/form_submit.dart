import 'package:app/helpers/api_client.dart';
import 'package:app/helpers/form_localization_helper.dart';
import 'package:app/pages/forms/checkbox_form_component.dart';
import 'package:app/pages/forms/date_form_component.dart';
import 'package:app/pages/forms/email_form_component.dart';
import 'package:app/pages/forms/number_form_component.dart';
import 'package:app/pages/forms/price_form_component.dart';
import 'package:app/pages/forms/radio_form_component.dart';
import 'package:app/pages/forms/select_form_component.dart';
import 'package:app/pages/forms/static_form_component.dart';
import 'package:app/pages/forms/switch_form_component.dart';
import 'package:app/pages/forms/text_form_component.dart';
import 'package:app/pages/forms/textarea_form_component.dart';
import 'package:app/pages/forms/time_form_component.dart';
import 'package:app/pages/forms/phone_form_component.dart';
import 'package:flutter/foundation.dart';
import 'package:flutter/material.dart';

class FormSubmitPage extends StatefulWidget {
  final Map<String, dynamic> form;

  const FormSubmitPage({super.key, required this.form});

  @override
  State<FormSubmitPage> createState() => _FormSubmitPageState();
}

class _FormSubmitPageState extends State<FormSubmitPage> {
  final _scaffoldFormKey = GlobalKey<FormState>();
  final Map<String, dynamic> _values = {};
  bool _submitting = false;
  String? _error;
  late Map<String, dynamic> _form; // local, refreshable copy of the form
  int _formInstanceId = 0; // bump to reset Form state after refresh
  bool _isDirty = false; // tracks whether user has typed/changed anything
  List<String> _availableLocales = <String>[];
  late String _activeLocale;

  @override
  void initState() {
    super.initState();
    _form = Map<String, dynamic>.from(widget.form);
    _setupLocales();
  }

  @override
  void didUpdateWidget(covariant FormSubmitPage oldWidget) {
    super.didUpdateWidget(oldWidget);
    if (!mapEquals(oldWidget.form, widget.form)) {
      setState(() {
        _form = Map<String, dynamic>.from(widget.form);
        _setupLocales(preferredLocale: _activeLocale);
      });
    }
  }

  // Helper to extract field list from form
  List<Map<String, dynamic>> get _fields {
    final data = _form['data'];
    if (data is List) return List<Map<String, dynamic>>.from(data);
    return [];
  }

  String get _defaultLocale => FormLocalizationHelper.defaultLocale(_form);

  void _setupLocales({String? preferredLocale}) {
    final localeState = FormLocalizationHelper.initializeLocales(
      _form,
      preferredLocale: preferredLocale,
    );
    _availableLocales = List<String>.from(localeState.locales);
    _activeLocale = localeState.activeLocale;
  }

  String? _getLocalizedString(Map<String, dynamic> source, String key) {
    return FormLocalizationHelper.getLocalizedString(
      source,
      key,
      activeLocale: _activeLocale,
      defaultLocale: _defaultLocale,
    );
  }

  Map<String, dynamic> _localizedField(Map<String, dynamic> field) {
    return FormLocalizationHelper.localizedField(
      field,
      activeLocale: _activeLocale,
      defaultLocale: _defaultLocale,
    );
  }

  // Basic visibleIf evaluator similar to web: `name op value` where op in == != >= <= > <
  bool _isVisible(Map<String, dynamic> f) {
    final raw = (f['visibleIf'] ?? '').toString().trim();
    if (raw.isEmpty) return true;
    final reg = RegExp(r'^\s*(\w+)\s*(==|!=|>=|<=|>|<)\s*(.+)\s*$');
    final m = reg.firstMatch(raw);
    if (m == null) return true;
    final name = m.group(1)!;
    final op = m.group(2)!;
    final rhsRaw = m.group(3)!;
    final lhs = _values[name];
    dynamic rhs;
    final s = rhsRaw.trim();
    if ((s.startsWith("'") && s.endsWith("'")) ||
        (s.startsWith('"') && s.endsWith('"'))) {
      rhs = s.substring(1, s.length - 1);
    } else if (s.toLowerCase() == 'true' || s.toLowerCase() == 'false') {
      rhs = s.toLowerCase() == 'true';
    } else {
      rhs = double.tryParse(s) ?? s; // fallback to string
    }
    int cmp(dynamic a, dynamic b) {
      if (a is num && b is num) return a.compareTo(b);
      return a.toString().compareTo(b.toString());
    }

    switch (op) {
      case '==':
        return lhs == rhs;
      case '!=':
        return lhs != rhs;
      case '>=':
        return cmp(lhs, rhs) >= 0;
      case '<=':
        return cmp(lhs, rhs) <= 0;
      case '>':
        return cmp(lhs, rhs) > 0;
      case '<':
        return cmp(lhs, rhs) < 0;
      default:
        return true;
    }
  }

  bool _hasPricing() {
    for (final f in _fields) {
      final type = (f['type'] ?? 'text').toString();
      if (type == 'price') return true;
      if ((type == 'checkbox' || type == 'switch') && (f['price'] != null)) {
        return true;
      }
      if (type == 'radio' || type == 'select') {
        final options = (f['options'] ?? f['choices'] ?? []) as List?;
        if (options != null &&
            options.any((o) => (o is Map && o['price'] != null))) {
          return true;
        }
      }
      if (type == 'date') {
        final pricing = f['pricing'];
        if (pricing is Map && (pricing['enabled'] == true)) return true;
      }
    }
    return false;
  }

  double _weekdayPrice(Map<String, dynamic> pricing, DateTime d) {
    final specific =
        (pricing['specificDates'] as List?)?.cast<Map<String, dynamic>>();
    if (specific != null) {
      final key =
          "${d.year.toString().padLeft(4, '0')}-${d.month.toString().padLeft(2, '0')}-${d.day.toString().padLeft(2, '0')}";
      for (final item in specific) {
        if (item['date'] == key && item['price'] is num) {
          return (item['price'] as num).toDouble();
        }
      }
    }
    final dow = d.weekday % 7; // Dart: Mon=1..Sun=7; mod7 -> Sun=0..Sat=6
    final overrides = pricing['weekdayOverrides'];
    if (overrides is Map) {
      // keys might be strings '0'..'6' or ints
      final dynamic v = overrides[dow.toString()] ?? overrides[dow];
      if (v is num) return v.toDouble();
    }
    final base = pricing['basePerDay'];
    if (base is num) return base.toDouble();
    return 0.0;
  }

  double _computeTotal() {
    double total = 0.0;
    for (final f in _fields) {
      if (!_isVisible(f)) continue;
      final type = (f['type'] ?? 'text').toString();
      final name =
          (f['name'] ?? f['key'] ?? f['id'] ?? f['label'] ?? '').toString();
      final val = _values[name];
      if (type == 'price') {
        final amt = f['amount'];
        if (amt is num) total += amt.toDouble();
      } else if (type == 'checkbox' || type == 'switch') {
        if ((val == true) && f['price'] is num) {
          total += (f['price'] as num).toDouble();
        }
      } else if (type == 'radio') {
        final options = (f['options'] ?? f['choices'] ?? []) as List?;
        if (options != null) {
          final opt = options.cast<Map>().firstWhere(
            (o) =>
                (o['value'] ?? o['id'] ?? o['label']).toString() ==
                (val?.toString() ?? ''),
            orElse: () => {},
          );
          final p = opt['price'];
          if (p is num) total += p.toDouble();
        }
      } else if (type == 'select') {
        final options = (f['options'] ?? f['choices'] ?? []) as List?;
        final multiple = f['multiple'] == true;
        if (options != null) {
          if (multiple && val is List) {
            for (final v in val) {
              final opt = options.cast<Map>().firstWhere(
                (o) =>
                    (o['value'] ?? o['id'] ?? o['label']).toString() ==
                    v.toString(),
                orElse: () => {},
              );
              final p = opt['price'];
              if (p is num) total += p.toDouble();
            }
          } else if (val is String) {
            final opt = options.cast<Map>().firstWhere(
              (o) => (o['value'] ?? o['id'] ?? o['label']).toString() == val,
              orElse: () => {},
            );
            final p = opt['price'];
            if (p is num) total += p.toDouble();
          }
        }
      } else if (type == 'date') {
        final pricing = f['pricing'];
        if (pricing is Map && pricing['enabled'] == true) {
          if (f['mode'] == 'range') {
            if (val is Map && val['from'] != null && val['to'] != null) {
              final from = DateTime.tryParse(val['from'].toString());
              final to = DateTime.tryParse(val['to'].toString());
              if (from != null && to != null) {
                for (
                  DateTime d = DateTime(from.year, from.month, from.day);
                  !d.isAfter(DateTime(to.year, to.month, to.day));
                  d = d.add(const Duration(days: 1))
                ) {
                  total += _weekdayPrice(pricing.cast<String, dynamic>(), d);
                }
              }
            } else if (val is Map && val['from'] != null) {
              final from = DateTime.tryParse(val['from'].toString());
              if (from != null) {
                total += _weekdayPrice(pricing.cast<String, dynamic>(), from);
              }
            }
          } else {
            final d = val is String ? DateTime.tryParse(val) : null;
            if (d != null) {
              total += _weekdayPrice(pricing.cast<String, dynamic>(), d);
            }
          }
        }
      }
    }
    return total;
  }

  void _updateValue(String fieldName, dynamic value) {
    setState(() {
      _values[fieldName] = value;
      if (!_isDirty) {
        _isDirty = true;
      }
    });
  }

  bool _hasAnyInput() {
    if (_isDirty) return true;
    for (final entry in _values.entries) {
      final v = entry.value;
      if (v == null) continue;
      if (v is String && v.trim().isEmpty) continue;
      if (v is List && v.isEmpty) continue;
      if (v is Map && v.isEmpty) continue;
      // any other non-null value counts as input
      return true;
    }
    return false;
  }

  Future<void> _reloadForm() async {
    try {
      final String slug = (_form['slug']?.toString() ?? '').trim();
      final String id = _form['id']?.toString() ?? '';
      dynamic response;
      if (slug.isNotEmpty && slug.toLowerCase() != 'null') {
        response = await api.get('/v1/forms/slug/$slug');
      } else if (id.isNotEmpty) {
        response = await api.get('/v1/forms/$id');
      }
      if (response != null && (response.statusCode == 200)) {
        final data = response.data;
        if (data is Map) {
          setState(() {
            _form = Map<String, dynamic>.from(data);
            _values.clear();
            _error = null;
            _formInstanceId++;
            _isDirty = false;
            _setupLocales(preferredLocale: _activeLocale);
          });
          if (!mounted) return;
          ScaffoldMessenger.of(context).showSnackBar(
            const SnackBar(
              content: Text('Form reloaded. All inputs were cleared.'),
            ),
          );
          return;
        }
      }
      if (!mounted) return;
      ScaffoldMessenger.of(context).showSnackBar(
        SnackBar(
          content: Text(
            'Failed to reload form${response?.statusCode != null ? ' (${response.statusCode})' : ''}',
          ),
        ),
      );
    } catch (e) {
      if (!mounted) return;
      ScaffoldMessenger.of(
        context,
      ).showSnackBar(SnackBar(content: Text('Error reloading form: $e')));
    }
  }

  Future<void> _confirmAndReload() async {
    if (!_hasAnyInput()) {
      await _reloadForm();
      return;
    }
    final confirm = await showDialog<bool>(
      context: context,
      builder:
          (ctx) => AlertDialog(
            title: const Text('Reload form?'),
            content: const Text(
              'Reloading will fetch the latest form and clear all data you\'ve entered. Continue?',
            ),
            actions: [
              TextButton(
                onPressed: () => Navigator.pop(ctx, false),
                child: const Text('Cancel'),
              ),
              ElevatedButton(
                onPressed: () => Navigator.pop(ctx, true),
                child: const Text('Reload'),
              ),
            ],
          ),
    );
    if (confirm == true) {
      await _reloadForm();
    }
  }

  Widget _buildField(Map<String, dynamic> f) {
    if (!_isVisible(f)) return const SizedBox.shrink();
    final field = _localizedField(f);
    final type = (field['type'] ?? f['type'] ?? 'text').toString();
    final fieldName =
        (field['name'] ??
                f['name'] ??
                f['key'] ??
                f['id'] ??
                f['label'] ??
                UniqueKey().toString())
            .toString();
    final labelText =
        (field['label'] ?? f['label'] ?? f['name'] ?? fieldName).toString();
    final placeholder =
        (field['placeholder'] ?? field['hint'] ?? f['placeholder'] ?? f['hint'])
            ?.toString();
    final helperText =
        (field['helpText'] ??
                field['helperText'] ??
                field['description'] ??
                f['helperText'] ??
                f['description'])
            ?.toString();
    final inlineLabel =
        (field['inlineLabel'] ??
                field['inline_label'] ??
                field['inline'] ??
                f['inlineLabel'] ??
                f['inline_label'] ??
                f['inline'])
            ?.toString();
    final requiredField = (field['required'] ?? f['required']) == true;
    int? _asInt(dynamic raw) {
      if (raw is int) return raw;
      if (raw is num) return raw.toInt();
      if (raw is String) return int.tryParse(raw.trim());
      return null;
    }
    Widget widget;
    switch (type) {
      case 'static':
        widget = StaticFormComponent(
          field: field,
          labelOverride: labelText,
          helperOverride: helperText,
        );
        break;
      case 'price':
        widget = const PriceFormComponent();
        break;
      case 'textarea':
        widget = TextareaFormComponent(
          label: labelText,
          placeholder: placeholder,
          helperText: helperText,
          requiredField: requiredField,
          initialValue: _values[fieldName]?.toString(),
          onChanged: (v) => _updateValue(fieldName, v),
          onSaved: (v) => _values[fieldName] = v ?? '',
          minLength: _asInt(field['minLength'] ?? f['minLength']),
          maxLength: _asInt(field['maxLength'] ?? f['maxLength']),
        );
        break;
      case 'email':
        widget = EmailFormComponent(
          label: labelText,
          placeholder: placeholder,
          helperText: helperText,
          requiredField: requiredField,
          initialValue: _values[fieldName]?.toString(),
          onChanged: (v) {
            final trimmed = v.trim();
            _updateValue(fieldName, trimmed.isEmpty ? null : trimmed);
          },
          onSaved: (v) {
            final trimmed = (v ?? '').trim();
            _values[fieldName] = trimmed.isEmpty ? null : trimmed;
          },
          minLength: _asInt(field['minLength'] ?? f['minLength']),
          maxLength: _asInt(field['maxLength'] ?? f['maxLength']),
        );
        break;
      case 'tel':
        final current = _values[fieldName];
        final initialPhone = current is String ? current : null;
        widget = PhoneFormComponent(
          label: labelText,
          placeholder: placeholder,
          helperText: helperText,
          requiredField: requiredField,
          initialValue: initialPhone,
          onChanged: (v) => _updateValue(fieldName, v),
          onSaved: (v) => _values[fieldName] = v ?? '',
        );
        break;
      case 'number':
        final current = _values[fieldName];
        num? initial;
        if (current is num) {
          initial = current;
        } else if (current is String) {
          initial = double.tryParse(current);
        }
        final allowedValuesSource = f['allowedValues'] ?? f['allowed'];
        final allowedValues = <num>[];
        if (allowedValuesSource is List) {
          for (final item in allowedValuesSource) {
            if (item is num) {
              allowedValues.add(item);
            } else if (item is String) {
              final parsed = double.tryParse(item);
              if (parsed != null) allowedValues.add(parsed);
            }
          }
        } else if (allowedValuesSource is String) {
          final parts = allowedValuesSource.split(',');
          for (final part in parts) {
            final parsed = double.tryParse(part.trim());
            if (parsed != null) allowedValues.add(parsed);
          }
        }
        num? parseNum(dynamic raw) {
          if (raw is num) return raw;
          if (raw is String) return double.tryParse(raw.trim());
          return null;
        }
        final minValue = parseNum(f['min'] ?? f['minimum']);
        final maxValue = parseNum(f['max'] ?? f['maximum']);
        final stepValue = parseNum(f['step']);
        widget = NumberFormComponent(
          label: labelText,
          placeholder: placeholder,
          helperText: helperText,
          requiredField: requiredField,
          initialValue: initial,
          min: minValue,
          max: maxValue,
          step: stepValue,
          allowedValues: allowedValues.isEmpty ? const <num>[] : allowedValues,
          onChanged: (v) => _updateValue(fieldName, v),
          onSaved: (v) => _values[fieldName] = v,
        );
        break;
      case 'checkbox':
        widget = CheckboxFormComponent(
          label: labelText,
          inlineLabel: inlineLabel?.isNotEmpty == true ? inlineLabel : null,
          helperText: helperText,
          requiredField: requiredField,
          value: _values[fieldName] == true,
          onChanged: (val) => _updateValue(fieldName, val),
          onSaved: (val) => _values[fieldName] = val,
        );
        break;
      case 'switch':
        widget = SwitchFormComponent(
          label: labelText,
          inlineLabel: inlineLabel?.isNotEmpty == true ? inlineLabel : null,
          helperText: helperText,
          requiredField: requiredField,
          value: _values[fieldName] == true,
          onChanged: (val) => _updateValue(fieldName, val),
          onSaved: (val) => _values[fieldName] = val,
        );
        break;
      case 'select':
        final rawOptions =
            (field['options'] ??
                    field['choices'] ??
                    f['options'] ??
                    f['choices'] ??
                    const <dynamic>[])
                as List;
        final opts =
            rawOptions
                .map((opt) {
                  if (opt is Map) {
                    final value =
                        (opt['value'] ?? opt['id'] ?? opt['label'] ?? '')
                            .toString();
                    final label =
                        (opt['label'] ??
                                opt['value'] ??
                                opt['id'] ??
                                f['label'] ??
                                '')
                            .toString();
                    return SelectOption(value: value, label: label);
                  }
                  final value = opt?.toString() ?? '';
                  return SelectOption(value: value, label: value);
                })
                .where((opt) => opt.value.isNotEmpty || opt.label.isNotEmpty)
                .toList();
        final multiple = (field['multiple'] ?? f['multiple']) == true;
        widget = SelectFormComponent(
          label: labelText,
          placeholder:
              (field['buttonLabel'] ?? f['buttonLabel'] ?? placeholder)
                  ?.toString(),
          helperText: helperText,
          requiredField: requiredField,
          options: opts,
          multiple: multiple,
          value: _values[fieldName],
          onChanged: (selection) => _updateValue(fieldName, selection),
          onSaved: (selection) {
            if (multiple) {
              final list =
                  (selection as List?)
                      ?.map((e) => e.toString())
                      .where((e) => e.isNotEmpty)
                      .toList() ??
                  <String>[];
              _values[fieldName] = list;
            } else {
              _values[fieldName] = selection?.toString();
            }
          },
        );
        break;
      case 'radio':
        widget = RadioFormComponent(
          field: field,
          value: _values[fieldName]?.toString(),
          onChanged: (v) => _updateValue(fieldName, v),
        );
        break;
      case 'date':
        widget = DateFormComponent(
          field: field,
          value: _values[fieldName],
          onChanged: (val) => _updateValue(fieldName, val),
        );
        break;
      case 'time':
        widget = TimeFormComponent(
          field: field,
          value: _values[fieldName]?.toString(),
          onChanged: (val) => _updateValue(fieldName, val),
        );
        break;
      default:
        widget = TextFormComponent(
          label: labelText,
          placeholder: placeholder,
          helperText: helperText,
          requiredField: requiredField,
          initialValue: _values[fieldName]?.toString(),
          onChanged: (v) => _updateValue(fieldName, v),
          onSaved: (v) => _values[fieldName] = v ?? '',
          minLength: _asInt(field['minLength'] ?? f['minLength']),
          maxLength: _asInt(field['maxLength'] ?? f['maxLength']),
        );
    }

    return _wrapWithRequiredBadge(widget, requiredField);
  }

  Widget _wrapWithRequiredBadge(Widget child, bool requiredField) {
    if (!requiredField) return child;
    return Stack(
      clipBehavior: Clip.none,
      children: [
        child,
        Positioned(
          top: 4,
          right: 0,
          child: IgnorePointer(
            child: Text(
              '*',
              style: TextStyle(
                color: Colors.red[600],
                fontSize: 20,
                fontWeight: FontWeight.bold,
              ),
            ),
          ),
        ),
      ],
    );
  }

  Future<void> _submit() async {
    final formState = _scaffoldFormKey.currentState;
    if (formState == null) return;

    final isValid = formState.validate();
    if (!isValid) {
      setState(() {
        _error = 'Please fix the highlighted fields before submitting.';
      });
      if (mounted) {
        final messenger = ScaffoldMessenger.of(context);
        messenger.hideCurrentSnackBar();
        messenger.showSnackBar(
          const SnackBar(
            content: Text('Please fix the highlighted fields before submitting.'),
          ),
        );
      }
      return;
    }

    formState.save();

    setState(() {
      _submitting = true;
      _error = null;
    });

    try {
      final slugRaw = widget.form['slug'];
      final String slug =
          (slugRaw is String ? slugRaw : slugRaw?.toString() ?? '').trim();
      if (slug.isEmpty || slug.toLowerCase() == 'null') {
        setState(() {
          _error =
              'This form is not publicly available (missing slug). Please contact the administrator.';
        });
        return;
      }

      final response = await api.post(
        '/v1/forms/slug/$slug/responses',
        data: _values,
      );

      if (response.statusCode == 200 || response.statusCode == 201) {
        if (!mounted) return;
        ScaffoldMessenger.of(
          context,
        ).showSnackBar(const SnackBar(content: Text('Response submitted')));
        Navigator.of(context).pop(true);
      } else {
        setState(() {
          _error = 'Failed to submit (${response.statusCode})';
        });
      }
    } catch (e) {
      setState(() {
        _error = 'Error submitting response: $e';
      });
    } finally {
      setState(() {
        _submitting = false;
      });
    }
  }

  @override
  Widget build(BuildContext context) {
    final title =
        _getLocalizedString(_form, 'title') ?? _form['title'] ?? 'Form';
    final description =
        _getLocalizedString(_form, 'description') ?? _form['description'] ?? '';
    final String slug = (_form['slug']?.toString() ?? '').trim();
    final bool canSubmit = slug.isNotEmpty && slug.toLowerCase() != 'null';
    final List<Map<String, dynamic>> visibleFields =
        _fields
            .where(_isVisible)
            .where((f) => (f['type'] ?? 'text').toString() != 'price')
            .toList();
    final bool showPricing = _hasPricing();
    final double total = _computeTotal();

    return Scaffold(
<<<<<<< HEAD
      appBar: AppBar(title: Text(title), backgroundColor: Colors.black),
=======
      key: const ValueKey('screen-form_submit'),
      appBar: AppBar(
        title: Text(title),
        backgroundColor: Colors.black,
      ),
>>>>>>> 3c03acda
      body: SafeArea(
        child: Padding(
          padding: const EdgeInsets.all(12.0),
          child: Column(
            children: [
              if (description.isNotEmpty)
                Padding(
                  padding: const EdgeInsets.only(bottom: 8.0),
                  child: Text(description),
                ),
              if (_availableLocales.length > 1)
                Align(
                  alignment: Alignment.centerRight,
                  child: DropdownButtonHideUnderline(
                    child: DropdownButton<String>(
                      value: _activeLocale,
                      onChanged: (value) {
                        if (value == null) return;
                        setState(() {
                          _activeLocale = value;
                        });
                      },
                      items:
                          _availableLocales
                              .map(
                                (locale) => DropdownMenuItem<String>(
                                  value: locale,
                                  child: Text(locale.toUpperCase()),
                                ),
                              )
                              .toList(),
                    ),
                  ),
                ),
              if (!canSubmit)
                Container(
                  width: double.infinity,
                  margin: const EdgeInsets.only(bottom: 8),
                  padding: const EdgeInsets.all(10),
                  decoration: BoxDecoration(
                    color: const Color(0xFFFFF3CD),
                    border: Border.all(color: const Color(0xFFFFEEBA)),
                    borderRadius: BorderRadius.circular(6),
                  ),
                  child: const Text(
                    'This form is not publicly available (missing slug). You can view it, but submissions are disabled.',
                    style: TextStyle(color: Color(0xFF856404)),
                  ),
                ),
              Expanded(
                child: Form(
                  key: _scaffoldFormKey,
                  child: RefreshIndicator(
                    onRefresh: _confirmAndReload,
                    child: ListView.separated(
                      key: Key('form-instance-$_formInstanceId'),
                      physics: const AlwaysScrollableScrollPhysics(),
                      itemCount: visibleFields.length,
                      separatorBuilder: (_, __) => const SizedBox(height: 8),
                      itemBuilder: (context, index) {
                        final f = visibleFields[index];
                        return _buildField(f);
                      },
                    ),
                  ),
                ),
              ),
              if (showPricing)
                Padding(
                  padding: const EdgeInsets.only(bottom: 8.0, top: 4),
                  child: Row(
                    mainAxisAlignment: MainAxisAlignment.spaceBetween,
                    children: [
                      const Text(
                        'Estimated Total:',
                        style: TextStyle(fontWeight: FontWeight.w600),
                      ),
                      Text('\$${total.toStringAsFixed(2)}'),
                    ],
                  ),
                ),
              if (_error != null)
                Padding(
                  padding: const EdgeInsets.symmetric(vertical: 8),
                  child: Text(
                    _error!,
                    style: const TextStyle(color: Colors.red),
                  ),
                ),
              SizedBox(
                width: double.infinity,
                child: ElevatedButton(
                  onPressed: _submitting || !canSubmit ? null : _submit,
                  style: ElevatedButton.styleFrom(
                    backgroundColor: Colors.black,
                  ),
                  child:
                      _submitting
                          ? const SizedBox(
                            height: 18,
                            width: 18,
                            child: CircularProgressIndicator(
                              color: Colors.white,
                              strokeWidth: 2,
                            ),
                          )
                          : const Text('Submit'),
                ),
              ),
            ],
          ),
        ),
      ),
    );
  }
}
<|MERGE_RESOLUTION|>--- conflicted
+++ resolved
@@ -1,858 +1,851 @@
-import 'package:app/helpers/api_client.dart';
-import 'package:app/helpers/form_localization_helper.dart';
-import 'package:app/pages/forms/checkbox_form_component.dart';
-import 'package:app/pages/forms/date_form_component.dart';
-import 'package:app/pages/forms/email_form_component.dart';
-import 'package:app/pages/forms/number_form_component.dart';
-import 'package:app/pages/forms/price_form_component.dart';
-import 'package:app/pages/forms/radio_form_component.dart';
-import 'package:app/pages/forms/select_form_component.dart';
-import 'package:app/pages/forms/static_form_component.dart';
-import 'package:app/pages/forms/switch_form_component.dart';
-import 'package:app/pages/forms/text_form_component.dart';
-import 'package:app/pages/forms/textarea_form_component.dart';
-import 'package:app/pages/forms/time_form_component.dart';
-import 'package:app/pages/forms/phone_form_component.dart';
-import 'package:flutter/foundation.dart';
-import 'package:flutter/material.dart';
-
-class FormSubmitPage extends StatefulWidget {
-  final Map<String, dynamic> form;
-
-  const FormSubmitPage({super.key, required this.form});
-
-  @override
-  State<FormSubmitPage> createState() => _FormSubmitPageState();
-}
-
-class _FormSubmitPageState extends State<FormSubmitPage> {
-  final _scaffoldFormKey = GlobalKey<FormState>();
-  final Map<String, dynamic> _values = {};
-  bool _submitting = false;
-  String? _error;
-  late Map<String, dynamic> _form; // local, refreshable copy of the form
-  int _formInstanceId = 0; // bump to reset Form state after refresh
-  bool _isDirty = false; // tracks whether user has typed/changed anything
-  List<String> _availableLocales = <String>[];
-  late String _activeLocale;
-
-  @override
-  void initState() {
-    super.initState();
-    _form = Map<String, dynamic>.from(widget.form);
-    _setupLocales();
-  }
-
-  @override
-  void didUpdateWidget(covariant FormSubmitPage oldWidget) {
-    super.didUpdateWidget(oldWidget);
-    if (!mapEquals(oldWidget.form, widget.form)) {
-      setState(() {
-        _form = Map<String, dynamic>.from(widget.form);
-        _setupLocales(preferredLocale: _activeLocale);
-      });
-    }
-  }
-
-  // Helper to extract field list from form
-  List<Map<String, dynamic>> get _fields {
-    final data = _form['data'];
-    if (data is List) return List<Map<String, dynamic>>.from(data);
-    return [];
-  }
-
-  String get _defaultLocale => FormLocalizationHelper.defaultLocale(_form);
-
-  void _setupLocales({String? preferredLocale}) {
-    final localeState = FormLocalizationHelper.initializeLocales(
-      _form,
-      preferredLocale: preferredLocale,
-    );
-    _availableLocales = List<String>.from(localeState.locales);
-    _activeLocale = localeState.activeLocale;
-  }
-
-  String? _getLocalizedString(Map<String, dynamic> source, String key) {
-    return FormLocalizationHelper.getLocalizedString(
-      source,
-      key,
-      activeLocale: _activeLocale,
-      defaultLocale: _defaultLocale,
-    );
-  }
-
-  Map<String, dynamic> _localizedField(Map<String, dynamic> field) {
-    return FormLocalizationHelper.localizedField(
-      field,
-      activeLocale: _activeLocale,
-      defaultLocale: _defaultLocale,
-    );
-  }
-
-  // Basic visibleIf evaluator similar to web: `name op value` where op in == != >= <= > <
-  bool _isVisible(Map<String, dynamic> f) {
-    final raw = (f['visibleIf'] ?? '').toString().trim();
-    if (raw.isEmpty) return true;
-    final reg = RegExp(r'^\s*(\w+)\s*(==|!=|>=|<=|>|<)\s*(.+)\s*$');
-    final m = reg.firstMatch(raw);
-    if (m == null) return true;
-    final name = m.group(1)!;
-    final op = m.group(2)!;
-    final rhsRaw = m.group(3)!;
-    final lhs = _values[name];
-    dynamic rhs;
-    final s = rhsRaw.trim();
-    if ((s.startsWith("'") && s.endsWith("'")) ||
-        (s.startsWith('"') && s.endsWith('"'))) {
-      rhs = s.substring(1, s.length - 1);
-    } else if (s.toLowerCase() == 'true' || s.toLowerCase() == 'false') {
-      rhs = s.toLowerCase() == 'true';
-    } else {
-      rhs = double.tryParse(s) ?? s; // fallback to string
-    }
-    int cmp(dynamic a, dynamic b) {
-      if (a is num && b is num) return a.compareTo(b);
-      return a.toString().compareTo(b.toString());
-    }
-
-    switch (op) {
-      case '==':
-        return lhs == rhs;
-      case '!=':
-        return lhs != rhs;
-      case '>=':
-        return cmp(lhs, rhs) >= 0;
-      case '<=':
-        return cmp(lhs, rhs) <= 0;
-      case '>':
-        return cmp(lhs, rhs) > 0;
-      case '<':
-        return cmp(lhs, rhs) < 0;
-      default:
-        return true;
-    }
-  }
-
-  bool _hasPricing() {
-    for (final f in _fields) {
-      final type = (f['type'] ?? 'text').toString();
-      if (type == 'price') return true;
-      if ((type == 'checkbox' || type == 'switch') && (f['price'] != null)) {
-        return true;
-      }
-      if (type == 'radio' || type == 'select') {
-        final options = (f['options'] ?? f['choices'] ?? []) as List?;
-        if (options != null &&
-            options.any((o) => (o is Map && o['price'] != null))) {
-          return true;
-        }
-      }
-      if (type == 'date') {
-        final pricing = f['pricing'];
-        if (pricing is Map && (pricing['enabled'] == true)) return true;
-      }
-    }
-    return false;
-  }
-
-  double _weekdayPrice(Map<String, dynamic> pricing, DateTime d) {
-    final specific =
-        (pricing['specificDates'] as List?)?.cast<Map<String, dynamic>>();
-    if (specific != null) {
-      final key =
-          "${d.year.toString().padLeft(4, '0')}-${d.month.toString().padLeft(2, '0')}-${d.day.toString().padLeft(2, '0')}";
-      for (final item in specific) {
-        if (item['date'] == key && item['price'] is num) {
-          return (item['price'] as num).toDouble();
-        }
-      }
-    }
-    final dow = d.weekday % 7; // Dart: Mon=1..Sun=7; mod7 -> Sun=0..Sat=6
-    final overrides = pricing['weekdayOverrides'];
-    if (overrides is Map) {
-      // keys might be strings '0'..'6' or ints
-      final dynamic v = overrides[dow.toString()] ?? overrides[dow];
-      if (v is num) return v.toDouble();
-    }
-    final base = pricing['basePerDay'];
-    if (base is num) return base.toDouble();
-    return 0.0;
-  }
-
-  double _computeTotal() {
-    double total = 0.0;
-    for (final f in _fields) {
-      if (!_isVisible(f)) continue;
-      final type = (f['type'] ?? 'text').toString();
-      final name =
-          (f['name'] ?? f['key'] ?? f['id'] ?? f['label'] ?? '').toString();
-      final val = _values[name];
-      if (type == 'price') {
-        final amt = f['amount'];
-        if (amt is num) total += amt.toDouble();
-      } else if (type == 'checkbox' || type == 'switch') {
-        if ((val == true) && f['price'] is num) {
-          total += (f['price'] as num).toDouble();
-        }
-      } else if (type == 'radio') {
-        final options = (f['options'] ?? f['choices'] ?? []) as List?;
-        if (options != null) {
-          final opt = options.cast<Map>().firstWhere(
-            (o) =>
-                (o['value'] ?? o['id'] ?? o['label']).toString() ==
-                (val?.toString() ?? ''),
-            orElse: () => {},
-          );
-          final p = opt['price'];
-          if (p is num) total += p.toDouble();
-        }
-      } else if (type == 'select') {
-        final options = (f['options'] ?? f['choices'] ?? []) as List?;
-        final multiple = f['multiple'] == true;
-        if (options != null) {
-          if (multiple && val is List) {
-            for (final v in val) {
-              final opt = options.cast<Map>().firstWhere(
-                (o) =>
-                    (o['value'] ?? o['id'] ?? o['label']).toString() ==
-                    v.toString(),
-                orElse: () => {},
-              );
-              final p = opt['price'];
-              if (p is num) total += p.toDouble();
-            }
-          } else if (val is String) {
-            final opt = options.cast<Map>().firstWhere(
-              (o) => (o['value'] ?? o['id'] ?? o['label']).toString() == val,
-              orElse: () => {},
-            );
-            final p = opt['price'];
-            if (p is num) total += p.toDouble();
-          }
-        }
-      } else if (type == 'date') {
-        final pricing = f['pricing'];
-        if (pricing is Map && pricing['enabled'] == true) {
-          if (f['mode'] == 'range') {
-            if (val is Map && val['from'] != null && val['to'] != null) {
-              final from = DateTime.tryParse(val['from'].toString());
-              final to = DateTime.tryParse(val['to'].toString());
-              if (from != null && to != null) {
-                for (
-                  DateTime d = DateTime(from.year, from.month, from.day);
-                  !d.isAfter(DateTime(to.year, to.month, to.day));
-                  d = d.add(const Duration(days: 1))
-                ) {
-                  total += _weekdayPrice(pricing.cast<String, dynamic>(), d);
-                }
-              }
-            } else if (val is Map && val['from'] != null) {
-              final from = DateTime.tryParse(val['from'].toString());
-              if (from != null) {
-                total += _weekdayPrice(pricing.cast<String, dynamic>(), from);
-              }
-            }
-          } else {
-            final d = val is String ? DateTime.tryParse(val) : null;
-            if (d != null) {
-              total += _weekdayPrice(pricing.cast<String, dynamic>(), d);
-            }
-          }
-        }
-      }
-    }
-    return total;
-  }
-
-  void _updateValue(String fieldName, dynamic value) {
-    setState(() {
-      _values[fieldName] = value;
-      if (!_isDirty) {
-        _isDirty = true;
-      }
-    });
-  }
-
-  bool _hasAnyInput() {
-    if (_isDirty) return true;
-    for (final entry in _values.entries) {
-      final v = entry.value;
-      if (v == null) continue;
-      if (v is String && v.trim().isEmpty) continue;
-      if (v is List && v.isEmpty) continue;
-      if (v is Map && v.isEmpty) continue;
-      // any other non-null value counts as input
-      return true;
-    }
-    return false;
-  }
-
-  Future<void> _reloadForm() async {
-    try {
-      final String slug = (_form['slug']?.toString() ?? '').trim();
-      final String id = _form['id']?.toString() ?? '';
-      dynamic response;
-      if (slug.isNotEmpty && slug.toLowerCase() != 'null') {
-        response = await api.get('/v1/forms/slug/$slug');
-      } else if (id.isNotEmpty) {
-        response = await api.get('/v1/forms/$id');
-      }
-      if (response != null && (response.statusCode == 200)) {
-        final data = response.data;
-        if (data is Map) {
-          setState(() {
-            _form = Map<String, dynamic>.from(data);
-            _values.clear();
-            _error = null;
-            _formInstanceId++;
-            _isDirty = false;
-            _setupLocales(preferredLocale: _activeLocale);
-          });
-          if (!mounted) return;
-          ScaffoldMessenger.of(context).showSnackBar(
-            const SnackBar(
-              content: Text('Form reloaded. All inputs were cleared.'),
-            ),
-          );
-          return;
-        }
-      }
-      if (!mounted) return;
-      ScaffoldMessenger.of(context).showSnackBar(
-        SnackBar(
-          content: Text(
-            'Failed to reload form${response?.statusCode != null ? ' (${response.statusCode})' : ''}',
-          ),
-        ),
-      );
-    } catch (e) {
-      if (!mounted) return;
-      ScaffoldMessenger.of(
-        context,
-      ).showSnackBar(SnackBar(content: Text('Error reloading form: $e')));
-    }
-  }
-
-  Future<void> _confirmAndReload() async {
-    if (!_hasAnyInput()) {
-      await _reloadForm();
-      return;
-    }
-    final confirm = await showDialog<bool>(
-      context: context,
-      builder:
-          (ctx) => AlertDialog(
-            title: const Text('Reload form?'),
-            content: const Text(
-              'Reloading will fetch the latest form and clear all data you\'ve entered. Continue?',
-            ),
-            actions: [
-              TextButton(
-                onPressed: () => Navigator.pop(ctx, false),
-                child: const Text('Cancel'),
-              ),
-              ElevatedButton(
-                onPressed: () => Navigator.pop(ctx, true),
-                child: const Text('Reload'),
-              ),
-            ],
-          ),
-    );
-    if (confirm == true) {
-      await _reloadForm();
-    }
-  }
-
-  Widget _buildField(Map<String, dynamic> f) {
-    if (!_isVisible(f)) return const SizedBox.shrink();
-    final field = _localizedField(f);
-    final type = (field['type'] ?? f['type'] ?? 'text').toString();
-    final fieldName =
-        (field['name'] ??
-                f['name'] ??
-                f['key'] ??
-                f['id'] ??
-                f['label'] ??
-                UniqueKey().toString())
-            .toString();
-    final labelText =
-        (field['label'] ?? f['label'] ?? f['name'] ?? fieldName).toString();
-    final placeholder =
-        (field['placeholder'] ?? field['hint'] ?? f['placeholder'] ?? f['hint'])
-            ?.toString();
-    final helperText =
-        (field['helpText'] ??
-                field['helperText'] ??
-                field['description'] ??
-                f['helperText'] ??
-                f['description'])
-            ?.toString();
-    final inlineLabel =
-        (field['inlineLabel'] ??
-                field['inline_label'] ??
-                field['inline'] ??
-                f['inlineLabel'] ??
-                f['inline_label'] ??
-                f['inline'])
-            ?.toString();
-    final requiredField = (field['required'] ?? f['required']) == true;
-    int? _asInt(dynamic raw) {
-      if (raw is int) return raw;
-      if (raw is num) return raw.toInt();
-      if (raw is String) return int.tryParse(raw.trim());
-      return null;
-    }
-    Widget widget;
-    switch (type) {
-      case 'static':
-        widget = StaticFormComponent(
-          field: field,
-          labelOverride: labelText,
-          helperOverride: helperText,
-        );
-        break;
-      case 'price':
-        widget = const PriceFormComponent();
-        break;
-      case 'textarea':
-        widget = TextareaFormComponent(
-          label: labelText,
-          placeholder: placeholder,
-          helperText: helperText,
-          requiredField: requiredField,
-          initialValue: _values[fieldName]?.toString(),
-          onChanged: (v) => _updateValue(fieldName, v),
-          onSaved: (v) => _values[fieldName] = v ?? '',
-          minLength: _asInt(field['minLength'] ?? f['minLength']),
-          maxLength: _asInt(field['maxLength'] ?? f['maxLength']),
-        );
-        break;
-      case 'email':
-        widget = EmailFormComponent(
-          label: labelText,
-          placeholder: placeholder,
-          helperText: helperText,
-          requiredField: requiredField,
-          initialValue: _values[fieldName]?.toString(),
-          onChanged: (v) {
-            final trimmed = v.trim();
-            _updateValue(fieldName, trimmed.isEmpty ? null : trimmed);
-          },
-          onSaved: (v) {
-            final trimmed = (v ?? '').trim();
-            _values[fieldName] = trimmed.isEmpty ? null : trimmed;
-          },
-          minLength: _asInt(field['minLength'] ?? f['minLength']),
-          maxLength: _asInt(field['maxLength'] ?? f['maxLength']),
-        );
-        break;
-      case 'tel':
-        final current = _values[fieldName];
-        final initialPhone = current is String ? current : null;
-        widget = PhoneFormComponent(
-          label: labelText,
-          placeholder: placeholder,
-          helperText: helperText,
-          requiredField: requiredField,
-          initialValue: initialPhone,
-          onChanged: (v) => _updateValue(fieldName, v),
-          onSaved: (v) => _values[fieldName] = v ?? '',
-        );
-        break;
-      case 'number':
-        final current = _values[fieldName];
-        num? initial;
-        if (current is num) {
-          initial = current;
-        } else if (current is String) {
-          initial = double.tryParse(current);
-        }
-        final allowedValuesSource = f['allowedValues'] ?? f['allowed'];
-        final allowedValues = <num>[];
-        if (allowedValuesSource is List) {
-          for (final item in allowedValuesSource) {
-            if (item is num) {
-              allowedValues.add(item);
-            } else if (item is String) {
-              final parsed = double.tryParse(item);
-              if (parsed != null) allowedValues.add(parsed);
-            }
-          }
-        } else if (allowedValuesSource is String) {
-          final parts = allowedValuesSource.split(',');
-          for (final part in parts) {
-            final parsed = double.tryParse(part.trim());
-            if (parsed != null) allowedValues.add(parsed);
-          }
-        }
-        num? parseNum(dynamic raw) {
-          if (raw is num) return raw;
-          if (raw is String) return double.tryParse(raw.trim());
-          return null;
-        }
-        final minValue = parseNum(f['min'] ?? f['minimum']);
-        final maxValue = parseNum(f['max'] ?? f['maximum']);
-        final stepValue = parseNum(f['step']);
-        widget = NumberFormComponent(
-          label: labelText,
-          placeholder: placeholder,
-          helperText: helperText,
-          requiredField: requiredField,
-          initialValue: initial,
-          min: minValue,
-          max: maxValue,
-          step: stepValue,
-          allowedValues: allowedValues.isEmpty ? const <num>[] : allowedValues,
-          onChanged: (v) => _updateValue(fieldName, v),
-          onSaved: (v) => _values[fieldName] = v,
-        );
-        break;
-      case 'checkbox':
-        widget = CheckboxFormComponent(
-          label: labelText,
-          inlineLabel: inlineLabel?.isNotEmpty == true ? inlineLabel : null,
-          helperText: helperText,
-          requiredField: requiredField,
-          value: _values[fieldName] == true,
-          onChanged: (val) => _updateValue(fieldName, val),
-          onSaved: (val) => _values[fieldName] = val,
-        );
-        break;
-      case 'switch':
-        widget = SwitchFormComponent(
-          label: labelText,
-          inlineLabel: inlineLabel?.isNotEmpty == true ? inlineLabel : null,
-          helperText: helperText,
-          requiredField: requiredField,
-          value: _values[fieldName] == true,
-          onChanged: (val) => _updateValue(fieldName, val),
-          onSaved: (val) => _values[fieldName] = val,
-        );
-        break;
-      case 'select':
-        final rawOptions =
-            (field['options'] ??
-                    field['choices'] ??
-                    f['options'] ??
-                    f['choices'] ??
-                    const <dynamic>[])
-                as List;
-        final opts =
-            rawOptions
-                .map((opt) {
-                  if (opt is Map) {
-                    final value =
-                        (opt['value'] ?? opt['id'] ?? opt['label'] ?? '')
-                            .toString();
-                    final label =
-                        (opt['label'] ??
-                                opt['value'] ??
-                                opt['id'] ??
-                                f['label'] ??
-                                '')
-                            .toString();
-                    return SelectOption(value: value, label: label);
-                  }
-                  final value = opt?.toString() ?? '';
-                  return SelectOption(value: value, label: value);
-                })
-                .where((opt) => opt.value.isNotEmpty || opt.label.isNotEmpty)
-                .toList();
-        final multiple = (field['multiple'] ?? f['multiple']) == true;
-        widget = SelectFormComponent(
-          label: labelText,
-          placeholder:
-              (field['buttonLabel'] ?? f['buttonLabel'] ?? placeholder)
-                  ?.toString(),
-          helperText: helperText,
-          requiredField: requiredField,
-          options: opts,
-          multiple: multiple,
-          value: _values[fieldName],
-          onChanged: (selection) => _updateValue(fieldName, selection),
-          onSaved: (selection) {
-            if (multiple) {
-              final list =
-                  (selection as List?)
-                      ?.map((e) => e.toString())
-                      .where((e) => e.isNotEmpty)
-                      .toList() ??
-                  <String>[];
-              _values[fieldName] = list;
-            } else {
-              _values[fieldName] = selection?.toString();
-            }
-          },
-        );
-        break;
-      case 'radio':
-        widget = RadioFormComponent(
-          field: field,
-          value: _values[fieldName]?.toString(),
-          onChanged: (v) => _updateValue(fieldName, v),
-        );
-        break;
-      case 'date':
-        widget = DateFormComponent(
-          field: field,
-          value: _values[fieldName],
-          onChanged: (val) => _updateValue(fieldName, val),
-        );
-        break;
-      case 'time':
-        widget = TimeFormComponent(
-          field: field,
-          value: _values[fieldName]?.toString(),
-          onChanged: (val) => _updateValue(fieldName, val),
-        );
-        break;
-      default:
-        widget = TextFormComponent(
-          label: labelText,
-          placeholder: placeholder,
-          helperText: helperText,
-          requiredField: requiredField,
-          initialValue: _values[fieldName]?.toString(),
-          onChanged: (v) => _updateValue(fieldName, v),
-          onSaved: (v) => _values[fieldName] = v ?? '',
-          minLength: _asInt(field['minLength'] ?? f['minLength']),
-          maxLength: _asInt(field['maxLength'] ?? f['maxLength']),
-        );
-    }
-
-    return _wrapWithRequiredBadge(widget, requiredField);
-  }
-
-  Widget _wrapWithRequiredBadge(Widget child, bool requiredField) {
-    if (!requiredField) return child;
-    return Stack(
-      clipBehavior: Clip.none,
-      children: [
-        child,
-        Positioned(
-          top: 4,
-          right: 0,
-          child: IgnorePointer(
-            child: Text(
-              '*',
-              style: TextStyle(
-                color: Colors.red[600],
-                fontSize: 20,
-                fontWeight: FontWeight.bold,
-              ),
-            ),
-          ),
-        ),
-      ],
-    );
-  }
-
-  Future<void> _submit() async {
-    final formState = _scaffoldFormKey.currentState;
-    if (formState == null) return;
-
-    final isValid = formState.validate();
-    if (!isValid) {
-      setState(() {
-        _error = 'Please fix the highlighted fields before submitting.';
-      });
-      if (mounted) {
-        final messenger = ScaffoldMessenger.of(context);
-        messenger.hideCurrentSnackBar();
-        messenger.showSnackBar(
-          const SnackBar(
-            content: Text('Please fix the highlighted fields before submitting.'),
-          ),
-        );
-      }
-      return;
-    }
-
-    formState.save();
-
-    setState(() {
-      _submitting = true;
-      _error = null;
-    });
-
-    try {
-      final slugRaw = widget.form['slug'];
-      final String slug =
-          (slugRaw is String ? slugRaw : slugRaw?.toString() ?? '').trim();
-      if (slug.isEmpty || slug.toLowerCase() == 'null') {
-        setState(() {
-          _error =
-              'This form is not publicly available (missing slug). Please contact the administrator.';
-        });
-        return;
-      }
-
-      final response = await api.post(
-        '/v1/forms/slug/$slug/responses',
-        data: _values,
-      );
-
-      if (response.statusCode == 200 || response.statusCode == 201) {
-        if (!mounted) return;
-        ScaffoldMessenger.of(
-          context,
-        ).showSnackBar(const SnackBar(content: Text('Response submitted')));
-        Navigator.of(context).pop(true);
-      } else {
-        setState(() {
-          _error = 'Failed to submit (${response.statusCode})';
-        });
-      }
-    } catch (e) {
-      setState(() {
-        _error = 'Error submitting response: $e';
-      });
-    } finally {
-      setState(() {
-        _submitting = false;
-      });
-    }
-  }
-
-  @override
-  Widget build(BuildContext context) {
-    final title =
-        _getLocalizedString(_form, 'title') ?? _form['title'] ?? 'Form';
-    final description =
-        _getLocalizedString(_form, 'description') ?? _form['description'] ?? '';
-    final String slug = (_form['slug']?.toString() ?? '').trim();
-    final bool canSubmit = slug.isNotEmpty && slug.toLowerCase() != 'null';
-    final List<Map<String, dynamic>> visibleFields =
-        _fields
-            .where(_isVisible)
-            .where((f) => (f['type'] ?? 'text').toString() != 'price')
-            .toList();
-    final bool showPricing = _hasPricing();
-    final double total = _computeTotal();
-
-    return Scaffold(
-<<<<<<< HEAD
-      appBar: AppBar(title: Text(title), backgroundColor: Colors.black),
-=======
-      key: const ValueKey('screen-form_submit'),
-      appBar: AppBar(
-        title: Text(title),
-        backgroundColor: Colors.black,
-      ),
->>>>>>> 3c03acda
-      body: SafeArea(
-        child: Padding(
-          padding: const EdgeInsets.all(12.0),
-          child: Column(
-            children: [
-              if (description.isNotEmpty)
-                Padding(
-                  padding: const EdgeInsets.only(bottom: 8.0),
-                  child: Text(description),
-                ),
-              if (_availableLocales.length > 1)
-                Align(
-                  alignment: Alignment.centerRight,
-                  child: DropdownButtonHideUnderline(
-                    child: DropdownButton<String>(
-                      value: _activeLocale,
-                      onChanged: (value) {
-                        if (value == null) return;
-                        setState(() {
-                          _activeLocale = value;
-                        });
-                      },
-                      items:
-                          _availableLocales
-                              .map(
-                                (locale) => DropdownMenuItem<String>(
-                                  value: locale,
-                                  child: Text(locale.toUpperCase()),
-                                ),
-                              )
-                              .toList(),
-                    ),
-                  ),
-                ),
-              if (!canSubmit)
-                Container(
-                  width: double.infinity,
-                  margin: const EdgeInsets.only(bottom: 8),
-                  padding: const EdgeInsets.all(10),
-                  decoration: BoxDecoration(
-                    color: const Color(0xFFFFF3CD),
-                    border: Border.all(color: const Color(0xFFFFEEBA)),
-                    borderRadius: BorderRadius.circular(6),
-                  ),
-                  child: const Text(
-                    'This form is not publicly available (missing slug). You can view it, but submissions are disabled.',
-                    style: TextStyle(color: Color(0xFF856404)),
-                  ),
-                ),
-              Expanded(
-                child: Form(
-                  key: _scaffoldFormKey,
-                  child: RefreshIndicator(
-                    onRefresh: _confirmAndReload,
-                    child: ListView.separated(
-                      key: Key('form-instance-$_formInstanceId'),
-                      physics: const AlwaysScrollableScrollPhysics(),
-                      itemCount: visibleFields.length,
-                      separatorBuilder: (_, __) => const SizedBox(height: 8),
-                      itemBuilder: (context, index) {
-                        final f = visibleFields[index];
-                        return _buildField(f);
-                      },
-                    ),
-                  ),
-                ),
-              ),
-              if (showPricing)
-                Padding(
-                  padding: const EdgeInsets.only(bottom: 8.0, top: 4),
-                  child: Row(
-                    mainAxisAlignment: MainAxisAlignment.spaceBetween,
-                    children: [
-                      const Text(
-                        'Estimated Total:',
-                        style: TextStyle(fontWeight: FontWeight.w600),
-                      ),
-                      Text('\$${total.toStringAsFixed(2)}'),
-                    ],
-                  ),
-                ),
-              if (_error != null)
-                Padding(
-                  padding: const EdgeInsets.symmetric(vertical: 8),
-                  child: Text(
-                    _error!,
-                    style: const TextStyle(color: Colors.red),
-                  ),
-                ),
-              SizedBox(
-                width: double.infinity,
-                child: ElevatedButton(
-                  onPressed: _submitting || !canSubmit ? null : _submit,
-                  style: ElevatedButton.styleFrom(
-                    backgroundColor: Colors.black,
-                  ),
-                  child:
-                      _submitting
-                          ? const SizedBox(
-                            height: 18,
-                            width: 18,
-                            child: CircularProgressIndicator(
-                              color: Colors.white,
-                              strokeWidth: 2,
-                            ),
-                          )
-                          : const Text('Submit'),
-                ),
-              ),
-            ],
-          ),
-        ),
-      ),
-    );
-  }
-}
+import 'package:app/helpers/api_client.dart';
+import 'package:app/helpers/form_localization_helper.dart';
+import 'package:app/pages/forms/checkbox_form_component.dart';
+import 'package:app/pages/forms/date_form_component.dart';
+import 'package:app/pages/forms/email_form_component.dart';
+import 'package:app/pages/forms/number_form_component.dart';
+import 'package:app/pages/forms/price_form_component.dart';
+import 'package:app/pages/forms/radio_form_component.dart';
+import 'package:app/pages/forms/select_form_component.dart';
+import 'package:app/pages/forms/static_form_component.dart';
+import 'package:app/pages/forms/switch_form_component.dart';
+import 'package:app/pages/forms/text_form_component.dart';
+import 'package:app/pages/forms/textarea_form_component.dart';
+import 'package:app/pages/forms/time_form_component.dart';
+import 'package:app/pages/forms/phone_form_component.dart';
+import 'package:flutter/foundation.dart';
+import 'package:flutter/material.dart';
+
+class FormSubmitPage extends StatefulWidget {
+  final Map<String, dynamic> form;
+
+  const FormSubmitPage({super.key, required this.form});
+
+  @override
+  State<FormSubmitPage> createState() => _FormSubmitPageState();
+}
+
+class _FormSubmitPageState extends State<FormSubmitPage> {
+  final _scaffoldFormKey = GlobalKey<FormState>();
+  final Map<String, dynamic> _values = {};
+  bool _submitting = false;
+  String? _error;
+  late Map<String, dynamic> _form; // local, refreshable copy of the form
+  int _formInstanceId = 0; // bump to reset Form state after refresh
+  bool _isDirty = false; // tracks whether user has typed/changed anything
+  List<String> _availableLocales = <String>[];
+  late String _activeLocale;
+
+  @override
+  void initState() {
+    super.initState();
+    _form = Map<String, dynamic>.from(widget.form);
+    _setupLocales();
+  }
+
+  @override
+  void didUpdateWidget(covariant FormSubmitPage oldWidget) {
+    super.didUpdateWidget(oldWidget);
+    if (!mapEquals(oldWidget.form, widget.form)) {
+      setState(() {
+        _form = Map<String, dynamic>.from(widget.form);
+        _setupLocales(preferredLocale: _activeLocale);
+      });
+    }
+  }
+
+  // Helper to extract field list from form
+  List<Map<String, dynamic>> get _fields {
+    final data = _form['data'];
+    if (data is List) return List<Map<String, dynamic>>.from(data);
+    return [];
+  }
+
+  String get _defaultLocale => FormLocalizationHelper.defaultLocale(_form);
+
+  void _setupLocales({String? preferredLocale}) {
+    final localeState = FormLocalizationHelper.initializeLocales(
+      _form,
+      preferredLocale: preferredLocale,
+    );
+    _availableLocales = List<String>.from(localeState.locales);
+    _activeLocale = localeState.activeLocale;
+  }
+
+  String? _getLocalizedString(Map<String, dynamic> source, String key) {
+    return FormLocalizationHelper.getLocalizedString(
+      source,
+      key,
+      activeLocale: _activeLocale,
+      defaultLocale: _defaultLocale,
+    );
+  }
+
+  Map<String, dynamic> _localizedField(Map<String, dynamic> field) {
+    return FormLocalizationHelper.localizedField(
+      field,
+      activeLocale: _activeLocale,
+      defaultLocale: _defaultLocale,
+    );
+  }
+
+  // Basic visibleIf evaluator similar to web: `name op value` where op in == != >= <= > <
+  bool _isVisible(Map<String, dynamic> f) {
+    final raw = (f['visibleIf'] ?? '').toString().trim();
+    if (raw.isEmpty) return true;
+    final reg = RegExp(r'^\s*(\w+)\s*(==|!=|>=|<=|>|<)\s*(.+)\s*$');
+    final m = reg.firstMatch(raw);
+    if (m == null) return true;
+    final name = m.group(1)!;
+    final op = m.group(2)!;
+    final rhsRaw = m.group(3)!;
+    final lhs = _values[name];
+    dynamic rhs;
+    final s = rhsRaw.trim();
+    if ((s.startsWith("'") && s.endsWith("'")) ||
+        (s.startsWith('"') && s.endsWith('"'))) {
+      rhs = s.substring(1, s.length - 1);
+    } else if (s.toLowerCase() == 'true' || s.toLowerCase() == 'false') {
+      rhs = s.toLowerCase() == 'true';
+    } else {
+      rhs = double.tryParse(s) ?? s; // fallback to string
+    }
+    int cmp(dynamic a, dynamic b) {
+      if (a is num && b is num) return a.compareTo(b);
+      return a.toString().compareTo(b.toString());
+    }
+
+    switch (op) {
+      case '==':
+        return lhs == rhs;
+      case '!=':
+        return lhs != rhs;
+      case '>=':
+        return cmp(lhs, rhs) >= 0;
+      case '<=':
+        return cmp(lhs, rhs) <= 0;
+      case '>':
+        return cmp(lhs, rhs) > 0;
+      case '<':
+        return cmp(lhs, rhs) < 0;
+      default:
+        return true;
+    }
+  }
+
+  bool _hasPricing() {
+    for (final f in _fields) {
+      final type = (f['type'] ?? 'text').toString();
+      if (type == 'price') return true;
+      if ((type == 'checkbox' || type == 'switch') && (f['price'] != null)) {
+        return true;
+      }
+      if (type == 'radio' || type == 'select') {
+        final options = (f['options'] ?? f['choices'] ?? []) as List?;
+        if (options != null &&
+            options.any((o) => (o is Map && o['price'] != null))) {
+          return true;
+        }
+      }
+      if (type == 'date') {
+        final pricing = f['pricing'];
+        if (pricing is Map && (pricing['enabled'] == true)) return true;
+      }
+    }
+    return false;
+  }
+
+  double _weekdayPrice(Map<String, dynamic> pricing, DateTime d) {
+    final specific =
+        (pricing['specificDates'] as List?)?.cast<Map<String, dynamic>>();
+    if (specific != null) {
+      final key =
+          "${d.year.toString().padLeft(4, '0')}-${d.month.toString().padLeft(2, '0')}-${d.day.toString().padLeft(2, '0')}";
+      for (final item in specific) {
+        if (item['date'] == key && item['price'] is num) {
+          return (item['price'] as num).toDouble();
+        }
+      }
+    }
+    final dow = d.weekday % 7; // Dart: Mon=1..Sun=7; mod7 -> Sun=0..Sat=6
+    final overrides = pricing['weekdayOverrides'];
+    if (overrides is Map) {
+      // keys might be strings '0'..'6' or ints
+      final dynamic v = overrides[dow.toString()] ?? overrides[dow];
+      if (v is num) return v.toDouble();
+    }
+    final base = pricing['basePerDay'];
+    if (base is num) return base.toDouble();
+    return 0.0;
+  }
+
+  double _computeTotal() {
+    double total = 0.0;
+    for (final f in _fields) {
+      if (!_isVisible(f)) continue;
+      final type = (f['type'] ?? 'text').toString();
+      final name =
+          (f['name'] ?? f['key'] ?? f['id'] ?? f['label'] ?? '').toString();
+      final val = _values[name];
+      if (type == 'price') {
+        final amt = f['amount'];
+        if (amt is num) total += amt.toDouble();
+      } else if (type == 'checkbox' || type == 'switch') {
+        if ((val == true) && f['price'] is num) {
+          total += (f['price'] as num).toDouble();
+        }
+      } else if (type == 'radio') {
+        final options = (f['options'] ?? f['choices'] ?? []) as List?;
+        if (options != null) {
+          final opt = options.cast<Map>().firstWhere(
+            (o) =>
+                (o['value'] ?? o['id'] ?? o['label']).toString() ==
+                (val?.toString() ?? ''),
+            orElse: () => {},
+          );
+          final p = opt['price'];
+          if (p is num) total += p.toDouble();
+        }
+      } else if (type == 'select') {
+        final options = (f['options'] ?? f['choices'] ?? []) as List?;
+        final multiple = f['multiple'] == true;
+        if (options != null) {
+          if (multiple && val is List) {
+            for (final v in val) {
+              final opt = options.cast<Map>().firstWhere(
+                (o) =>
+                    (o['value'] ?? o['id'] ?? o['label']).toString() ==
+                    v.toString(),
+                orElse: () => {},
+              );
+              final p = opt['price'];
+              if (p is num) total += p.toDouble();
+            }
+          } else if (val is String) {
+            final opt = options.cast<Map>().firstWhere(
+              (o) => (o['value'] ?? o['id'] ?? o['label']).toString() == val,
+              orElse: () => {},
+            );
+            final p = opt['price'];
+            if (p is num) total += p.toDouble();
+          }
+        }
+      } else if (type == 'date') {
+        final pricing = f['pricing'];
+        if (pricing is Map && pricing['enabled'] == true) {
+          if (f['mode'] == 'range') {
+            if (val is Map && val['from'] != null && val['to'] != null) {
+              final from = DateTime.tryParse(val['from'].toString());
+              final to = DateTime.tryParse(val['to'].toString());
+              if (from != null && to != null) {
+                for (
+                  DateTime d = DateTime(from.year, from.month, from.day);
+                  !d.isAfter(DateTime(to.year, to.month, to.day));
+                  d = d.add(const Duration(days: 1))
+                ) {
+                  total += _weekdayPrice(pricing.cast<String, dynamic>(), d);
+                }
+              }
+            } else if (val is Map && val['from'] != null) {
+              final from = DateTime.tryParse(val['from'].toString());
+              if (from != null) {
+                total += _weekdayPrice(pricing.cast<String, dynamic>(), from);
+              }
+            }
+          } else {
+            final d = val is String ? DateTime.tryParse(val) : null;
+            if (d != null) {
+              total += _weekdayPrice(pricing.cast<String, dynamic>(), d);
+            }
+          }
+        }
+      }
+    }
+    return total;
+  }
+
+  void _updateValue(String fieldName, dynamic value) {
+    setState(() {
+      _values[fieldName] = value;
+      if (!_isDirty) {
+        _isDirty = true;
+      }
+    });
+  }
+
+  bool _hasAnyInput() {
+    if (_isDirty) return true;
+    for (final entry in _values.entries) {
+      final v = entry.value;
+      if (v == null) continue;
+      if (v is String && v.trim().isEmpty) continue;
+      if (v is List && v.isEmpty) continue;
+      if (v is Map && v.isEmpty) continue;
+      // any other non-null value counts as input
+      return true;
+    }
+    return false;
+  }
+
+  Future<void> _reloadForm() async {
+    try {
+      final String slug = (_form['slug']?.toString() ?? '').trim();
+      final String id = _form['id']?.toString() ?? '';
+      dynamic response;
+      if (slug.isNotEmpty && slug.toLowerCase() != 'null') {
+        response = await api.get('/v1/forms/slug/$slug');
+      } else if (id.isNotEmpty) {
+        response = await api.get('/v1/forms/$id');
+      }
+      if (response != null && (response.statusCode == 200)) {
+        final data = response.data;
+        if (data is Map) {
+          setState(() {
+            _form = Map<String, dynamic>.from(data);
+            _values.clear();
+            _error = null;
+            _formInstanceId++;
+            _isDirty = false;
+            _setupLocales(preferredLocale: _activeLocale);
+          });
+          if (!mounted) return;
+          ScaffoldMessenger.of(context).showSnackBar(
+            const SnackBar(
+              content: Text('Form reloaded. All inputs were cleared.'),
+            ),
+          );
+          return;
+        }
+      }
+      if (!mounted) return;
+      ScaffoldMessenger.of(context).showSnackBar(
+        SnackBar(
+          content: Text(
+            'Failed to reload form${response?.statusCode != null ? ' (${response.statusCode})' : ''}',
+          ),
+        ),
+      );
+    } catch (e) {
+      if (!mounted) return;
+      ScaffoldMessenger.of(
+        context,
+      ).showSnackBar(SnackBar(content: Text('Error reloading form: $e')));
+    }
+  }
+
+  Future<void> _confirmAndReload() async {
+    if (!_hasAnyInput()) {
+      await _reloadForm();
+      return;
+    }
+    final confirm = await showDialog<bool>(
+      context: context,
+      builder:
+          (ctx) => AlertDialog(
+            title: const Text('Reload form?'),
+            content: const Text(
+              'Reloading will fetch the latest form and clear all data you\'ve entered. Continue?',
+            ),
+            actions: [
+              TextButton(
+                onPressed: () => Navigator.pop(ctx, false),
+                child: const Text('Cancel'),
+              ),
+              ElevatedButton(
+                onPressed: () => Navigator.pop(ctx, true),
+                child: const Text('Reload'),
+              ),
+            ],
+          ),
+    );
+    if (confirm == true) {
+      await _reloadForm();
+    }
+  }
+
+  Widget _buildField(Map<String, dynamic> f) {
+    if (!_isVisible(f)) return const SizedBox.shrink();
+    final field = _localizedField(f);
+    final type = (field['type'] ?? f['type'] ?? 'text').toString();
+    final fieldName =
+        (field['name'] ??
+                f['name'] ??
+                f['key'] ??
+                f['id'] ??
+                f['label'] ??
+                UniqueKey().toString())
+            .toString();
+    final labelText =
+        (field['label'] ?? f['label'] ?? f['name'] ?? fieldName).toString();
+    final placeholder =
+        (field['placeholder'] ?? field['hint'] ?? f['placeholder'] ?? f['hint'])
+            ?.toString();
+    final helperText =
+        (field['helpText'] ??
+                field['helperText'] ??
+                field['description'] ??
+                f['helperText'] ??
+                f['description'])
+            ?.toString();
+    final inlineLabel =
+        (field['inlineLabel'] ??
+                field['inline_label'] ??
+                field['inline'] ??
+                f['inlineLabel'] ??
+                f['inline_label'] ??
+                f['inline'])
+            ?.toString();
+    final requiredField = (field['required'] ?? f['required']) == true;
+    int? _asInt(dynamic raw) {
+      if (raw is int) return raw;
+      if (raw is num) return raw.toInt();
+      if (raw is String) return int.tryParse(raw.trim());
+      return null;
+    }
+    Widget widget;
+    switch (type) {
+      case 'static':
+        widget = StaticFormComponent(
+          field: field,
+          labelOverride: labelText,
+          helperOverride: helperText,
+        );
+        break;
+      case 'price':
+        widget = const PriceFormComponent();
+        break;
+      case 'textarea':
+        widget = TextareaFormComponent(
+          label: labelText,
+          placeholder: placeholder,
+          helperText: helperText,
+          requiredField: requiredField,
+          initialValue: _values[fieldName]?.toString(),
+          onChanged: (v) => _updateValue(fieldName, v),
+          onSaved: (v) => _values[fieldName] = v ?? '',
+          minLength: _asInt(field['minLength'] ?? f['minLength']),
+          maxLength: _asInt(field['maxLength'] ?? f['maxLength']),
+        );
+        break;
+      case 'email':
+        widget = EmailFormComponent(
+          label: labelText,
+          placeholder: placeholder,
+          helperText: helperText,
+          requiredField: requiredField,
+          initialValue: _values[fieldName]?.toString(),
+          onChanged: (v) {
+            final trimmed = v.trim();
+            _updateValue(fieldName, trimmed.isEmpty ? null : trimmed);
+          },
+          onSaved: (v) {
+            final trimmed = (v ?? '').trim();
+            _values[fieldName] = trimmed.isEmpty ? null : trimmed;
+          },
+          minLength: _asInt(field['minLength'] ?? f['minLength']),
+          maxLength: _asInt(field['maxLength'] ?? f['maxLength']),
+        );
+        break;
+      case 'tel':
+        final current = _values[fieldName];
+        final initialPhone = current is String ? current : null;
+        widget = PhoneFormComponent(
+          label: labelText,
+          placeholder: placeholder,
+          helperText: helperText,
+          requiredField: requiredField,
+          initialValue: initialPhone,
+          onChanged: (v) => _updateValue(fieldName, v),
+          onSaved: (v) => _values[fieldName] = v ?? '',
+        );
+        break;
+      case 'number':
+        final current = _values[fieldName];
+        num? initial;
+        if (current is num) {
+          initial = current;
+        } else if (current is String) {
+          initial = double.tryParse(current);
+        }
+        final allowedValuesSource = f['allowedValues'] ?? f['allowed'];
+        final allowedValues = <num>[];
+        if (allowedValuesSource is List) {
+          for (final item in allowedValuesSource) {
+            if (item is num) {
+              allowedValues.add(item);
+            } else if (item is String) {
+              final parsed = double.tryParse(item);
+              if (parsed != null) allowedValues.add(parsed);
+            }
+          }
+        } else if (allowedValuesSource is String) {
+          final parts = allowedValuesSource.split(',');
+          for (final part in parts) {
+            final parsed = double.tryParse(part.trim());
+            if (parsed != null) allowedValues.add(parsed);
+          }
+        }
+        num? parseNum(dynamic raw) {
+          if (raw is num) return raw;
+          if (raw is String) return double.tryParse(raw.trim());
+          return null;
+        }
+        final minValue = parseNum(f['min'] ?? f['minimum']);
+        final maxValue = parseNum(f['max'] ?? f['maximum']);
+        final stepValue = parseNum(f['step']);
+        widget = NumberFormComponent(
+          label: labelText,
+          placeholder: placeholder,
+          helperText: helperText,
+          requiredField: requiredField,
+          initialValue: initial,
+          min: minValue,
+          max: maxValue,
+          step: stepValue,
+          allowedValues: allowedValues.isEmpty ? const <num>[] : allowedValues,
+          onChanged: (v) => _updateValue(fieldName, v),
+          onSaved: (v) => _values[fieldName] = v,
+        );
+        break;
+      case 'checkbox':
+        widget = CheckboxFormComponent(
+          label: labelText,
+          inlineLabel: inlineLabel?.isNotEmpty == true ? inlineLabel : null,
+          helperText: helperText,
+          requiredField: requiredField,
+          value: _values[fieldName] == true,
+          onChanged: (val) => _updateValue(fieldName, val),
+          onSaved: (val) => _values[fieldName] = val,
+        );
+        break;
+      case 'switch':
+        widget = SwitchFormComponent(
+          label: labelText,
+          inlineLabel: inlineLabel?.isNotEmpty == true ? inlineLabel : null,
+          helperText: helperText,
+          requiredField: requiredField,
+          value: _values[fieldName] == true,
+          onChanged: (val) => _updateValue(fieldName, val),
+          onSaved: (val) => _values[fieldName] = val,
+        );
+        break;
+      case 'select':
+        final rawOptions =
+            (field['options'] ??
+                    field['choices'] ??
+                    f['options'] ??
+                    f['choices'] ??
+                    const <dynamic>[])
+                as List;
+        final opts =
+            rawOptions
+                .map((opt) {
+                  if (opt is Map) {
+                    final value =
+                        (opt['value'] ?? opt['id'] ?? opt['label'] ?? '')
+                            .toString();
+                    final label =
+                        (opt['label'] ??
+                                opt['value'] ??
+                                opt['id'] ??
+                                f['label'] ??
+                                '')
+                            .toString();
+                    return SelectOption(value: value, label: label);
+                  }
+                  final value = opt?.toString() ?? '';
+                  return SelectOption(value: value, label: value);
+                })
+                .where((opt) => opt.value.isNotEmpty || opt.label.isNotEmpty)
+                .toList();
+        final multiple = (field['multiple'] ?? f['multiple']) == true;
+        widget = SelectFormComponent(
+          label: labelText,
+          placeholder:
+              (field['buttonLabel'] ?? f['buttonLabel'] ?? placeholder)
+                  ?.toString(),
+          helperText: helperText,
+          requiredField: requiredField,
+          options: opts,
+          multiple: multiple,
+          value: _values[fieldName],
+          onChanged: (selection) => _updateValue(fieldName, selection),
+          onSaved: (selection) {
+            if (multiple) {
+              final list =
+                  (selection as List?)
+                      ?.map((e) => e.toString())
+                      .where((e) => e.isNotEmpty)
+                      .toList() ??
+                  <String>[];
+              _values[fieldName] = list;
+            } else {
+              _values[fieldName] = selection?.toString();
+            }
+          },
+        );
+        break;
+      case 'radio':
+        widget = RadioFormComponent(
+          field: field,
+          value: _values[fieldName]?.toString(),
+          onChanged: (v) => _updateValue(fieldName, v),
+        );
+        break;
+      case 'date':
+        widget = DateFormComponent(
+          field: field,
+          value: _values[fieldName],
+          onChanged: (val) => _updateValue(fieldName, val),
+        );
+        break;
+      case 'time':
+        widget = TimeFormComponent(
+          field: field,
+          value: _values[fieldName]?.toString(),
+          onChanged: (val) => _updateValue(fieldName, val),
+        );
+        break;
+      default:
+        widget = TextFormComponent(
+          label: labelText,
+          placeholder: placeholder,
+          helperText: helperText,
+          requiredField: requiredField,
+          initialValue: _values[fieldName]?.toString(),
+          onChanged: (v) => _updateValue(fieldName, v),
+          onSaved: (v) => _values[fieldName] = v ?? '',
+          minLength: _asInt(field['minLength'] ?? f['minLength']),
+          maxLength: _asInt(field['maxLength'] ?? f['maxLength']),
+        );
+    }
+
+    return _wrapWithRequiredBadge(widget, requiredField);
+  }
+
+  Widget _wrapWithRequiredBadge(Widget child, bool requiredField) {
+    if (!requiredField) return child;
+    return Stack(
+      clipBehavior: Clip.none,
+      children: [
+        child,
+        Positioned(
+          top: 4,
+          right: 0,
+          child: IgnorePointer(
+            child: Text(
+              '*',
+              style: TextStyle(
+                color: Colors.red[600],
+                fontSize: 20,
+                fontWeight: FontWeight.bold,
+              ),
+            ),
+          ),
+        ),
+      ],
+    );
+  }
+
+  Future<void> _submit() async {
+    final formState = _scaffoldFormKey.currentState;
+    if (formState == null) return;
+
+    final isValid = formState.validate();
+    if (!isValid) {
+      setState(() {
+        _error = 'Please fix the highlighted fields before submitting.';
+      });
+      if (mounted) {
+        final messenger = ScaffoldMessenger.of(context);
+        messenger.hideCurrentSnackBar();
+        messenger.showSnackBar(
+          const SnackBar(
+            content: Text('Please fix the highlighted fields before submitting.'),
+          ),
+        );
+      }
+      return;
+    }
+
+    formState.save();
+
+    setState(() {
+      _submitting = true;
+      _error = null;
+    });
+
+    try {
+      final slugRaw = widget.form['slug'];
+      final String slug =
+          (slugRaw is String ? slugRaw : slugRaw?.toString() ?? '').trim();
+      if (slug.isEmpty || slug.toLowerCase() == 'null') {
+        setState(() {
+          _error =
+              'This form is not publicly available (missing slug). Please contact the administrator.';
+        });
+        return;
+      }
+
+      final response = await api.post(
+        '/v1/forms/slug/$slug/responses',
+        data: _values,
+      );
+
+      if (response.statusCode == 200 || response.statusCode == 201) {
+        if (!mounted) return;
+        ScaffoldMessenger.of(
+          context,
+        ).showSnackBar(const SnackBar(content: Text('Response submitted')));
+        Navigator.of(context).pop(true);
+      } else {
+        setState(() {
+          _error = 'Failed to submit (${response.statusCode})';
+        });
+      }
+    } catch (e) {
+      setState(() {
+        _error = 'Error submitting response: $e';
+      });
+    } finally {
+      setState(() {
+        _submitting = false;
+      });
+    }
+  }
+
+  @override
+  Widget build(BuildContext context) {
+    final title =
+        _getLocalizedString(_form, 'title') ?? _form['title'] ?? 'Form';
+    final description =
+        _getLocalizedString(_form, 'description') ?? _form['description'] ?? '';
+    final String slug = (_form['slug']?.toString() ?? '').trim();
+    final bool canSubmit = slug.isNotEmpty && slug.toLowerCase() != 'null';
+    final List<Map<String, dynamic>> visibleFields =
+        _fields
+            .where(_isVisible)
+            .where((f) => (f['type'] ?? 'text').toString() != 'price')
+            .toList();
+    final bool showPricing = _hasPricing();
+    final double total = _computeTotal();
+
+    return Scaffold(
+      key: const ValueKey('screen-form_submit'),
+      appBar: AppBar(title: Text(title), backgroundColor: Colors.black),
+      body: SafeArea(
+        child: Padding(
+          padding: const EdgeInsets.all(12.0),
+          child: Column(
+            children: [
+              if (description.isNotEmpty)
+                Padding(
+                  padding: const EdgeInsets.only(bottom: 8.0),
+                  child: Text(description),
+                ),
+              if (_availableLocales.length > 1)
+                Align(
+                  alignment: Alignment.centerRight,
+                  child: DropdownButtonHideUnderline(
+                    child: DropdownButton<String>(
+                      value: _activeLocale,
+                      onChanged: (value) {
+                        if (value == null) return;
+                        setState(() {
+                          _activeLocale = value;
+                        });
+                      },
+                      items:
+                          _availableLocales
+                              .map(
+                                (locale) => DropdownMenuItem<String>(
+                                  value: locale,
+                                  child: Text(locale.toUpperCase()),
+                                ),
+                              )
+                              .toList(),
+                    ),
+                  ),
+                ),
+              if (!canSubmit)
+                Container(
+                  width: double.infinity,
+                  margin: const EdgeInsets.only(bottom: 8),
+                  padding: const EdgeInsets.all(10),
+                  decoration: BoxDecoration(
+                    color: const Color(0xFFFFF3CD),
+                    border: Border.all(color: const Color(0xFFFFEEBA)),
+                    borderRadius: BorderRadius.circular(6),
+                  ),
+                  child: const Text(
+                    'This form is not publicly available (missing slug). You can view it, but submissions are disabled.',
+                    style: TextStyle(color: Color(0xFF856404)),
+                  ),
+                ),
+              Expanded(
+                child: Form(
+                  key: _scaffoldFormKey,
+                  child: RefreshIndicator(
+                    onRefresh: _confirmAndReload,
+                    child: ListView.separated(
+                      key: Key('form-instance-$_formInstanceId'),
+                      physics: const AlwaysScrollableScrollPhysics(),
+                      itemCount: visibleFields.length,
+                      separatorBuilder: (_, __) => const SizedBox(height: 8),
+                      itemBuilder: (context, index) {
+                        final f = visibleFields[index];
+                        return _buildField(f);
+                      },
+                    ),
+                  ),
+                ),
+              ),
+              if (showPricing)
+                Padding(
+                  padding: const EdgeInsets.only(bottom: 8.0, top: 4),
+                  child: Row(
+                    mainAxisAlignment: MainAxisAlignment.spaceBetween,
+                    children: [
+                      const Text(
+                        'Estimated Total:',
+                        style: TextStyle(fontWeight: FontWeight.w600),
+                      ),
+                      Text('\$${total.toStringAsFixed(2)}'),
+                    ],
+                  ),
+                ),
+              if (_error != null)
+                Padding(
+                  padding: const EdgeInsets.symmetric(vertical: 8),
+                  child: Text(
+                    _error!,
+                    style: const TextStyle(color: Colors.red),
+                  ),
+                ),
+              SizedBox(
+                width: double.infinity,
+                child: ElevatedButton(
+                  onPressed: _submitting || !canSubmit ? null : _submit,
+                  style: ElevatedButton.styleFrom(
+                    backgroundColor: Colors.black,
+                  ),
+                  child:
+                      _submitting
+                          ? const SizedBox(
+                            height: 18,
+                            width: 18,
+                            child: CircularProgressIndicator(
+                              color: Colors.white,
+                              strokeWidth: 2,
+                            ),
+                          )
+                          : const Text('Submit'),
+                ),
+              ),
+            ],
+          ),
+        ),
+      ),
+    );
+  }
+}