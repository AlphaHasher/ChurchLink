--- conflicted
+++ resolved
@@ -1449,19 +1449,6 @@
             aspectRatio: 16 / 9,
             child:
                 heroUrl.isNotEmpty
-<<<<<<< HEAD
-                    ? Image.network(
-                      heroUrl,
-                      fit: BoxFit.contain,
-                      errorBuilder:
-                          (_, _, _) => Container(
-                            color: Colors.black,
-                            alignment: Alignment.center,
-                            child: const Icon(
-                              Icons.event,
-                              size: 48,
-                              color: Colors.white70,
-=======
                     ? Stack(
                       fit: StackFit.expand,
                       children: [
@@ -1473,10 +1460,8 @@
                             child: Image.network(
                               heroUrl,
                               fit: BoxFit.cover,
-                              errorBuilder: (_, _, _) => Container(
-                                color: Colors.black,
-                              ),
->>>>>>> d9a17a6a
+                              errorBuilder:
+                                  (_, _, _) => Container(color: Colors.black),
                             ),
                           ),
                         ),
