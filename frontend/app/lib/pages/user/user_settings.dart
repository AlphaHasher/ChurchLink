import 'dart:async';
import 'dart:convert';
import 'dart:io';

import 'package:app/helpers/user_helper.dart';
import 'package:app/firebase/firebase_auth_service.dart';
import 'package:app/models/profile_info.dart';
import 'package:app/pages/user/edit_contact_info.dart';
import 'package:app/pages/user/edit_profile.dart';
import 'package:app/pages/user/family_members_page.dart';
import 'package:firebase_auth/firebase_auth.dart';
import 'package:flutter/material.dart';
import 'package:flutter_dotenv/flutter_dotenv.dart';
import 'package:image_picker/image_picker.dart';
import 'package:http/http.dart' as http;

import '../../components/auth_popup.dart';
import '../../components/password_reset.dart';
<<<<<<< HEAD
=======
import '../../firebase/firebase_auth_service.dart';
import 'edit_profile.dart';
import 'family_members_page.dart';
import '../my_events_page.dart';
import 'package:flutter_dotenv/flutter_dotenv.dart';
>>>>>>> 6d09c24f

class UserSettings extends StatefulWidget {
  const UserSettings({super.key});

  @override
  State<UserSettings> createState() => _UserSettingsState();
}

class _UserSettingsState extends State<UserSettings> {
  final ScrollController _scrollController = ScrollController();
  final FirebaseAuthService authService = FirebaseAuthService();

  File? _profileImage;
  bool _isUploading = false;

  StreamSubscription<User?>? _authSub;
  StreamSubscription<User?>? _userSub;

  ProfileInfo? _profile; // backend truth (cached/online)

  @override
  void initState() {
    super.initState();

    _authSub = FirebaseAuth.instance.authStateChanges().listen((_) async {
      if (!mounted) return;
      await _loadProfile();
      if (!mounted) return;
      setState(() {});
      if (_scrollController.hasClients) {
        WidgetsBinding.instance.addPostFrameCallback((_) {
          if (!mounted || !_scrollController.hasClients) return;
          _scrollController.animateTo(
            0,
            duration: const Duration(milliseconds: 100),
            curve: Curves.easeOut,
          );
        });
      }
    });

    _userSub = FirebaseAuth.instance.userChanges().listen((_) async {
      if (!mounted) return;
      await _loadProfile();
      if (!mounted) return;
      setState(() {});
    });

    _loadProfile();
  }

  @override
  void dispose() {
    _authSub?.cancel();
    _userSub?.cancel();
    _scrollController.dispose();
    super.dispose();
  }

  Future<void> _loadProfile() async {
    final user = FirebaseAuth.instance.currentUser;
    if (user == null) {
      if (!mounted) return;
      setState(() => _profile = null);
      return;
    }

    final ok = await _tryFetchOnlineProfile();
    if (!ok) {
      final cached = await UserHelper.readCachedProfile();
      if (!mounted) return;
      setState(() {
        _profile =
            cached ??
            ProfileInfo(
              firstName: (user.displayName ?? '').split(' ').firstOrNull ?? '',
              lastName: (user.displayName ?? '').split(' ').skip(1).join(' '),
              email: user.email ?? '',
              birthday: null,
              gender: null,
            );
      });
    }
  }

  Future<bool> _tryFetchOnlineProfile() async {
    try {
      final p = await UserHelper.getMyProfile();
      if (p == null) return false;
      if (!mounted) return true;
      setState(() => _profile = p);
      return true;
    } catch (_) {
      return false;
    }
  }

  Future<void> _pickImage() async {
    final ImagePicker picker = ImagePicker();
    final XFile? pickedImage = await picker.pickImage(
      source: ImageSource.gallery,
      imageQuality: 80,
    );
    if (pickedImage == null) return;

    if (!mounted) return;
    setState(() => _isUploading = true);

    final file = File(pickedImage.path);
    final user = FirebaseAuth.instance.currentUser;

    try {
      if (user?.photoURL != null) {
        await _deleteOldImage(user!.photoURL!);
      }

      final uri = Uri.parse(
        "https://api.cloudinary.com/v1_1/${dotenv.env['CLOUDINARY_CLOUD_NAME']}/image/upload",
      );

      final request =
          http.MultipartRequest("POST", uri)
            ..fields['upload_preset'] = "user_avatars"
            ..files.add(await http.MultipartFile.fromPath('file', file.path));

      final response = await request.send();
      final responseData = await response.stream.bytesToString();
      final jsonData = jsonDecode(responseData);

      final imageUrl = jsonData['secure_url'] as String;

      await user?.updatePhotoURL(imageUrl);
      await user?.reload();

      if (!mounted) return;
      setState(() {
        _profileImage = file;
        _isUploading = false;
      });

      ScaffoldMessenger.of(
        context,
      ).showSnackBar(const SnackBar(content: Text("Profile picture updated!")));
    } catch (e) {
      if (!mounted) return;
      setState(() => _isUploading = false);
      ScaffoldMessenger.of(
        context,
      ).showSnackBar(SnackBar(content: Text("Failed to update avatar: $e")));
    }
  }

  Future<void> _deleteOldImage(String imageUrl) async {
    final uri = Uri.parse(imageUrl);
    final fileName = uri.pathSegments.last.split('.').first;

    final deleteUri = Uri.parse(
      "https://api.cloudinary.com/v1_1/${dotenv.env['CLOUDINARY_CLOUD_NAME']}/image/destroy",
    );

    await http.post(
      deleteUri,
      headers: {"Content-Type": "application/json"},
      body: jsonEncode({
        "public_id": fileName,
        "api_key": dotenv.env['CLOUDINARY_API_KEY'],
      }),
    );
  }

  @override
  Widget build(BuildContext context) {
    const Color ssbcGray = Color.fromARGB(255, 142, 163, 168);
    final user = authService.getCurrentUser();
    final bool loggedIn = user != null;

    final displayName =
        (() {
          final p = _profile;
          if (p != null) {
            final fn = p.firstName.trim();
            final ln = p.lastName.trim();
            final joined = [fn, ln].where((s) => s.isNotEmpty).join(' ').trim();
            if (joined.isNotEmpty) return joined;
          }
          return user?.displayName ?? "(Please set your display name)";
        })();

    final displayEmail =
        (() {
          final email = _profile?.email;
          if (email != null && email.trim().isNotEmpty) return email.trim();
          return user?.email ?? "(Please set your display email)";
        })();

    final List<Map<String, dynamic>> settingsCategories = [
      {
        'category': 'Account',
        'items': [
          {
            'icon': Icons.account_circle,
            'title': 'Edit Profile',
            'subtitle': 'First/Last name, birthday, gender',
            'ontap': () async {
              if (user == null) return;
              // Await result and update immediately if we get a ProfileInfo back
              final result = await Navigator.push<ProfileInfo>(
                context,
                MaterialPageRoute(
                  builder:
                      (context) => EditProfileScreen(
                        user: user,
                        initialProfile: _profile,
                      ),
                ),
              );
              if (!mounted) return;
              if (result != null) {
                setState(() => _profile = result);
              }
            },
          },
          {
            'icon': Icons.contact_page,
            'title': 'Edit Contact Info',
            'subtitle': 'Phone and address',
            'ontap': () {
              if (user != null) {
                Navigator.push(
                  context,
                  MaterialPageRoute(
                    builder: (context) => EditContactInfoScreen(user: user),
                  ),
                );
              }
            },
          },
          {
            'icon': Icons.family_restroom,
            'title': 'Family Members',
            'subtitle': 'Manage your family members',
            'ontap': () {
              Navigator.push(
                context,
                MaterialPageRoute(
                  builder: (context) => const FamilyMembersPage(),
                ),
              );
            },
          },
          {
            'icon': Icons.event,
            'title': 'My Events',
            'subtitle': 'Your registrations and RSVPs',
            'ontap': () {
              Navigator.push(
                context,
                MaterialPageRoute(builder: (context) => const MyEventsPage()),
              );
            },
          },
          {
            'icon': Icons.image,
            'title': 'Change Avatar',
            'subtitle': 'Update your profile picture',
            'ontap': _pickImage,
          },
          {
            'icon': Icons.password,
            'title': 'Change Password',
            'subtitle': 'Request an email to reset your password',
            'ontap': () {
              PasswordReset.show(context, user?.email);
            },
          },
        ],
      },
      {
        'category': 'Guest',
        'items': [
          {
            'icon': Icons.account_circle,
            'title': 'Login or Signup',
            'subtitle': 'To access more features login or signup',
            'ontap': () {
              AuthPopup.show(context);
            },
          },
        ],
      },
      {
        'category': 'Preferences',
        'items': [
          {
            'icon': Icons.dark_mode,
            'title': 'Theme',
            'subtitle': 'Light or dark mode',
          },
          {
            'icon': Icons.language,
            'title': 'Language',
            'subtitle': 'Change app language',
          },
          {
            'icon': Icons.notifications,
            'title': 'Notifications',
            'subtitle': 'Customize alert preferences',
          },
        ],
      },
      {
        'category': 'Privacy',
        'items': [
          {
            'icon': Icons.visibility,
            'title': 'Account Visibility',
            'subtitle': 'Who can see your profile',
          },
          {
            'icon': Icons.delete,
            'title': 'Delete Account',
            'subtitle': 'Permanently remove your data',
          },
        ],
      },
      {
        'category': 'Support',
        'items': [
          {
            'icon': Icons.help,
            'title': 'Help Center',
            'subtitle': 'FAQ and support resources',
          },
          {
            'icon': Icons.feedback,
            'title': 'Send Feedback',
            'subtitle': 'Help us improve',
          },
          {
            'icon': Icons.policy,
            'title': 'Terms & Policies',
            'subtitle': 'Privacy policy and terms of use',
          },
        ],
      },
    ];

    final List<Widget> pageWidgets = [];

    if (loggedIn) {
      pageWidgets.add(
        Container(
          margin: const EdgeInsets.symmetric(horizontal: 4, vertical: 8),
          padding: const EdgeInsets.all(10),
          child: Row(
            children: [
              Stack(
                alignment: Alignment.center,
                children: [
                  CircleAvatar(
                    radius: 32,
                    backgroundColor: ssbcGray,
                    backgroundImage:
<<<<<<< HEAD
                        user?.photoURL != null && (user!.photoURL!.isNotEmpty)
                            ? NetworkImage(user.photoURL!)
                            : const AssetImage('assets/user/ssbc-dove.png')
                                as ImageProvider,
=======
                        _profileImage != null
                            ? FileImage(_profileImage!) as ImageProvider
                            : (user?.photoURL != null &&
                                    user!.photoURL!.isNotEmpty
                                ? NetworkImage(user.photoURL!)
                                : const AssetImage('assets/user/ssbc-dove.png')
                                    as ImageProvider),
>>>>>>> 6d09c24f
                  ),
                  if (_isUploading)
                    Positioned.fill(
                      child: Container(
                        color: Colors.black.withValues(alpha: 0.3),
                        child: const Center(
                          child: CircularProgressIndicator(color: Colors.white),
                        ),
                      ),
                    ),
                ],
              ),
              const SizedBox(width: 16),
              Column(
                crossAxisAlignment: CrossAxisAlignment.start,
                children: [
                  Text(
                    displayName,
                    style: const TextStyle(
                      fontSize: 20,
                      fontWeight: FontWeight.bold,
                    ),
                  ),
                  Text(
                    displayEmail,
                    style: const TextStyle(fontSize: 14, color: Colors.grey),
                  ),
                ],
              ),
            ],
          ),
        ),
      );
    }

    pageWidgets.add(const SizedBox(height: 16));

<<<<<<< HEAD
    for (final category in settingsCategories) {
      final catName = category['category'] as String;
      if ((catName == 'Account' || catName == 'Privacy') && !loggedIn) continue;
      if (catName == 'Guest' && loggedIn) continue;
=======
    // Generate categories and items from list
    for (var category in settingsCategories) {
      // Either show account or guest based on login status
      if ((category['category'] == 'Account' ||
              category['category'] == 'Privacy') &&
          !loggedIn) {
        continue;
      }
      if (category['category'] == 'Guest' && loggedIn) continue;
>>>>>>> 6d09c24f

      pageWidgets.add(
        Padding(
          padding: const EdgeInsets.symmetric(horizontal: 8, vertical: 8),
          child: Text(
            catName,
            style: const TextStyle(fontSize: 18, fontWeight: FontWeight.bold),
          ),
        ),
      );

      for (final item in (category['items'] as List<dynamic>)) {
        pageWidgets.add(
          Card(
            margin: const EdgeInsets.symmetric(horizontal: 4, vertical: 4),
            shape: RoundedRectangleBorder(
              borderRadius: BorderRadius.circular(12),
            ),
            child: ListTile(
              leading: Icon(item['icon'] as IconData, color: ssbcGray),
              title: Text(item['title'] as String),
              subtitle: Text(item['subtitle'] as String),
              trailing: const Icon(Icons.arrow_forward_ios, size: 16),
              onTap: item['ontap'] as void Function()?,
            ),
          ),
        );
      }

      pageWidgets.add(const SizedBox(height: 8));
    }

    if (loggedIn) {
      pageWidgets.add(
        Container(
          margin: const EdgeInsets.symmetric(horizontal: 4, vertical: 16),
          width: double.infinity,
          child: ElevatedButton(
            onPressed: () async {
              authService.signOut();
              await UserHelper.clearCachedStatus();
              await UserHelper.clearCachedProfile();
            },
            style: ElevatedButton.styleFrom(
              backgroundColor: ssbcGray,
              foregroundColor: Colors.white,
              padding: const EdgeInsets.symmetric(vertical: 12),
              shape: RoundedRectangleBorder(
                borderRadius: BorderRadius.circular(12),
              ),
            ),
            child: const Text('Logout', style: TextStyle(fontSize: 16)),
          ),
        ),
      );
    }

    return Scaffold(
      appBar: AppBar(
        backgroundColor: ssbcGray,
        iconTheme: const IconThemeData(color: Colors.white),
        title: const Text(
          "User Settings",
          style: TextStyle(color: Colors.white),
        ),
        centerTitle: true,
      ),
      backgroundColor: const Color.fromARGB(255, 245, 245, 245),
      body: SafeArea(
        child: ListView(
          controller: _scrollController,
          padding: const EdgeInsets.symmetric(horizontal: 12, vertical: 16),
          children: pageWidgets,
        ),
      ),
    );
  }
}

extension _SplitName on String {
  String? get firstOrNull {
    final parts = trim().split(RegExp(r'\s+'));
    return parts.isEmpty ? null : parts.first;
  }
}<|MERGE_RESOLUTION|>--- conflicted
+++ resolved
@@ -16,14 +16,11 @@
 
 import '../../components/auth_popup.dart';
 import '../../components/password_reset.dart';
-<<<<<<< HEAD
-=======
 import '../../firebase/firebase_auth_service.dart';
 import 'edit_profile.dart';
 import 'family_members_page.dart';
 import '../my_events_page.dart';
 import 'package:flutter_dotenv/flutter_dotenv.dart';
->>>>>>> 6d09c24f
 
 class UserSettings extends StatefulWidget {
   const UserSettings({super.key});
@@ -387,12 +384,6 @@
                     radius: 32,
                     backgroundColor: ssbcGray,
                     backgroundImage:
-<<<<<<< HEAD
-                        user?.photoURL != null && (user!.photoURL!.isNotEmpty)
-                            ? NetworkImage(user.photoURL!)
-                            : const AssetImage('assets/user/ssbc-dove.png')
-                                as ImageProvider,
-=======
                         _profileImage != null
                             ? FileImage(_profileImage!) as ImageProvider
                             : (user?.photoURL != null &&
@@ -400,7 +391,6 @@
                                 ? NetworkImage(user.photoURL!)
                                 : const AssetImage('assets/user/ssbc-dove.png')
                                     as ImageProvider),
->>>>>>> 6d09c24f
                   ),
                   if (_isUploading)
                     Positioned.fill(
@@ -438,22 +428,12 @@
 
     pageWidgets.add(const SizedBox(height: 16));
 
-<<<<<<< HEAD
     for (final category in settingsCategories) {
       final catName = category['category'] as String;
-      if ((catName == 'Account' || catName == 'Privacy') && !loggedIn) continue;
-      if (catName == 'Guest' && loggedIn) continue;
-=======
-    // Generate categories and items from list
-    for (var category in settingsCategories) {
-      // Either show account or guest based on login status
-      if ((category['category'] == 'Account' ||
-              category['category'] == 'Privacy') &&
-          !loggedIn) {
+      if ((catName == 'Account' || catName == 'Privacy') && !loggedIn) {
         continue;
       }
-      if (category['category'] == 'Guest' && loggedIn) continue;
->>>>>>> 6d09c24f
+      if (catName == 'Guest' && loggedIn) continue;
 
       pageWidgets.add(
         Padding(
