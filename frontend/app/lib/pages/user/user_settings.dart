--- conflicted
+++ resolved
@@ -323,17 +323,10 @@
                                 .firstWhere((l) => l.code == currentCode)
                                 .name,
                             style: const TextStyle(fontWeight: FontWeight.bold),
-<<<<<<< HEAD
                           ),
                           subtitle: Text(
                             LocalizationHelper.localize("Current"),
                           ),
-=======
-                          ),
-                          subtitle: Text(
-                            LocalizationHelper.localize("Current"),
-                          ),
->>>>>>> 7a92571e
                           enabled: false,
                         ),
                       ),
@@ -856,14 +849,7 @@
 
     return Scaffold(
       key: ValueKey(
-<<<<<<< HEAD
-        'settings-' +
-            LocalizationHelper.currentLocale +
-            '-' +
-            LocalizationHelper.uiVersion.toString(),
-=======
         'settings-${LocalizationHelper.currentLocale}-${LocalizationHelper.uiVersion}',
->>>>>>> 7a92571e
       ),
       appBar: AppBar(
         title: Text(LocalizationHelper.localize("User Settings")),
