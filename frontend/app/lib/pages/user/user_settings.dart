<<<<<<< HEAD
import 'dart:io';

import 'package:firebase_auth/firebase_auth.dart';
import 'package:flutter/material.dart';
import 'package:image_picker/image_picker.dart';

import '../../components/auth_popup.dart';
import '../../components/password_reset.dart';
import '../../firebase/firebase_auth_service.dart';
import 'edit_profile.dart';
=======
import 'package:app/pages/user/edit_profile.dart';
import 'package:app/pages/user/guest_settings.dart';
import 'package:firebase_auth/firebase_auth.dart';
import 'package:flutter/material.dart';
import '../../firebase/firebase_auth_service.dart';
import 'package:flutter_dotenv/flutter_dotenv.dart';

//avatar
import 'dart:io';
import 'package:http/http.dart' as http;
import 'dart:convert';
import 'package:image_picker/image_picker.dart';
>>>>>>> 33f5cb96

class UserSettings extends StatefulWidget {
  const UserSettings({
    super.key
  });

  @override
  State<UserSettings> createState() => _UserSettingsState();
}

class _UserSettingsState extends State<UserSettings> {
<<<<<<< HEAD
  final ScrollController _scrollController = ScrollController();
  FirebaseAuthService authService = FirebaseAuthService();
  File? _profileImage;
  final _imagePicker = ImagePicker();
=======
  final FirebaseAuthService _authService = FirebaseAuthService();
  User? _user;
  bool _isUploading = false; 
>>>>>>> 33f5cb96

  @override
  void initState() {
    super.initState();
<<<<<<< HEAD

    // Listen for auth state changes
    FirebaseAuth.instance.authStateChanges().listen((User? user) {
      setState(() {});
      _scrollController.animateTo(
        0,
        duration: const Duration(milliseconds: 100),
        curve: Curves.easeOut,
      );
    });

    // Listen for user changes
    FirebaseAuth.instance.userChanges().listen((User? user) {
      setState(() {});
    });
  }

  @override
  void dispose() {
    _scrollController.dispose();
    super.dispose();
  }

  Future<void> _pickImage() async {
    final XFile? pickedImage = await _imagePicker.pickImage(
      source: ImageSource.gallery,
      imageQuality: 80,
    );

    if (pickedImage != null) {
      setState(() {
        _profileImage = File(pickedImage.path);
      });
    }
  }
=======
    _fetchUser();
  }

  void _fetchUser() async {
    User? currentUser = FirebaseAuth.instance.currentUser;
    setState(() {
      _user = currentUser;
    });
  }

// -------------------------------------------------------------
// 🔹 Avatar Management Section
// This section handles:
// ✅ Fetching the current user
// ✅ Uploading a new avatar to Cloudinary - NEED CLOUDINARY ACCOUNT - API - AND CREATE 'UPLOAD PRESENT'
// ✅ Deleting the old avatar before uploading a new one
// ✅ Updating the user's avatar in Firebase Authentication
// ✅ Displaying a loading indicator while uploading
// -------------------------------------------------------------

  Future<void> _deleteOldImage(String imageUrl) async {
    // Extract public ID from Cloudinary URL
    Uri uri = Uri.parse(imageUrl);
    String fileName = uri.pathSegments.last.split('.').first; // Extract public ID

    // 🔹 Cloudinary API delete request
    Uri deleteUri = Uri.parse("https://api.cloudinary.com/v1_1/CLOUDINARY_CLOUD_NAME/image/destroy");

    var response = await http.post(
      deleteUri,
      headers: {"Content-Type": "application/json"},
      body: jsonEncode({
        "public_id": fileName,
        "api_key": "CLOUDINARY_API_KEY",
      }),
    );

    if (response.statusCode == 200) {
      print("Old avatar deleted successfully!");
    } else {
      print("Failed to delete old avatar: ${response.body}");
    }
  }

  Future<void> _changeAvatar() async {
    final ImagePicker picker = ImagePicker();
    final XFile? image = await picker.pickImage(source: ImageSource.gallery);

    if (image == null) return;

    setState(() {
      _isUploading = true; // Show loading indicator
    });

    User? user = FirebaseAuth.instance.currentUser;

    //  Delete Old Avatar if Exists
    if (user?.photoURL != null) {
      await _deleteOldImage(user!.photoURL!);
    }

    File file = File(image.path);
    Uri uri = Uri.parse("https://api.cloudinary.com/v1_1/dh2msfer1/image/upload");

    var request = http.MultipartRequest("POST", uri)
      ..fields['upload_preset'] = "CLOUDINARY_UPLOAD_PRESET"
      ..files.add(await http.MultipartFile.fromPath('file', file.path));

    var response = await request.send();
    var responseData = await response.stream.bytesToString();
    var jsonData = jsonDecode(responseData);

    String imageUrl = jsonData['secure_url']; // Get new image URL

    //  Save the New Image URL to Firebase Authentication
    await user?.updatePhotoURL(imageUrl);
    await user?.reload(); // Refresh user data

    setState(() {
      _isUploading = false; // Hide loading indicator
      _user = FirebaseAuth.instance.currentUser; // Refresh user state
    });

    ScaffoldMessenger.of(context).showSnackBar(
      SnackBar(content: Text("Profile picture updated!")),
    );
  }

// -------------------------------------------------------------
// 🔹 END Avatar Management Section
// -------------------------------------------------------------


  
  final List<Map<String, dynamic>> _settingsCategories = [
    {
      'category': 'Account',
      'items': [
        {'icon': Icons.account_circle, 'title': 'Edit Profile', 'subtitle': 'Name, email, phone number'},
        {'icon': Icons.image, 'title': 'Change Avatar', 'subtitle': 'Update your profile picture'},
        {'icon': Icons.password, 'title': 'Change Password', 'subtitle': 'Update your password'},
      ]
    },
    {
      'category': 'Preferences',
      'items': [
        {'icon': Icons.dark_mode, 'title': 'Theme', 'subtitle': 'Light or dark mode'},
        {'icon': Icons.language, 'title': 'Language', 'subtitle': 'Change app language'},
        {'icon': Icons.notifications, 'title': 'Notifications', 'subtitle': 'Customize alert preferences'},
      ]
    },
    {
      'category': 'Privacy',
      'items': [
        {'icon': Icons.visibility, 'title': 'Account Visibility', 'subtitle': 'Who can see your profile'},
        {'icon': Icons.delete, 'title': 'Delete Account', 'subtitle': 'Permanently remove your data'},
      ]
    },
    {
      'category': 'Support',
      'items': [
        {'icon': Icons.help, 'title': 'Help Center', 'subtitle': 'FAQ and support resources'},
        {'icon': Icons.feedback, 'title': 'Send Feedback', 'subtitle': 'Help us improve'},
        {'icon': Icons.policy, 'title': 'Terms & Policies', 'subtitle': 'Privacy policy and terms of use'},
      ]
    },
    {
      'category': 'LogOut',
      'items': [
        {'icon': Icons.account_circle, 'title': 'Log Out'}
      ]
    },
  ];
>>>>>>> 33f5cb96

  @override
  Widget build(BuildContext context) {
    List<Widget> pageWidgets = [];
    const Color SSBC_GRAY = Color.fromARGB(255, 142, 163, 168);
    FirebaseAuthService authService = FirebaseAuthService();
    bool loggedIn = authService.getCurrentUser() != null;
    User? user = authService.getCurrentUser();

    final List<Map<String, dynamic>> settingsCategories = [
      {
        'category': 'Account',
        'items': [
          {
            'icon': Icons.account_circle, 'title': 'Edit Profile', 'subtitle': 'Name, email, phone number',
            'ontap': () {
              if(user != null) {
                Navigator.push(
                  context,
                  MaterialPageRoute(
                    builder: (context) => EditProfileScreen(user: user),
                  ),
                );
              }
            }
          },
          {'icon': Icons.image, 'title': 'Change Avatar', 'subtitle': 'Update your profile picture',
            'ontap': () {_pickImage();}
          },
          {'icon': Icons.password, 'title': 'Change Password', 'subtitle': 'Request an email to reset your password',
            'ontap': () {PasswordReset.show(context);}
          },
        ]
      },
      {
        'category': 'Guest',
        'items': [
          {'icon': Icons.account_circle, 'title': 'Login or Signup', 'subtitle': 'To access more features login or signup',
            'ontap': () {
              AuthPopup.show(context);
            }
          },
        ]
      },
      {
        'category': 'Preferences',
        'items': [
          {'icon': Icons.dark_mode, 'title': 'Theme', 'subtitle': 'Light or dark mode'},
          {'icon': Icons.language, 'title': 'Language', 'subtitle': 'Change app language'},
          {'icon': Icons.notifications, 'title': 'Notifications', 'subtitle': 'Customize alert preferences'},
        ]
      },
      {
        'category': 'Privacy',
        'items': [
          {'icon': Icons.visibility, 'title': 'Account Visibility', 'subtitle': 'Who can see your profile'},
          {'icon': Icons.delete, 'title': 'Delete Account', 'subtitle': 'Permanently remove your data'},
        ]
      },
      {
        'category': 'Support',
        'items': [
          {'icon': Icons.help, 'title': 'Help Center', 'subtitle': 'FAQ and support resources'},
          {'icon': Icons.feedback, 'title': 'Send Feedback', 'subtitle': 'Help us improve'},
          {'icon': Icons.policy, 'title': 'Terms & Policies', 'subtitle': 'Privacy policy and terms of use'},
        ]
      },
    ];

    // Profile card
<<<<<<< HEAD
    if(loggedIn) {
      pageWidgets.add(
        Container(
          margin: const EdgeInsets.symmetric(horizontal: 4, vertical: 8),
          padding: const EdgeInsets.all(10),
          child: Row(
            children: [
              CircleAvatar(
                radius: 32,
                backgroundColor: SSBC_GRAY,
                backgroundImage: const AssetImage('assets/user/ssbc-dove.png'),
              ),
              const SizedBox(width: 16),
              Column(
                crossAxisAlignment: CrossAxisAlignment.start,
                children: [
                  Text(
                    loggedIn ? (user?.displayName ??
                        "(Please set your display name") : 'Guest',
                    style: const TextStyle(
                      fontSize: 20,
                      fontWeight: FontWeight.bold,
                    ),
=======
    pageWidgets.add(
      Container(
        margin: const EdgeInsets.symmetric(horizontal: 4, vertical: 8),
        padding: const EdgeInsets.all(10),
        child: Row(
          children: [
            // -------------------------------------------------------------
            // 🔹 UI Components for Avatar
            // This part ensures:
            // ✅ The avatar is displayed correctly
            // ✅ A loading animation is shown during uploads
            // -------------------------------------------------------------

            Stack(
              alignment: Alignment.center,
              children: [
                CircleAvatar(
                  radius: 32,
                  backgroundColor: Colors.grey[300],
                  backgroundImage: _user != null && _user!.photoURL != null
                      ? NetworkImage(_user!.photoURL!) // 🔹 Show uploaded avatar
                      : null,
                  child: _user == null || _user!.photoURL == null
                      ? Icon(Icons.person, size: 40, color: Colors.white) // Default avatar
                      : null,
                ),

                // 🔹 Show loading animation when uploading
                if (_isUploading)
                  Positioned.fill(
                    child: Container(
                      color: Colors.black.withOpacity(0.3), // Dim background
                      child: Center(
                        child: CircularProgressIndicator(color: Colors.white),
                      ),
                    ),
                  ),
              ],
            ),

            // -------------------------------------------------------------
            // 🔹 END UI Components for Avatar
            // -------------------------------------------------------------

            const SizedBox(width: 16),
            Column(
              crossAxisAlignment: CrossAxisAlignment.start,
              children: [
                Text(
                  _user != null ? _user!.displayName ?? 'Guest User' : 'Guest User',
                  style: const TextStyle(
                    fontSize: 20,
                    fontWeight: FontWeight.bold,
                  ),
                ),
                const SizedBox(height: 4),
                Text(
                  _user != null ? _user!.email ?? 'guest@example.com' : 'guest@example.com',
                  style: const TextStyle(
                    fontSize: 14,
                    color: Colors.grey,
>>>>>>> 33f5cb96
                  ),

                  loggedIn ? Text(
                    user?.email ?? "(Please set your display email)",
                    style: const TextStyle(
                      fontSize: 14,
                      color: Colors.grey,
                    ),
                  ) : const SizedBox(),
                ],
              ),
            ],
          ),
        ),
      );
    }

    pageWidgets.add(const SizedBox(height: 16));

    // Logout Button
    pageWidgets.add(
      ElevatedButton(
        onPressed: () async {
          await _authService.signOut();
          Navigator.pushReplacement(
            context,
            MaterialPageRoute(builder: (context) => GuestSettings()),
          );
        },
        style: ElevatedButton.styleFrom(
          backgroundColor: SSBC_GRAY,
          foregroundColor: Colors.white,
          padding: const EdgeInsets.symmetric(vertical: 12),
          shape: RoundedRectangleBorder(
            borderRadius: BorderRadius.circular(12),
          ),
        ),
        child: const Text(
          'Logout',
          style: TextStyle(fontSize: 16),
        ),
      ),
    );

    pageWidgets.add(const SizedBox(height: 16));

    // Generate categories and items from list
    for (var category in settingsCategories) {
      // Either show account or guest based on login status
      switch(category['category']) {
        case 'Account' || 'Privacy':
          if(!loggedIn) continue; break;
        case 'Guest':
          if(loggedIn) continue; break;
      }

      pageWidgets.add(
        Padding(
          padding: const EdgeInsets.symmetric(horizontal: 8, vertical: 8),
          child: Text(
            category['category'],
            style: const TextStyle(
              fontSize: 18,
              fontWeight: FontWeight.bold,
            ),
          ),
        ),
      );

      for (var item in category['items']) {
        pageWidgets.add(
          Card(
            margin: const EdgeInsets.symmetric(horizontal: 4, vertical: 4),
            shape: RoundedRectangleBorder(
              borderRadius: BorderRadius.circular(12),
            ),
            child: ListTile(
              leading: Icon(
                item['icon'],
                color: SSBC_GRAY,
              ),
              title: Text(item['title']),
              subtitle: item.containsKey('subtitle') ? Text(item['subtitle']) : null,
              trailing: const Icon(Icons.arrow_forward_ios, size: 16),
<<<<<<< HEAD
              onTap: item['ontap'],
=======
              onTap: () async {
                if (item['title'] == 'Edit Profile' && _user != null) {
                  User? updatedUser = await Navigator.push(
                    context,
                    MaterialPageRoute(
                      builder: (context) => EditProfileScreen(user: _user!),
                    ),
                  );

                  if (updatedUser != null) {
                    setState(() {
                      _user = updatedUser; // Update UI after editing profile
                    });
                  }
                }

                if (item['title'] == 'Change Avatar' && _user != null && !_isUploading) {
                  await _changeAvatar();
                }

                if (item['title'] == 'Change Password' && _user != null) {
                  _showChangePasswordDialog(); // 🔹 Call function to handle password change
                }
              },
>>>>>>> 33f5cb96
            ),
          ),
        );
      }

      pageWidgets.add(const SizedBox(height: 8));
    }

<<<<<<< HEAD
    // Add logout button
    if(loggedIn) {
      pageWidgets.add(
        Container(
          margin: const EdgeInsets.symmetric(horizontal: 4, vertical: 16),
          width: double.infinity,
          child: ElevatedButton(
            onPressed: () {
              //Logout with auth
              authService.signOut();
            },
            style: ElevatedButton.styleFrom(
              backgroundColor: SSBC_GRAY,
              foregroundColor: Colors.white,
              padding: const EdgeInsets.symmetric(vertical: 12),
              shape: RoundedRectangleBorder(
                borderRadius: BorderRadius.circular(12),
              ),
            ),
            child: const Text(
              'Logout',
              style: TextStyle(fontSize: 16),
            ),
          ),
        ),
      );
    }

=======
>>>>>>> 33f5cb96
    return Scaffold(
      appBar: AppBar(
        backgroundColor: SSBC_GRAY,
        iconTheme: const IconThemeData(color: Colors.white),
        title: const Text(
          "User Settings",
          style: TextStyle(color: Colors.white),
        ),
        centerTitle: true,
      ),
      backgroundColor: const Color.fromARGB(255, 245, 245, 245),
      body: SafeArea(
        child: ListView(
          controller: _scrollController,
          padding: const EdgeInsets.symmetric(horizontal: 12, vertical: 16),
          children: pageWidgets,
        ),
      ),
    );
  } 


// -------------------------------------------------------------
// 🔹 Change Password Section
// This section handles:
// ✅ show Dialog
// ✅ Input new Password
// -------------------------------------------------------------
  void _showChangePasswordDialog() {
    final TextEditingController passwordController = TextEditingController();
    final TextEditingController confirmPasswordController = TextEditingController();
    final GlobalKey<FormState> _formKey = GlobalKey<FormState>();

    showDialog(
      context: context,
      builder: (BuildContext context) {
        return AlertDialog(
          title: const Text("Change Password"),
          content: Form(
            key: _formKey,
            child: Column(
              mainAxisSize: MainAxisSize.min,
              children: [
                TextFormField(
                  controller: passwordController,
                  obscureText: true,
                  decoration: const InputDecoration(
                    labelText: "New Password",
                  ),
                  validator: (value) {
                    if (value == null || value.length < 6) {
                      return "Password must be at least 6 characters";
                    }
                    return null;
                  },
                ),
                const SizedBox(height: 10),
                TextFormField(
                  controller: confirmPasswordController,
                  obscureText: true,
                  decoration: const InputDecoration(
                    labelText: "Confirm Password",
                  ),
                  validator: (value) {
                    if (value != passwordController.text) {
                      return "Passwords do not match";
                    }
                    return null;
                  },
                ),
              ],
            ),
          ),
          actions: [
            TextButton(
              onPressed: () => Navigator.pop(context), // Close dialog
              child: const Text("Cancel"),
            ),
            ElevatedButton(
              onPressed: () async {
                if (_formKey.currentState!.validate()) {
                  await _changePassword(passwordController.text);
                  Navigator.pop(context); // Close dialog after success
                }
              },
              child: const Text("Change"),
            ),
          ],
        );
      },
    );
  }

    Future<void> _changePassword(String newPassword) async {
    try {
      User? user = FirebaseAuth.instance.currentUser;

      if (user != null) {
        await user.updatePassword(newPassword); // 🔹 Update password in Firebase
        ScaffoldMessenger.of(context).showSnackBar(
          const SnackBar(content: Text("✅ Password updated successfully!")),
        );
      }
    } catch (e) {
      ScaffoldMessenger.of(context).showSnackBar(
        SnackBar(content: Text("❌ Error: ${e.toString()}")),
      );
    }
  }
// -------------------------------------------------------------
// 🔹 END Change Password Section
// -------------------------------------------------------------
}


<|MERGE_RESOLUTION|>--- conflicted
+++ resolved
@@ -1,6 +1,6 @@
-<<<<<<< HEAD
 import 'dart:io';
-
+import 'package:http/http.dart' as http;
+import 'dart:convert';
 import 'package:firebase_auth/firebase_auth.dart';
 import 'package:flutter/material.dart';
 import 'package:image_picker/image_picker.dart';
@@ -9,46 +9,25 @@
 import '../../components/password_reset.dart';
 import '../../firebase/firebase_auth_service.dart';
 import 'edit_profile.dart';
-=======
-import 'package:app/pages/user/edit_profile.dart';
-import 'package:app/pages/user/guest_settings.dart';
-import 'package:firebase_auth/firebase_auth.dart';
-import 'package:flutter/material.dart';
-import '../../firebase/firebase_auth_service.dart';
 import 'package:flutter_dotenv/flutter_dotenv.dart';
 
-//avatar
-import 'dart:io';
-import 'package:http/http.dart' as http;
-import 'dart:convert';
-import 'package:image_picker/image_picker.dart';
->>>>>>> 33f5cb96
-
 class UserSettings extends StatefulWidget {
-  const UserSettings({
-    super.key
-  });
+  const UserSettings({super.key});
 
   @override
   State<UserSettings> createState() => _UserSettingsState();
 }
 
 class _UserSettingsState extends State<UserSettings> {
-<<<<<<< HEAD
   final ScrollController _scrollController = ScrollController();
-  FirebaseAuthService authService = FirebaseAuthService();
+  final FirebaseAuthService authService = FirebaseAuthService();
   File? _profileImage;
   final _imagePicker = ImagePicker();
-=======
-  final FirebaseAuthService _authService = FirebaseAuthService();
-  User? _user;
-  bool _isUploading = false; 
->>>>>>> 33f5cb96
+  bool _isUploading = false;
 
   @override
   void initState() {
     super.initState();
-<<<<<<< HEAD
 
     // Listen for auth state changes
     FirebaseAuth.instance.authStateChanges().listen((User? user) {
@@ -72,159 +51,94 @@
     super.dispose();
   }
 
+  
+
   Future<void> _pickImage() async {
-    final XFile? pickedImage = await _imagePicker.pickImage(
+    final ImagePicker picker = ImagePicker();
+    final XFile? pickedImage = await picker.pickImage(
       source: ImageSource.gallery,
-      imageQuality: 80,
+      imageQuality: 80, // ✅ Reduce size
     );
 
-    if (pickedImage != null) {
+    if (pickedImage == null) return; // No image picked
+
+    setState(() {
+      _isUploading = true; // ✅ Show loading animation
+    });
+
+    File file = File(pickedImage.path);
+    User? user = FirebaseAuth.instance.currentUser;
+
+    try {
+      // 🔹 Step 1: Delete Old Image (if exists)
+      if (user?.photoURL != null) {
+        await _deleteOldImage(user!.photoURL!);
+      }
+
+      // 🔹 Step 2: Upload New Avatar to Cloudinary
+      Uri uri = Uri.parse("https://api.cloudinary.com/v1_1/${dotenv.env['CLOUDINARY_CLOUD_NAME']}/image/upload");
+
+      var request = http.MultipartRequest("POST", uri)
+        ..fields['upload_preset'] = "user_avatars" //CLOUDINARY_UPLOAD_PRESET
+        ..files.add(await http.MultipartFile.fromPath('file', file.path));
+
+      var response = await request.send();
+      var responseData = await response.stream.bytesToString();
+      var jsonData = jsonDecode(responseData);
+
+      String imageUrl = jsonData['secure_url']; // ✅ Get uploaded image URL
+
+      // 🔹 Step 3: Update Firebase User Profile
+      await user?.updatePhotoURL(imageUrl);
+      await user?.reload();
+
       setState(() {
-        _profileImage = File(pickedImage.path);
+        _profileImage = file; // ✅ Update local UI
+        _isUploading = false;
       });
-    }
-  }
-=======
-    _fetchUser();
-  }
-
-  void _fetchUser() async {
-    User? currentUser = FirebaseAuth.instance.currentUser;
-    setState(() {
-      _user = currentUser;
-    });
-  }
-
-// -------------------------------------------------------------
-// 🔹 Avatar Management Section
-// This section handles:
-// ✅ Fetching the current user
-// ✅ Uploading a new avatar to Cloudinary - NEED CLOUDINARY ACCOUNT - API - AND CREATE 'UPLOAD PRESENT'
-// ✅ Deleting the old avatar before uploading a new one
-// ✅ Updating the user's avatar in Firebase Authentication
-// ✅ Displaying a loading indicator while uploading
-// -------------------------------------------------------------
-
+
+      ScaffoldMessenger.of(context).showSnackBar(
+        const SnackBar(content: Text("✅ Profile picture updated!")),
+      );
+    } catch (e) {
+      setState(() {
+        _isUploading = false;
+      });
+
+      ScaffoldMessenger.of(context).showSnackBar(
+        SnackBar(content: Text("❌ Failed to update avatar: $e")),
+      );
+    }
+  }
+
+  /// 🔹 Deletes the old avatar from Cloudinary before uploading a new one
   Future<void> _deleteOldImage(String imageUrl) async {
-    // Extract public ID from Cloudinary URL
+    // Extract public ID from the Cloudinary URL
     Uri uri = Uri.parse(imageUrl);
-    String fileName = uri.pathSegments.last.split('.').first; // Extract public ID
-
-    // 🔹 Cloudinary API delete request
-    Uri deleteUri = Uri.parse("https://api.cloudinary.com/v1_1/CLOUDINARY_CLOUD_NAME/image/destroy");
+    String fileName = uri.pathSegments.last.split('.').first; // Get Cloudinary public ID
+
+    Uri deleteUri = Uri.parse("https://api.cloudinary.com/v1_1/${dotenv.env['CLOUDINARY_CLOUD_NAME']}/image/destroy");
 
     var response = await http.post(
       deleteUri,
       headers: {"Content-Type": "application/json"},
       body: jsonEncode({
         "public_id": fileName,
-        "api_key": "CLOUDINARY_API_KEY",
+        "api_key": dotenv.env['CLOUDINARY_API_KEY'],
       }),
     );
 
     if (response.statusCode == 200) {
-      print("Old avatar deleted successfully!");
+      print("✅ Old avatar deleted successfully!");
     } else {
-      print("Failed to delete old avatar: ${response.body}");
-    }
-  }
-
-  Future<void> _changeAvatar() async {
-    final ImagePicker picker = ImagePicker();
-    final XFile? image = await picker.pickImage(source: ImageSource.gallery);
-
-    if (image == null) return;
-
-    setState(() {
-      _isUploading = true; // Show loading indicator
-    });
-
-    User? user = FirebaseAuth.instance.currentUser;
-
-    //  Delete Old Avatar if Exists
-    if (user?.photoURL != null) {
-      await _deleteOldImage(user!.photoURL!);
-    }
-
-    File file = File(image.path);
-    Uri uri = Uri.parse("https://api.cloudinary.com/v1_1/dh2msfer1/image/upload");
-
-    var request = http.MultipartRequest("POST", uri)
-      ..fields['upload_preset'] = "CLOUDINARY_UPLOAD_PRESET"
-      ..files.add(await http.MultipartFile.fromPath('file', file.path));
-
-    var response = await request.send();
-    var responseData = await response.stream.bytesToString();
-    var jsonData = jsonDecode(responseData);
-
-    String imageUrl = jsonData['secure_url']; // Get new image URL
-
-    //  Save the New Image URL to Firebase Authentication
-    await user?.updatePhotoURL(imageUrl);
-    await user?.reload(); // Refresh user data
-
-    setState(() {
-      _isUploading = false; // Hide loading indicator
-      _user = FirebaseAuth.instance.currentUser; // Refresh user state
-    });
-
-    ScaffoldMessenger.of(context).showSnackBar(
-      SnackBar(content: Text("Profile picture updated!")),
-    );
-  }
-
-// -------------------------------------------------------------
-// 🔹 END Avatar Management Section
-// -------------------------------------------------------------
-
-
-  
-  final List<Map<String, dynamic>> _settingsCategories = [
-    {
-      'category': 'Account',
-      'items': [
-        {'icon': Icons.account_circle, 'title': 'Edit Profile', 'subtitle': 'Name, email, phone number'},
-        {'icon': Icons.image, 'title': 'Change Avatar', 'subtitle': 'Update your profile picture'},
-        {'icon': Icons.password, 'title': 'Change Password', 'subtitle': 'Update your password'},
-      ]
-    },
-    {
-      'category': 'Preferences',
-      'items': [
-        {'icon': Icons.dark_mode, 'title': 'Theme', 'subtitle': 'Light or dark mode'},
-        {'icon': Icons.language, 'title': 'Language', 'subtitle': 'Change app language'},
-        {'icon': Icons.notifications, 'title': 'Notifications', 'subtitle': 'Customize alert preferences'},
-      ]
-    },
-    {
-      'category': 'Privacy',
-      'items': [
-        {'icon': Icons.visibility, 'title': 'Account Visibility', 'subtitle': 'Who can see your profile'},
-        {'icon': Icons.delete, 'title': 'Delete Account', 'subtitle': 'Permanently remove your data'},
-      ]
-    },
-    {
-      'category': 'Support',
-      'items': [
-        {'icon': Icons.help, 'title': 'Help Center', 'subtitle': 'FAQ and support resources'},
-        {'icon': Icons.feedback, 'title': 'Send Feedback', 'subtitle': 'Help us improve'},
-        {'icon': Icons.policy, 'title': 'Terms & Policies', 'subtitle': 'Privacy policy and terms of use'},
-      ]
-    },
-    {
-      'category': 'LogOut',
-      'items': [
-        {'icon': Icons.account_circle, 'title': 'Log Out'}
-      ]
-    },
-  ];
->>>>>>> 33f5cb96
+      print("❌ Failed to delete old avatar: ${response.body}");
+    }
+  }
 
   @override
   Widget build(BuildContext context) {
     List<Widget> pageWidgets = [];
     const Color SSBC_GRAY = Color.fromARGB(255, 142, 163, 168);
-    FirebaseAuthService authService = FirebaseAuthService();
     bool loggedIn = authService.getCurrentUser() != null;
     User? user = authService.getCurrentUser();
 
@@ -233,9 +147,11 @@
         'category': 'Account',
         'items': [
           {
-            'icon': Icons.account_circle, 'title': 'Edit Profile', 'subtitle': 'Name, email, phone number',
+            'icon': Icons.account_circle,
+            'title': 'Edit Profile',
+            'subtitle': 'Name, email, phone number',
             'ontap': () {
-              if(user != null) {
+              if (user != null) {
                 Navigator.push(
                   context,
                   MaterialPageRoute(
@@ -245,18 +161,29 @@
               }
             }
           },
-          {'icon': Icons.image, 'title': 'Change Avatar', 'subtitle': 'Update your profile picture',
-            'ontap': () {_pickImage();}
+          {
+            'icon': Icons.image,
+            'title': 'Change Avatar',
+            'subtitle': 'Update your profile picture',
+            'ontap': _pickImage,
           },
-          {'icon': Icons.password, 'title': 'Change Password', 'subtitle': 'Request an email to reset your password',
-            'ontap': () {PasswordReset.show(context);}
+          {
+            'icon': Icons.password,
+            'title': 'Change Password',
+            'subtitle': 'Request an email to reset your password',
+            'ontap': () {
+              PasswordReset.show(context);
+            }
           },
         ]
       },
       {
         'category': 'Guest',
         'items': [
-          {'icon': Icons.account_circle, 'title': 'Login or Signup', 'subtitle': 'To access more features login or signup',
+          {
+            'icon': Icons.account_circle,
+            'title': 'Login or Signup',
+            'subtitle': 'To access more features login or signup',
             'ontap': () {
               AuthPopup.show(context);
             }
@@ -289,102 +216,55 @@
     ];
 
     // Profile card
-<<<<<<< HEAD
-    if(loggedIn) {
+    if (loggedIn) {
       pageWidgets.add(
         Container(
           margin: const EdgeInsets.symmetric(horizontal: 4, vertical: 8),
           padding: const EdgeInsets.all(10),
           child: Row(
             children: [
-              CircleAvatar(
-                radius: 32,
-                backgroundColor: SSBC_GRAY,
-                backgroundImage: const AssetImage('assets/user/ssbc-dove.png'),
+              Stack(
+                alignment: Alignment.center,
+                children: [
+                  CircleAvatar(
+                    radius: 32,
+                    backgroundColor: SSBC_GRAY,
+                    backgroundImage: user?.photoURL != null && user!.photoURL!.isNotEmpty
+                        ? NetworkImage(user.photoURL!) // ✅ Load Firebase profile picture
+                        : const AssetImage('assets/user/ssbc-dove.png') as ImageProvider, // Default image
+                  ),
+
+                  // 🔹 Show a loading spinner when uploading an image
+                  if (_isUploading)
+                    Positioned.fill(
+                      child: Container(
+                        color: Colors.black.withOpacity(0.3), // Darken background
+                        child: const Center(
+                          child: CircularProgressIndicator(color: Colors.white),
+                        ),
+                      ),
+                    ),
+                ],
               ),
               const SizedBox(width: 16),
               Column(
                 crossAxisAlignment: CrossAxisAlignment.start,
                 children: [
                   Text(
-                    loggedIn ? (user?.displayName ??
-                        "(Please set your display name") : 'Guest',
+                    user?.displayName ?? "(Please set your display name)",
                     style: const TextStyle(
                       fontSize: 20,
                       fontWeight: FontWeight.bold,
                     ),
-=======
-    pageWidgets.add(
-      Container(
-        margin: const EdgeInsets.symmetric(horizontal: 4, vertical: 8),
-        padding: const EdgeInsets.all(10),
-        child: Row(
-          children: [
-            // -------------------------------------------------------------
-            // 🔹 UI Components for Avatar
-            // This part ensures:
-            // ✅ The avatar is displayed correctly
-            // ✅ A loading animation is shown during uploads
-            // -------------------------------------------------------------
-
-            Stack(
-              alignment: Alignment.center,
-              children: [
-                CircleAvatar(
-                  radius: 32,
-                  backgroundColor: Colors.grey[300],
-                  backgroundImage: _user != null && _user!.photoURL != null
-                      ? NetworkImage(_user!.photoURL!) // 🔹 Show uploaded avatar
-                      : null,
-                  child: _user == null || _user!.photoURL == null
-                      ? Icon(Icons.person, size: 40, color: Colors.white) // Default avatar
-                      : null,
-                ),
-
-                // 🔹 Show loading animation when uploading
-                if (_isUploading)
-                  Positioned.fill(
-                    child: Container(
-                      color: Colors.black.withOpacity(0.3), // Dim background
-                      child: Center(
-                        child: CircularProgressIndicator(color: Colors.white),
+                  ),
+                  if (loggedIn)
+                    Text(
+                      user?.email ?? "(Please set your display email)",
+                      style: const TextStyle(
+                        fontSize: 14,
+                        color: Colors.grey,
                       ),
                     ),
-                  ),
-              ],
-            ),
-
-            // -------------------------------------------------------------
-            // 🔹 END UI Components for Avatar
-            // -------------------------------------------------------------
-
-            const SizedBox(width: 16),
-            Column(
-              crossAxisAlignment: CrossAxisAlignment.start,
-              children: [
-                Text(
-                  _user != null ? _user!.displayName ?? 'Guest User' : 'Guest User',
-                  style: const TextStyle(
-                    fontSize: 20,
-                    fontWeight: FontWeight.bold,
-                  ),
-                ),
-                const SizedBox(height: 4),
-                Text(
-                  _user != null ? _user!.email ?? 'guest@example.com' : 'guest@example.com',
-                  style: const TextStyle(
-                    fontSize: 14,
-                    color: Colors.grey,
->>>>>>> 33f5cb96
-                  ),
-
-                  loggedIn ? Text(
-                    user?.email ?? "(Please set your display email)",
-                    style: const TextStyle(
-                      fontSize: 14,
-                      color: Colors.grey,
-                    ),
-                  ) : const SizedBox(),
                 ],
               ),
             ],
@@ -395,42 +275,11 @@
 
     pageWidgets.add(const SizedBox(height: 16));
 
-    // Logout Button
-    pageWidgets.add(
-      ElevatedButton(
-        onPressed: () async {
-          await _authService.signOut();
-          Navigator.pushReplacement(
-            context,
-            MaterialPageRoute(builder: (context) => GuestSettings()),
-          );
-        },
-        style: ElevatedButton.styleFrom(
-          backgroundColor: SSBC_GRAY,
-          foregroundColor: Colors.white,
-          padding: const EdgeInsets.symmetric(vertical: 12),
-          shape: RoundedRectangleBorder(
-            borderRadius: BorderRadius.circular(12),
-          ),
-        ),
-        child: const Text(
-          'Logout',
-          style: TextStyle(fontSize: 16),
-        ),
-      ),
-    );
-
-    pageWidgets.add(const SizedBox(height: 16));
-
     // Generate categories and items from list
     for (var category in settingsCategories) {
       // Either show account or guest based on login status
-      switch(category['category']) {
-        case 'Account' || 'Privacy':
-          if(!loggedIn) continue; break;
-        case 'Guest':
-          if(loggedIn) continue; break;
-      }
+      if ((category['category'] == 'Account' || category['category'] == 'Privacy') && !loggedIn) continue;
+      if (category['category'] == 'Guest' && loggedIn) continue;
 
       pageWidgets.add(
         Padding(
@@ -458,36 +307,9 @@
                 color: SSBC_GRAY,
               ),
               title: Text(item['title']),
-              subtitle: item.containsKey('subtitle') ? Text(item['subtitle']) : null,
+              subtitle: Text(item['subtitle']),
               trailing: const Icon(Icons.arrow_forward_ios, size: 16),
-<<<<<<< HEAD
               onTap: item['ontap'],
-=======
-              onTap: () async {
-                if (item['title'] == 'Edit Profile' && _user != null) {
-                  User? updatedUser = await Navigator.push(
-                    context,
-                    MaterialPageRoute(
-                      builder: (context) => EditProfileScreen(user: _user!),
-                    ),
-                  );
-
-                  if (updatedUser != null) {
-                    setState(() {
-                      _user = updatedUser; // Update UI after editing profile
-                    });
-                  }
-                }
-
-                if (item['title'] == 'Change Avatar' && _user != null && !_isUploading) {
-                  await _changeAvatar();
-                }
-
-                if (item['title'] == 'Change Password' && _user != null) {
-                  _showChangePasswordDialog(); // 🔹 Call function to handle password change
-                }
-              },
->>>>>>> 33f5cb96
             ),
           ),
         );
@@ -496,16 +318,14 @@
       pageWidgets.add(const SizedBox(height: 8));
     }
 
-<<<<<<< HEAD
     // Add logout button
-    if(loggedIn) {
+    if (loggedIn) {
       pageWidgets.add(
         Container(
           margin: const EdgeInsets.symmetric(horizontal: 4, vertical: 16),
           width: double.infinity,
           child: ElevatedButton(
             onPressed: () {
-              //Logout with auth
               authService.signOut();
             },
             style: ElevatedButton.styleFrom(
@@ -525,8 +345,6 @@
       );
     }
 
-=======
->>>>>>> 33f5cb96
     return Scaffold(
       appBar: AppBar(
         backgroundColor: SSBC_GRAY,
@@ -546,99 +364,5 @@
         ),
       ),
     );
-  } 
-
-
-// -------------------------------------------------------------
-// 🔹 Change Password Section
-// This section handles:
-// ✅ show Dialog
-// ✅ Input new Password
-// -------------------------------------------------------------
-  void _showChangePasswordDialog() {
-    final TextEditingController passwordController = TextEditingController();
-    final TextEditingController confirmPasswordController = TextEditingController();
-    final GlobalKey<FormState> _formKey = GlobalKey<FormState>();
-
-    showDialog(
-      context: context,
-      builder: (BuildContext context) {
-        return AlertDialog(
-          title: const Text("Change Password"),
-          content: Form(
-            key: _formKey,
-            child: Column(
-              mainAxisSize: MainAxisSize.min,
-              children: [
-                TextFormField(
-                  controller: passwordController,
-                  obscureText: true,
-                  decoration: const InputDecoration(
-                    labelText: "New Password",
-                  ),
-                  validator: (value) {
-                    if (value == null || value.length < 6) {
-                      return "Password must be at least 6 characters";
-                    }
-                    return null;
-                  },
-                ),
-                const SizedBox(height: 10),
-                TextFormField(
-                  controller: confirmPasswordController,
-                  obscureText: true,
-                  decoration: const InputDecoration(
-                    labelText: "Confirm Password",
-                  ),
-                  validator: (value) {
-                    if (value != passwordController.text) {
-                      return "Passwords do not match";
-                    }
-                    return null;
-                  },
-                ),
-              ],
-            ),
-          ),
-          actions: [
-            TextButton(
-              onPressed: () => Navigator.pop(context), // Close dialog
-              child: const Text("Cancel"),
-            ),
-            ElevatedButton(
-              onPressed: () async {
-                if (_formKey.currentState!.validate()) {
-                  await _changePassword(passwordController.text);
-                  Navigator.pop(context); // Close dialog after success
-                }
-              },
-              child: const Text("Change"),
-            ),
-          ],
-        );
-      },
-    );
-  }
-
-    Future<void> _changePassword(String newPassword) async {
-    try {
-      User? user = FirebaseAuth.instance.currentUser;
-
-      if (user != null) {
-        await user.updatePassword(newPassword); // 🔹 Update password in Firebase
-        ScaffoldMessenger.of(context).showSnackBar(
-          const SnackBar(content: Text("✅ Password updated successfully!")),
-        );
-      }
-    } catch (e) {
-      ScaffoldMessenger.of(context).showSnackBar(
-        SnackBar(content: Text("❌ Error: ${e.toString()}")),
-      );
-    }
-  }
-// -------------------------------------------------------------
-// 🔹 END Change Password Section
-// -------------------------------------------------------------
-}
-
-
+  }
+}