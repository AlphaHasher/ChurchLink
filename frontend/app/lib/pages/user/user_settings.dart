--- conflicted
+++ resolved
@@ -20,12 +20,8 @@
 import '../../components/password_reset.dart';
 import 'notification_settings_page.dart';
 import '../my_events_page.dart';
-<<<<<<< HEAD
-=======
 import 'package:flutter_dotenv/flutter_dotenv.dart';
 import 'package:app/theme/theme_controller.dart';
-
->>>>>>> 1a24d627
 
 class UserSettings extends StatefulWidget {
   const UserSettings({super.key});
@@ -218,7 +214,8 @@
               ListTile(
                 leading: const Icon(Icons.wb_sunny_outlined),
                 title: const Text('Light'),
-                trailing: current == ThemeMode.light ? const Icon(Icons.check) : null,
+                trailing:
+                    current == ThemeMode.light ? const Icon(Icons.check) : null,
                 onTap: () {
                   ThemeController.instance.setMode(ThemeMode.light);
                   Navigator.pop(context);
@@ -228,7 +225,10 @@
               ListTile(
                 leading: const Icon(Icons.brightness_auto),
                 title: const Text('System'),
-                trailing: current == ThemeMode.system ? const Icon(Icons.check) : null,
+                trailing:
+                    current == ThemeMode.system
+                        ? const Icon(Icons.check)
+                        : null,
                 onTap: () {
                   ThemeController.instance.setMode(ThemeMode.system);
                   Navigator.pop(context);
@@ -238,7 +238,8 @@
               ListTile(
                 leading: const Icon(Icons.nights_stay_outlined),
                 title: const Text('Dark'),
-                trailing: current == ThemeMode.dark ? const Icon(Icons.check) : null,
+                trailing:
+                    current == ThemeMode.dark ? const Icon(Icons.check) : null,
                 onTap: () {
                   ThemeController.instance.setMode(ThemeMode.dark);
                   Navigator.pop(context);
@@ -279,8 +280,8 @@
 
     final mode = ThemeController.instance.mode;
     final themeLabel = switch (mode) {
-      ThemeMode.light  => 'Light',
-      ThemeMode.dark   => 'Dark',
+      ThemeMode.light => 'Light',
+      ThemeMode.dark => 'Dark',
       ThemeMode.system => 'System',
     };
 
@@ -546,8 +547,9 @@
               leading: Icon(item['icon'] as IconData, color: ssbcGray),
               title: Text(item['title'] as String),
               subtitle: Text(item['subtitle'] as String),
-              trailing: item['trailing'] as Widget? 
-                  ?? const Icon(Icons.arrow_forward_ios, size: 16),
+              trailing:
+                  item['trailing'] as Widget? ??
+                  const Icon(Icons.arrow_forward_ios, size: 16),
               onTap: item['ontap'] as void Function()?,
             ),
           ),
