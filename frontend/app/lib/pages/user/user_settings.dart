--- conflicted
+++ resolved
@@ -212,14 +212,9 @@
               ListTile(
                 leading: const Icon(Icons.wb_sunny_outlined),
                 title: const Text('Light'),
-<<<<<<< HEAD
-                trailing:
-                    current == ThemeMode.light ? const Icon(Icons.check) : null,
-=======
                 trailing: current == ThemeMode.light
                     ? const Icon(Icons.check)
                     : null,
->>>>>>> 719bd572
                 onTap: () {
                   ThemeController.instance.setMode(ThemeMode.light);
                   Navigator.pop(context);
@@ -229,16 +224,9 @@
               ListTile(
                 leading: const Icon(Icons.brightness_auto),
                 title: const Text('System'),
-<<<<<<< HEAD
-                trailing:
-                    current == ThemeMode.system
-                        ? const Icon(Icons.check)
-                        : null,
-=======
                 trailing: current == ThemeMode.system
                     ? const Icon(Icons.check)
                     : null,
->>>>>>> 719bd572
                 onTap: () {
                   ThemeController.instance.setMode(ThemeMode.system);
                   Navigator.pop(context);
@@ -248,14 +236,9 @@
               ListTile(
                 leading: const Icon(Icons.nights_stay_outlined),
                 title: const Text('Dark'),
-<<<<<<< HEAD
-                trailing:
-                    current == ThemeMode.dark ? const Icon(Icons.check) : null,
-=======
                 trailing: current == ThemeMode.dark
                     ? const Icon(Icons.check)
                     : null,
->>>>>>> 719bd572
                 onTap: () {
                   ThemeController.instance.setMode(ThemeMode.dark);
                   Navigator.pop(context);
@@ -291,16 +274,9 @@
               ListTile(
                 leading: const Icon(Icons.language),
                 title: const Text('English'),
-<<<<<<< HEAD
-                trailing:
-                    _selectedLanguage == 'English'
-                        ? const Icon(Icons.check)
-                        : null,
-=======
                 trailing: _selectedLanguage == 'English'
                     ? const Icon(Icons.check)
                     : null,
->>>>>>> 719bd572
                 onTap: () {
                   setState(() => _selectedLanguage = 'English');
                   Navigator.pop(context);
@@ -315,16 +291,9 @@
               ListTile(
                 leading: const Icon(Icons.language),
                 title: const Text('Russian (Русский)'),
-<<<<<<< HEAD
-                trailing:
-                    _selectedLanguage == 'Russian'
-                        ? const Icon(Icons.check)
-                        : null,
-=======
                 trailing: _selectedLanguage == 'Russian'
                     ? const Icon(Icons.check)
                     : null,
->>>>>>> 719bd572
                 onTap: () {
                   setState(() => _selectedLanguage = 'Russian');
                   Navigator.pop(context);
@@ -348,32 +317,6 @@
   void _showTermsAndPolicies(BuildContext context) {
     showDialog(
       context: context,
-<<<<<<< HEAD
-      builder:
-          (context) => AlertDialog(
-            title: const Text('Terms & Policies'),
-            content: SingleChildScrollView(
-              child: Column(
-                crossAxisAlignment: CrossAxisAlignment.start,
-                mainAxisSize: MainAxisSize.min,
-                children: [
-                  const Text(
-                    'Trust me bro',
-                    style: TextStyle(fontSize: 18, fontWeight: FontWeight.bold),
-                  ),
-                  const SizedBox(height: 8),
-                  const Text('.'),
-                ],
-              ),
-            ),
-            actions: [
-              TextButton(
-                onPressed: () => Navigator.pop(context),
-                child: const Text('Close'),
-              ),
-            ],
-          ),
-=======
       builder: (context) => AlertDialog(
         title: const Text('Terms & Policies'),
         content: SingleChildScrollView(
@@ -397,7 +340,6 @@
           ),
         ],
       ),
->>>>>>> 719bd572
     );
   }
 
@@ -604,21 +546,11 @@
                   CircleAvatar(
                     radius: 32,
                     backgroundColor: theme.colorScheme.primary,
-<<<<<<< HEAD
-                    backgroundImage:
-                        _profileImage != null
-                            ? FileImage(_profileImage!) as ImageProvider
-                            : (user.photoURL != null &&
-                                    user.photoURL!.isNotEmpty
-                                ? NetworkImage(user.photoURL!)
-                                : const AssetImage('assets/user/ssbc-dove.png')
-=======
                     backgroundImage: _profileImage != null
                         ? FileImage(_profileImage!) as ImageProvider
                         : (user.photoURL != null && user.photoURL!.isNotEmpty
                               ? NetworkImage(user.photoURL!)
                               : const AssetImage('assets/user/ssbc-dove.png')
->>>>>>> 719bd572
                                     as ImageProvider),
                   ),
                   if (_isUploading)
