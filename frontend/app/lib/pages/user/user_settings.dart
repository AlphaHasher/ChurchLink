import 'dart:async';
import 'dart:convert';
import 'dart:io';

import 'package:app/helpers/user_helper.dart';
import 'package:app/firebase/firebase_auth_service.dart';
import 'package:app/models/profile_info.dart';
import 'package:app/pages/user/edit_contact_info.dart';
import 'package:app/pages/user/edit_profile.dart';
import 'package:app/pages/user/family_members_page.dart';
import 'package:firebase_auth/firebase_auth.dart';
import 'package:flutter/material.dart';
import 'package:flutter_dotenv/flutter_dotenv.dart';
import 'package:image_picker/image_picker.dart';
import 'package:http/http.dart' as http;

import '../../components/auth_popup.dart';
import '../../components/password_reset.dart';
import 'notification_settings_page.dart';
import '../my_events_page.dart';
<<<<<<< HEAD
import 'package:app/theme/theme_controller.dart';
=======
import 'package:flutter_dotenv/flutter_dotenv.dart';
import 'package:app/theme/theme_controller.dart';

>>>>>>> 1a24d627

class UserSettings extends StatefulWidget {
  const UserSettings({super.key});

  @override
  State<UserSettings> createState() => _UserSettingsState();
}

class _UserSettingsState extends State<UserSettings> {
  final ScrollController _scrollController = ScrollController();
  final FirebaseAuthService authService = FirebaseAuthService();

  File? _profileImage;
  bool _isUploading = false;

  StreamSubscription<User?>? _authSub;
  StreamSubscription<User?>? _userSub;

  ProfileInfo? _profile; // backend truth (cached/online)
  String _selectedLanguage = 'English'; // Language preference

  @override
  void initState() {
    super.initState();

    _authSub = FirebaseAuth.instance.authStateChanges().listen((_) async {
      if (!mounted) return;
      await _loadProfile();
      if (!mounted) return;
      setState(() {});
      if (_scrollController.hasClients) {
        WidgetsBinding.instance.addPostFrameCallback((_) {
          if (!mounted || !_scrollController.hasClients) return;
          _scrollController.animateTo(
            0,
            duration: const Duration(milliseconds: 100),
            curve: Curves.easeOut,
          );
        });
      }
    });

    _userSub = FirebaseAuth.instance.userChanges().listen((_) async {
      if (!mounted) return;
      await _loadProfile();
      if (!mounted) return;
      setState(() {});
    });

    _loadProfile();
  }

  @override
  void dispose() {
    _authSub?.cancel();
    _userSub?.cancel();
    _scrollController.dispose();
    super.dispose();
  }

  Future<void> _loadProfile() async {
    final user = FirebaseAuth.instance.currentUser;
    if (user == null) {
      if (!mounted) return;
      setState(() => _profile = null);
      return;
    }

    final ok = await _tryFetchOnlineProfile();
    if (!ok) {
      final cached = await UserHelper.readCachedProfile();
      if (!mounted) return;
      setState(() {
        _profile =
            cached ??
            ProfileInfo(
              firstName: (user.displayName ?? '').split(' ').firstOrNull ?? '',
              lastName: (user.displayName ?? '').split(' ').skip(1).join(' '),
              email: user.email ?? '',
              birthday: null,
              gender: null,
            );
      });
    }
  }

  Future<bool> _tryFetchOnlineProfile() async {
    try {
      final p = await UserHelper.getMyProfile();
      if (p == null) return false;
      if (!mounted) return true;
      setState(() => _profile = p);
      return true;
    } catch (_) {
      return false;
    }
  }

  Future<void> _pickImage() async {
    final ImagePicker picker = ImagePicker();
    final XFile? pickedImage = await picker.pickImage(
      source: ImageSource.gallery,
      imageQuality: 80,
    );
    if (pickedImage == null) return;

    if (!mounted) return;
    setState(() => _isUploading = true);

    final file = File(pickedImage.path);
    final user = FirebaseAuth.instance.currentUser;

    try {
      if (user?.photoURL != null) {
        await _deleteOldImage(user!.photoURL!);
      }

      final uri = Uri.parse(
        "https://api.cloudinary.com/v1_1/${dotenv.env['CLOUDINARY_CLOUD_NAME']}/image/upload",
      );

      final request =
          http.MultipartRequest("POST", uri)
            ..fields['upload_preset'] = "user_avatars"
            ..files.add(await http.MultipartFile.fromPath('file', file.path));

      final response = await request.send();
      final responseData = await response.stream.bytesToString();
      final jsonData = jsonDecode(responseData);

      final imageUrl = jsonData['secure_url'] as String;

      await user?.updatePhotoURL(imageUrl);
      await user?.reload();

      if (!mounted) return;
      setState(() {
        _profileImage = file;
        _isUploading = false;
      });

      ScaffoldMessenger.of(
        context,
      ).showSnackBar(const SnackBar(content: Text("Profile picture updated!")));
    } catch (e) {
      if (!mounted) return;
      setState(() => _isUploading = false);
      ScaffoldMessenger.of(
        context,
      ).showSnackBar(SnackBar(content: Text("Failed to update avatar: $e")));
    }
  }

  Future<void> _deleteOldImage(String imageUrl) async {
    final uri = Uri.parse(imageUrl);
    final fileName = uri.pathSegments.last.split('.').first;

    final deleteUri = Uri.parse(
      "https://api.cloudinary.com/v1_1/${dotenv.env['CLOUDINARY_CLOUD_NAME']}/image/destroy",
    );

    await http.post(
      deleteUri,
      headers: {"Content-Type": "application/json"},
      body: jsonEncode({
        "public_id": fileName,
        "api_key": dotenv.env['CLOUDINARY_API_KEY'],
      }),
    );
  }

  // Show the theme selection bottom sheet
  void _showThemeSheet() {
    final current = ThemeController.instance.mode;
    showModalBottomSheet(
      context: context,
      shape: const RoundedRectangleBorder(
        borderRadius: BorderRadius.vertical(top: Radius.circular(16)),
      ),
      builder: (_) {
        return SafeArea(
          child: Column(
            mainAxisSize: MainAxisSize.min,
            children: [
              ListTile(
                leading: const Icon(Icons.wb_sunny_outlined),
                title: const Text('Light'),
<<<<<<< HEAD
                trailing:
                    current == ThemeMode.light ? const Icon(Icons.check) : null,
=======
                trailing: current == ThemeMode.light ? const Icon(Icons.check) : null,
>>>>>>> 1a24d627
                onTap: () {
                  ThemeController.instance.setMode(ThemeMode.light);
                  Navigator.pop(context);
                  setState(() {});
                },
              ),
              ListTile(
                leading: const Icon(Icons.brightness_auto),
                title: const Text('System'),
<<<<<<< HEAD
                trailing:
                    current == ThemeMode.system
                        ? const Icon(Icons.check)
                        : null,
=======
                trailing: current == ThemeMode.system ? const Icon(Icons.check) : null,
>>>>>>> 1a24d627
                onTap: () {
                  ThemeController.instance.setMode(ThemeMode.system);
                  Navigator.pop(context);
                  setState(() {});
                },
              ),
              ListTile(
                leading: const Icon(Icons.nights_stay_outlined),
                title: const Text('Dark'),
<<<<<<< HEAD
                trailing:
                    current == ThemeMode.dark ? const Icon(Icons.check) : null,
=======
                trailing: current == ThemeMode.dark ? const Icon(Icons.check) : null,
>>>>>>> 1a24d627
                onTap: () {
                  ThemeController.instance.setMode(ThemeMode.dark);
                  Navigator.pop(context);
                  setState(() {});
                },
              ),
            ],
          ),
        );
      },
    );
  }

<<<<<<< HEAD
  // Show language selection bottom sheet
  void _showLanguageSheet() {
    showModalBottomSheet(
      context: context,
      shape: const RoundedRectangleBorder(
        borderRadius: BorderRadius.vertical(top: Radius.circular(20)),
      ),
      builder: (context) {
        return SafeArea(
          child: Column(
            mainAxisSize: MainAxisSize.min,
            children: [
              const Padding(
                padding: EdgeInsets.all(16.0),
                child: Text(
                  'Select Language',
                  style: TextStyle(fontSize: 18, fontWeight: FontWeight.bold),
                ),
              ),
              ListTile(
                leading: const Icon(Icons.language),
                title: const Text('English'),
                trailing:
                    _selectedLanguage == 'English'
                        ? const Icon(Icons.check)
                        : null,
                onTap: () {
                  setState(() => _selectedLanguage = 'English');
                  Navigator.pop(context);
                  ScaffoldMessenger.of(context).showSnackBar(
                    const SnackBar(
                      content: Text('Language set to English'),
                      duration: Duration(seconds: 2),
                    ),
                  );
                },
              ),
              ListTile(
                leading: const Icon(Icons.language),
                title: const Text('Russian (Русский)'),
                trailing:
                    _selectedLanguage == 'Russian'
                        ? const Icon(Icons.check)
                        : null,
                onTap: () {
                  setState(() => _selectedLanguage = 'Russian');
                  Navigator.pop(context);
                  ScaffoldMessenger.of(context).showSnackBar(
                    const SnackBar(
                      content: Text('Язык установлен на русский'),
                      duration: Duration(seconds: 2),
                    ),
                  );
                },
              ),
              const SizedBox(height: 16),
            ],
          ),
        );
      },
    );
  }

  // Show Terms and Policies popup
  void _showTermsAndPolicies(BuildContext context) {
    showDialog(
      context: context,
      builder:
          (context) => AlertDialog(
            title: const Text('Terms & Policies'),
            content: SingleChildScrollView(
              child: Column(
                crossAxisAlignment: CrossAxisAlignment.start,
                mainAxisSize: MainAxisSize.min,
                children: [
                  const Text(
                    'Trust me bro',
                    style: TextStyle(fontSize: 18, fontWeight: FontWeight.bold),
                  ),
                  const SizedBox(height: 8),
                  const Text('.'),
                ],
              ),
            ),
            actions: [
              TextButton(
                onPressed: () => Navigator.pop(context),
                child: const Text('Close'),
              ),
            ],
          ),
    );
  }

=======
>>>>>>> 1a24d627
  @override
  Widget build(BuildContext context) {
    final theme = Theme.of(context);
    final user = authService.getCurrentUser();
    final bool loggedIn = user != null;

    final displayName =
        (() {
          final p = _profile;
          if (p != null) {
            final fn = p.firstName.trim();
            final ln = p.lastName.trim();
            final joined = [fn, ln].where((s) => s.isNotEmpty).join(' ').trim();
            if (joined.isNotEmpty) return joined;
          }
          return user?.displayName ?? "(Please set your display name)";
        })();

    final displayEmail =
        (() {
          final email = _profile?.email;
          if (email != null && email.trim().isNotEmpty) return email.trim();
          return user?.email ?? "(Please set your display email)";
        })();

    final mode = ThemeController.instance.mode;
    final themeLabel = switch (mode) {
<<<<<<< HEAD
      ThemeMode.light => 'Light',
      ThemeMode.dark => 'Dark',
=======
      ThemeMode.light  => 'Light',
      ThemeMode.dark   => 'Dark',
>>>>>>> 1a24d627
      ThemeMode.system => 'System',
    };

    final List<Map<String, dynamic>> settingsCategories = [
      {
        'category': 'Account',
        'items': [
          {
            'icon': Icons.account_circle,
            'title': 'Edit Profile',
            'subtitle': 'First/Last name, birthday, gender',
            'ontap': () async {
              if (user == null) return;
              // Await result and update immediately if we get a ProfileInfo back
              final result = await Navigator.push<ProfileInfo>(
                context,
                MaterialPageRoute(
                  builder:
                      (context) => EditProfileScreen(
                        user: user,
                        initialProfile: _profile,
                      ),
                ),
              );
              if (!mounted) return;
              if (result != null) {
                setState(() => _profile = result);
              }
            },
          },
          {
            'icon': Icons.contact_page,
            'title': 'Edit Contact Info',
            'subtitle': 'Phone and address',
            'ontap': () {
              if (user != null) {
                Navigator.push(
                  context,
                  MaterialPageRoute(
                    builder: (context) => EditContactInfoScreen(user: user),
                  ),
                );
              }
            },
          },
          {
            'icon': Icons.family_restroom,
            'title': 'Family Members',
            'subtitle': 'Manage your family members',
            'ontap': () {
              Navigator.push(
                context,
                MaterialPageRoute(
                  builder: (context) => const FamilyMembersPage(),
                ),
              );
            },
          },
          {
            'icon': Icons.event,
            'title': 'My Events',
            'subtitle': 'Your registrations and RSVPs',
            'ontap': () {
              Navigator.push(
                context,
                MaterialPageRoute(builder: (context) => const MyEventsPage()),
              );
            },
          },
          {
            'icon': Icons.image,
            'title': 'Change Avatar',
            'subtitle': 'Update your profile picture',
            'ontap': _pickImage,
          },
          {
            'icon': Icons.password,
            'title': 'Change Password',
            'subtitle': 'Request an email to reset your password',
            'ontap': () {
              PasswordReset.show(context, user?.email);
            },
          },
        ],
      },
      {
        'category': 'Guest',
        'items': [
          {
            'icon': Icons.account_circle,
            'title': 'Login or Signup',
            'subtitle': 'To access more features login or signup',
            'ontap': () {
              AuthPopup.show(context);
            },
          },
        ],
      },
      {
        'category': 'Preferences',
        'items': [
          {
            'icon': Icons.dark_mode,
            'title': 'Theme',
            'subtitle': themeLabel,
            'ontap': _showThemeSheet,
          },
          {
            'icon': Icons.language,
            'title': 'Language',
            'subtitle': _selectedLanguage,
            'ontap': _showLanguageSheet,
          },
          {
            'icon': Icons.notifications,
            'title': 'Notifications',
            'subtitle': 'Customize alert preferences',
            'ontap': () {
              Navigator.push(
                context,
                MaterialPageRoute(
                  builder: (context) => const NotificationSettingsPage(),
                ),
              );
            },
          },
        ],
      },
      {
        'category': 'Privacy',
        'items': [
          {
            'icon': Icons.delete,
            'title': 'Delete Account',
            'subtitle': 'Permanently remove your data',
          },
        ],
      },
      {
        'category': 'Support',
        'items': [
          {
            'icon': Icons.policy,
            'title': 'Terms & Policies',
            'subtitle': 'Privacy policy and terms of use',
            'ontap': () => _showTermsAndPolicies(context),
          },
        ],
      },
    ];

    final List<Widget> pageWidgets = [];

    if (loggedIn) {
      pageWidgets.add(
        Container(
          margin: const EdgeInsets.symmetric(horizontal: 4, vertical: 8),
          padding: const EdgeInsets.all(10),
          child: Row(
            children: [
              Stack(
                alignment: Alignment.center,
                children: [
                  CircleAvatar(
                    radius: 32,
                    backgroundColor: theme.colorScheme.primary,
                    backgroundImage:
                        _profileImage != null
                            ? FileImage(_profileImage!) as ImageProvider
                            : (user.photoURL != null &&
                                    user.photoURL!.isNotEmpty
                                ? NetworkImage(user.photoURL!)
                                : const AssetImage('assets/user/ssbc-dove.png')
                                    as ImageProvider),
                  ),
                  if (_isUploading)
                    Positioned.fill(
                      child: Container(
                        color: Colors.black.withOpacity(0.3),
                        child: const Center(
                          child: CircularProgressIndicator(color: Colors.white),
                        ),
                      ),
                    ),
                ],
              ),
              const SizedBox(width: 16),
              Column(
                crossAxisAlignment: CrossAxisAlignment.start,
                children: [
                  Text(
                    displayName,
                    style: const TextStyle(
                      fontSize: 20,
                      fontWeight: FontWeight.bold,
                    ),
                  ),
                  Text(
                    displayEmail,
                    style: const TextStyle(fontSize: 14, color: Colors.grey),
                  ),
                ],
              ),
            ],
          ),
        ),
      );
    }

    pageWidgets.add(const SizedBox(height: 16));

    for (final category in settingsCategories) {
      final catName = category['category'] as String;
      if ((catName == 'Account' || catName == 'Privacy') && !loggedIn) {
        continue;
      }
      if (catName == 'Guest' && loggedIn) continue;

      pageWidgets.add(
        Padding(
          padding: const EdgeInsets.symmetric(horizontal: 8, vertical: 8),
          child: Text(
            catName,
            style: const TextStyle(fontSize: 18, fontWeight: FontWeight.bold),
          ),
        ),
      );

      for (final item in (category['items'] as List<dynamic>)) {
        pageWidgets.add(
          Card(
            margin: const EdgeInsets.symmetric(horizontal: 4, vertical: 4),
            elevation: 0,
            shape: RoundedRectangleBorder(
              borderRadius: BorderRadius.circular(12),
              side: BorderSide(
                color: theme.colorScheme.primary.withOpacity(0.2),
                width: 3,
              ),
            ),
<<<<<<< HEAD
            shadowColor: Colors.black.withOpacity(0.1),
            child: Container(
              decoration: BoxDecoration(
                borderRadius: BorderRadius.circular(12),
                boxShadow: [
                  BoxShadow(
                    color: Colors.black.withOpacity(0.08),
                    blurRadius: 8,
                    spreadRadius: 0,
                    offset: const Offset(0, 2),
                  ),
                ],
              ),
              child: ListTile(
                leading: Icon(
                  item['icon'] as IconData,
                  color: theme.colorScheme.primary,
                ),
                title: Text(item['title'] as String),
                subtitle: Text(item['subtitle'] as String),
                trailing:
                    item['trailing'] as Widget? ??
                    const Icon(Icons.arrow_forward_ios, size: 16),
                onTap: item['ontap'] as void Function()?,
              ),
=======
            child: ListTile(
              leading: Icon(item['icon'] as IconData, color: ssbcGray),
              title: Text(item['title'] as String),
              subtitle: Text(item['subtitle'] as String),
              trailing: item['trailing'] as Widget? 
                  ?? const Icon(Icons.arrow_forward_ios, size: 16),
              onTap: item['ontap'] as void Function()?,
>>>>>>> 1a24d627
            ),
          ),
        );
      }

      pageWidgets.add(const SizedBox(height: 8));
    }

    if (loggedIn) {
      pageWidgets.add(
        Container(
          margin: const EdgeInsets.symmetric(horizontal: 4, vertical: 16),
          width: double.infinity,
          decoration: BoxDecoration(
            borderRadius: BorderRadius.circular(12),
            boxShadow: [
              BoxShadow(
                color: Colors.black.withOpacity(0.08),
                blurRadius: 8,
                spreadRadius: 0,
                offset: const Offset(0, 2),
              ),
            ],
          ),
          child: ElevatedButton(
            onPressed: () async {
              authService.signOut();
              await UserHelper.clearCachedStatus();
              await UserHelper.clearCachedProfile();
            },
            style: ElevatedButton.styleFrom(
              backgroundColor: theme.colorScheme.primary,
              foregroundColor: theme.colorScheme.onPrimary,
              padding: const EdgeInsets.symmetric(vertical: 12),
              elevation: 0,
              shadowColor: Colors.transparent,
              shape: RoundedRectangleBorder(
                borderRadius: BorderRadius.circular(12),
                side: BorderSide(
                  color: theme.colorScheme.primary.withOpacity(0.3),
                  width: 4,
                ),
              ),
            ),
            child: const Text('Logout', style: TextStyle(fontSize: 16)),
          ),
        ),
      );
    }

    return Scaffold(
      appBar: AppBar(title: const Text("User Settings"), centerTitle: true),
      backgroundColor: theme.brightness == Brightness.dark
          ? theme.colorScheme.surface
          : theme.colorScheme.surfaceContainerLow,
      body: SafeArea(
        child: ListView(
          controller: _scrollController,
          padding: const EdgeInsets.symmetric(horizontal: 12, vertical: 16),
          children: pageWidgets,
        ),
      ),
    );
  }
}<|MERGE_RESOLUTION|>--- conflicted
+++ resolved
@@ -18,13 +18,9 @@
 import '../../components/password_reset.dart';
 import 'notification_settings_page.dart';
 import '../my_events_page.dart';
-<<<<<<< HEAD
-import 'package:app/theme/theme_controller.dart';
-=======
 import 'package:flutter_dotenv/flutter_dotenv.dart';
 import 'package:app/theme/theme_controller.dart';
 
->>>>>>> 1a24d627
 
 class UserSettings extends StatefulWidget {
   const UserSettings({super.key});
@@ -212,12 +208,8 @@
               ListTile(
                 leading: const Icon(Icons.wb_sunny_outlined),
                 title: const Text('Light'),
-<<<<<<< HEAD
                 trailing:
                     current == ThemeMode.light ? const Icon(Icons.check) : null,
-=======
-                trailing: current == ThemeMode.light ? const Icon(Icons.check) : null,
->>>>>>> 1a24d627
                 onTap: () {
                   ThemeController.instance.setMode(ThemeMode.light);
                   Navigator.pop(context);
@@ -227,14 +219,10 @@
               ListTile(
                 leading: const Icon(Icons.brightness_auto),
                 title: const Text('System'),
-<<<<<<< HEAD
                 trailing:
                     current == ThemeMode.system
                         ? const Icon(Icons.check)
                         : null,
-=======
-                trailing: current == ThemeMode.system ? const Icon(Icons.check) : null,
->>>>>>> 1a24d627
                 onTap: () {
                   ThemeController.instance.setMode(ThemeMode.system);
                   Navigator.pop(context);
@@ -244,12 +232,8 @@
               ListTile(
                 leading: const Icon(Icons.nights_stay_outlined),
                 title: const Text('Dark'),
-<<<<<<< HEAD
                 trailing:
                     current == ThemeMode.dark ? const Icon(Icons.check) : null,
-=======
-                trailing: current == ThemeMode.dark ? const Icon(Icons.check) : null,
->>>>>>> 1a24d627
                 onTap: () {
                   ThemeController.instance.setMode(ThemeMode.dark);
                   Navigator.pop(context);
@@ -263,7 +247,6 @@
     );
   }
 
-<<<<<<< HEAD
   // Show language selection bottom sheet
   void _showLanguageSheet() {
     showModalBottomSheet(
@@ -358,8 +341,6 @@
     );
   }
 
-=======
->>>>>>> 1a24d627
   @override
   Widget build(BuildContext context) {
     final theme = Theme.of(context);
@@ -387,13 +368,8 @@
 
     final mode = ThemeController.instance.mode;
     final themeLabel = switch (mode) {
-<<<<<<< HEAD
       ThemeMode.light => 'Light',
       ThemeMode.dark => 'Dark',
-=======
-      ThemeMode.light  => 'Light',
-      ThemeMode.dark   => 'Dark',
->>>>>>> 1a24d627
       ThemeMode.system => 'System',
     };
 
@@ -634,7 +610,6 @@
                 width: 3,
               ),
             ),
-<<<<<<< HEAD
             shadowColor: Colors.black.withOpacity(0.1),
             child: Container(
               decoration: BoxDecoration(
@@ -660,15 +635,6 @@
                     const Icon(Icons.arrow_forward_ios, size: 16),
                 onTap: item['ontap'] as void Function()?,
               ),
-=======
-            child: ListTile(
-              leading: Icon(item['icon'] as IconData, color: ssbcGray),
-              title: Text(item['title'] as String),
-              subtitle: Text(item['subtitle'] as String),
-              trailing: item['trailing'] as Widget? 
-                  ?? const Icon(Icons.arrow_forward_ios, size: 16),
-              onTap: item['ontap'] as void Function()?,
->>>>>>> 1a24d627
             ),
           ),
         );
