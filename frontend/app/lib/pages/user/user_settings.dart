--- conflicted
+++ resolved
@@ -437,24 +437,12 @@
 
     pageWidgets.add(const SizedBox(height: 16));
 
-<<<<<<< HEAD
-    // Generate categories and items from list
-    for (var category in settingsCategories) {
-      // Either show account or guest based on login status
-      if ((category['category'] == 'Account' ||
-              category['category'] == 'Privacy') &&
-          !loggedIn) {
-        continue;
-      }
-      if (category['category'] == 'Guest' && loggedIn) continue;
-=======
     for (final category in settingsCategories) {
       final catName = category['category'] as String;
       if ((catName == 'Account' || catName == 'Privacy') && !loggedIn) {
         continue;
       }
       if (catName == 'Guest' && loggedIn) continue;
->>>>>>> 3ac7ec63
 
       pageWidgets.add(
         Padding(
