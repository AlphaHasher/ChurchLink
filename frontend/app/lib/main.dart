--- conflicted
+++ resolved
@@ -45,8 +45,7 @@
   setupFirebaseMessaging();
   await setupLocalNotifications();
 
-  RemoteMessage? initialMessage =
-      await FirebaseMessaging.instance.getInitialMessage();
+  RemoteMessage? initialMessage = await FirebaseMessaging.instance.getInitialMessage();
   if (initialMessage != null) {
     initialNotificationData = initialMessage.data;
     // Store the initial message for handling after the app is built
@@ -58,16 +57,6 @@
   runApp(
     MultiProvider(
       providers: [
-<<<<<<< HEAD
-        ChangeNotifierProvider(create: (_) => SermonsProvider()),
-        ChangeNotifierProvider(
-          create: (context) {
-            final provider = TabProvider();
-            TabProvider.instance = provider;
-            return provider;
-          },
-        ),
-=======
         ChangeNotifierProvider(create: (context) {
           final provider = TabProvider();
           TabProvider.instance = provider;
@@ -75,7 +64,6 @@
           provider.loadTabConfiguration();
           return provider;
         }),
->>>>>>> df36a2bc
       ],
       child: const MyApp(),
     ),
@@ -87,9 +75,7 @@
 
   @override
   Widget build(BuildContext context) {
-    final colorScheme = ColorScheme.fromSeed(
-      seedColor: const Color.fromARGB(255, 22, 77, 60),
-    );
+    final colorScheme = ColorScheme.fromSeed(seedColor: const Color.fromARGB(255, 22, 77, 60));
     return MaterialApp(
       title: 'ChurchLink',
       navigatorKey: navigatorKey, // Allows navigation from notifications
@@ -159,13 +145,13 @@
     if (!tabProvider.isLoaded || tabProvider.tabs.isEmpty) {
       return [const DashboardPage()]; // Fallback
     }
-    
+
     return tabProvider.tabs.map((tab) {
       final tabName = tab['name'] as String;
       return _getScreenForTab(tabName.toLowerCase());
     }).toList();
   }
-  
+
   Widget _getScreenForTab(String tabName) {
     switch (tabName) {
       case 'home':
@@ -196,7 +182,7 @@
   @override
   Widget build(BuildContext context) {
     final tabProvider = Provider.of<TabProvider>(context);
-    
+
     // Show loading indicator if tabs haven't loaded yet
     if (!tabProvider.isLoaded) {
       return const Scaffold(
@@ -205,63 +191,13 @@
         ),
       );
     }
-    
+
     return Scaffold(
       body: _screens[tabProvider.currentIndex],
       bottomNavigationBar: BottomNavigationBar(
         type: BottomNavigationBarType.fixed,
         currentIndex: tabProvider.currentIndex,
         onTap: (value) => tabProvider.setTab(value),
-<<<<<<< HEAD
-        showSelectedLabels: false,
-        showUnselectedLabels: false,
-        items: const [
-          BottomNavigationBarItem(
-            label: '',
-            icon: _TintableSvg(
-              path: 'assets/nav_icons/Home.svg',
-              isActive: false,
-            ),
-            activeIcon: _TintableSvg(
-              path: 'assets/nav_icons/Home.svg',
-              isActive: true,
-            ),
-          ),
-          BottomNavigationBarItem(
-            label: '',
-            icon: _TintableSvg(
-              path: 'assets/nav_icons/Bible.svg',
-              isActive: false,
-            ),
-            activeIcon: _TintableSvg(
-              path: 'assets/nav_icons/Bible.svg',
-              isActive: true,
-            ),
-          ),
-          BottomNavigationBarItem(
-            label: '',
-            icon: _TintableSvg(
-              path: 'assets/nav_icons/Sermons.svg',
-              isActive: false,
-            ),
-            activeIcon: _TintableSvg(
-              path: 'assets/nav_icons/Sermons.svg',
-              isActive: true,
-            ),
-          ),
-          BottomNavigationBarItem(
-            label: '',
-            icon: _TintableSvg(
-              path: 'assets/nav_icons/User.svg',
-              isActive: false,
-            ),
-            activeIcon: _TintableSvg(
-              path: 'assets/nav_icons/User.svg',
-              isActive: true,
-            ),
-          ),
-        ],
-=======
         showSelectedLabels: true,
         showUnselectedLabels: true,
         selectedFontSize: 11,
@@ -273,7 +209,6 @@
           fontWeight: FontWeight.w400,
         ),
         items: _buildNavItems(tabProvider.tabs),
->>>>>>> df36a2bc
       ),
     );
   }
@@ -283,7 +218,7 @@
       final name = tab['name'] as String;
       final displayName = tab['displayName'] as String? ?? name; // fallback to name if displayName is null
       final iconName = tab['icon'] as String? ?? name; // fallback to name if icon is null
-      
+
       return BottomNavigationBarItem(
         label: displayName,
         icon: _getTabIcon(name, iconName, false),
@@ -316,7 +251,7 @@
       case 'event':
       case 'events':
         return Icon(
-          Icons.event, 
+          Icons.event,
           color: isActive ? Colors.white : Colors.white70,
         );
       case 'person':
@@ -396,4 +331,4 @@
         return Icon(Icons.tab, color: isActive ? Colors.white : Colors.white70);
     }
   }
-}+}
