import 'package:app/pages/bible.dart';
import 'package:app/pages/dashboard.dart';
import 'package:app/pages/sermons.dart';
import 'package:app/pages/bulletins.dart';
import 'package:app/pages/eventspage.dart';
import 'package:app/pages/user/user_settings.dart';
import 'package:app/pages/joinlive.dart';
import 'package:app/pages/weeklybulletin.dart';
import 'package:app/pages/giving.dart';
import 'package:app/services/connectivity_service.dart';
import 'package:firebase_auth/firebase_auth.dart';
import 'package:flutter/material.dart';
import 'package:firebase_core/firebase_core.dart';
import 'package:app/firebase/firebase_auth_service.dart';
import 'package:flutter_dotenv/flutter_dotenv.dart';
import 'package:app/services/firebase_messaging_service.dart';
import 'package:provider/provider.dart';
import 'package:app/providers/sermons_provider.dart';
import 'package:app/providers/bulletins_provider.dart';
import 'package:app/providers/tab_provider.dart';
import 'package:firebase_messaging/firebase_messaging.dart';
import 'package:app/services/deep_linking_service.dart';
import 'package:app/services/fcm_token_service.dart';
import 'package:app/gates/auth_gate.dart';
import 'package:app/theme/app_theme.dart';
import 'package:app/theme/theme_controller.dart';
import 'package:app/helpers/localization_helper.dart';


final GlobalKey<NavigatorState> navigatorKey = GlobalKey<NavigatorState>();
const bool kTestMode = bool.fromEnvironment('TEST_MODE', defaultValue: false);

Map<String, dynamic>? initialNotificationData;

Future<void> main() async {
  WidgetsFlutterBinding.ensureInitialized();

  // Load environment variables
  await dotenv.load(fileName: ".env");

  // Initialize Firebase
  await Firebase.initializeApp();

  final authService = FirebaseAuthService();
  try {
    await authService.initializeGoogleSignIn();
    debugPrint('✅ GoogleSignIn initialized successfully');
  } catch (e) {
    debugPrint('⚠️  GoogleSignIn initialization warning: $e');
  }

  // Load saved theme mode BEFORE runApp
  await ThemeController.instance.load();

  // Initialize DeepLinkingService with the navigator key
  DeepLinkingService.initialize(navigatorKey);

  // Setup messaging and notifications BEFORE checking for initial message

  setupFirebaseMessaging();
  await setupLocalNotifications();

  // Startup connectivity service
  ConnectivityService().start();

  RemoteMessage? initialMessage =
      await FirebaseMessaging.instance.getInitialMessage();
  if (initialMessage != null) {
    initialNotificationData = initialMessage.data;
    // Store the initial message for handling after the app is built
    WidgetsBinding.instance.addPostFrameCallback((_) {
      DeepLinkingService.handleNotificationData(initialMessage.data);
    });
  }

<<<<<<< HEAD
  // Initialize localization
  await LocalizationHelper.init();
=======
>>>>>>> b2c3c0d9

  runApp(
    MultiProvider(
      providers: [
        ChangeNotifierProvider(
          create: (context) {
            final provider = TabProvider();
            TabProvider.instance = provider;
            provider.loadTabConfiguration();
            
            return provider;
          },
        ),
        ChangeNotifierProvider(create: (_) => SermonsProvider()),
        ChangeNotifierProvider(create: (_) => BulletinsProvider()),
      ],
      child: const MyApp(),
    ),
  );
}

class MyApp extends StatelessWidget {
  const MyApp({super.key});

  @override
  Widget build(BuildContext context) {
    final c = ThemeController.instance;

    return AnimatedBuilder(
      animation: c,
      builder: (_, child) {
<<<<<<< HEAD
        return _LocalizationRebuilder(
          child: MaterialApp(
            title: 'ChurchLink',
            navigatorKey: navigatorKey,
            theme: AppTheme.light, // Colors are defined in app_theme.dart
            darkTheme: AppTheme.dark,
            themeMode: c.mode,

            home: kTestMode
                ? MyHomePage(key: ValueKey('home-' + LocalizationHelper.currentLocale + '-' + LocalizationHelper.uiVersion.toString()))
                : AuthGate(child: MyHomePage(key: ValueKey('home-' + LocalizationHelper.currentLocale + '-' + LocalizationHelper.uiVersion.toString()))),
            routes: {
              '/home': (context) => const DashboardPage(),
              '/bible': (context) => const BiblePage(),
              '/sermons': (context) => const SermonsPage(),
              '/events': (context) => const EventsPage(),
              '/profile': (context) => const UserSettings(),
              '/live': (context) => const JoinLive(),
              '/bulletin': (context) => const WeeklyBulletin(),
              '/giving': (context) => const Giving(),
            },
          ),
=======
        final appName = dotenv.env['APP_NAME'] ?? 'ChurchLink';
        return MaterialApp(
          title: appName,
          navigatorKey: navigatorKey,
          theme: AppTheme.light, // Colors are defined in app_theme.dart
          darkTheme: AppTheme.dark,
          themeMode: c.mode,

          home: kTestMode ? const MyHomePage() : AuthGate(child: const MyHomePage()),
          routes: {
            '/home': (context) => const DashboardPage(),
            '/bible': (context) => const BiblePage(),
            '/sermons': (context) => const SermonsPage(),
            '/events': (context) => const EventsPage(),
            '/profile': (context) => const UserSettings(),
            '/live': (context) => const JoinLive(),
            '/bulletin': (context) => const WeeklyBulletin(),
            '/giving': (context) => const Giving(),
          },
>>>>>>> b2c3c0d9
        );
      },
    );
  }
}

class _LocalizationRebuilder extends StatefulWidget {
  final Widget child;
  const _LocalizationRebuilder({required this.child});

  @override
  State<_LocalizationRebuilder> createState() => _LocalizationRebuilderState();
}

class _LocalizationRebuilderState extends State<_LocalizationRebuilder> {
  void _onLocaleChanged() {
    if (mounted) setState(() {});
  }

  @override
  void initState() {
    super.initState();
    LocalizationHelper.addListener(_onLocaleChanged);
  }

  @override
  void dispose() {
    LocalizationHelper.removeListener(_onLocaleChanged);
    super.dispose();
  }

  @override
  Widget build(BuildContext context) => widget.child;
}


class MyHomePage extends StatefulWidget {
  const MyHomePage({super.key});

  @override
  State<MyHomePage> createState() => _MyHomePageState();
}

class _MyHomePageState extends State<MyHomePage> {
  final FirebaseAuthService authService = FirebaseAuthService();

  User? user;
  bool isLoggedIn = false;
  final Map<String, int> _tabReloadVersion = {};

  void _onLocaleChanged() {
    if (mounted) setState(() {});
  }

  @override
  void initState() {
    super.initState();
    user = authService.getCurrentUser();
    isLoggedIn = user != null;
    LocalizationHelper.addListener(_onLocaleChanged);

    // Register FCM token for every device (no consent logic)
    FCMTokenService.registerDeviceToken(consent: {}, userId: user?.uid);

    // Handle initial notification navigation here using deep linking service
    if (initialNotificationData != null) {
      WidgetsBinding.instance.addPostFrameCallback((_) {
        DeepLinkingService.handleNotificationData(initialNotificationData!);
      });
      initialNotificationData = null;
    }
  }

  @override
  void dispose() {
    LocalizationHelper.removeListener(_onLocaleChanged);
    super.dispose();
  }

  final Map<String, GlobalKey<NavigatorState>> _navKeyForTab = {};

  Widget _buildTabNavigator({
    required GlobalKey<NavigatorState> navKey,
    required Widget root,
    required bool isActive,
    required String tabName,
  }) {
    return TickerMode(
      enabled: isActive,
      child: Offstage(
        offstage: !isActive,
        child: Navigator(
          key: ValueKey(
            'nav-$tabName-' +
                LocalizationHelper.currentLocale +
                '-' +
                LocalizationHelper.uiVersion.toString() +
                '-' +
                (_tabReloadVersion[tabName] ?? 0).toString(),
          ),
          onGenerateRoute: (settings) => MaterialPageRoute(
            builder: (_) => root,
            settings: const RouteSettings(name: 'root'),
            maintainState: true,
          ),
        ),
      ),
    );
  }

  Widget _getScreenForTab(String tabName) {
    switch (tabName) {
      case 'home':
        return const DashboardPage();
      case 'bible':
        return const BiblePage();
      case 'sermons':
        return const SermonsPage();
      case 'bulletins':
        return const BulletinsPage();
      case 'events':
        return const EventsPage();
      case 'profile':
        return const UserSettings();
      case 'live':
        return const JoinLive();
      case 'bulletin':
        return const WeeklyBulletin();
      case 'giving':
        return const Giving();
      default:
        return const DashboardPage(); // Fallback
    }
  }

  @override
  Widget build(BuildContext context) {
    final tabProvider = Provider.of<TabProvider>(context);

    // Show loading indicator if tabs haven't loaded yet
    if (!tabProvider.isLoaded) {
      return const Scaffold(body: Center(child: CircularProgressIndicator()));
    }

    final tabs = tabProvider.tabs;
    final List<String> tabNames =
        tabs.map((t) => (t['name'] as String).toLowerCase()).toList();
    final List<Widget> tabRoots =
        tabNames.map((name) => _getScreenForTab(name)).toList();
    final List<GlobalKey<NavigatorState>> navKeys =
        tabNames.map((name) => _navKeyForTab.putIfAbsent(name, () => GlobalKey<NavigatorState>())).toList();

    final theme = Theme.of(context);

    return PopScope(
      canPop: false, // Stop the app from exiting when pressing the back button
      onPopInvokedWithResult: (didPop, result) {
        // If the pop is handled elsewhere, do nothing
        if (didPop) return;

        // Restrict popping behavior to within the current tab
        final idx = tabProvider.currentIndex;
        final nav = navKeys[idx].currentState;

        // Pop only if possible
        if (nav != null && nav.canPop()) {
          nav.pop();
        }
        else {
          // Do nothing, no more pages to pop
        }
      },
      child: Scaffold(
        body: IndexedStack(
          index: tabProvider.currentIndex,
          children: List.generate(
            tabRoots.length,
            (i) {
              final tabName = tabNames[i];
              return _buildTabNavigator(
                navKey: navKeys[i],
                root: tabRoots[i],
                isActive: tabProvider.currentIndex == i,
                tabName: tabName,
              );
            },
          ),
        ),
        bottomNavigationBar: BottomNavigationBar(
          key: ValueKey('nav-' + LocalizationHelper.currentLocale + '-' + LocalizationHelper.uiVersion.toString()),
          type: BottomNavigationBarType.fixed,
          currentIndex: tabProvider.currentIndex,
          onTap: (value) {
            // If selecting the current tab, pop to the base page
            if (value == tabProvider.currentIndex) {
              final name = (tabs[value]['name'] as String).toLowerCase();
              final key = _navKeyForTab[name];
              key?.currentState?.popUntil((route) => route.isFirst);
            } else {
              // Switch tabs and pop to the base of the new tab
              final targetName = (tabs[value]['name'] as String).toLowerCase();
              final targetKey = _navKeyForTab[targetName];
              targetKey?.currentState?.popUntil((route) => route.isFirst);
              _tabReloadVersion[targetName] =
                  (_tabReloadVersion[targetName] ?? 0) + 1;
              setState(() {});
              tabProvider.setTab(value);
            }
          },
          showSelectedLabels: true,
          showUnselectedLabels: true,
          selectedFontSize: 11,
          unselectedFontSize: 9,
          selectedLabelStyle: const TextStyle(fontWeight: FontWeight.w500),
          unselectedLabelStyle: const TextStyle(fontWeight: FontWeight.w400),
          // Use Theme Colors
          backgroundColor: theme.colorScheme.surface,
          selectedItemColor: theme.colorScheme.primary,
          unselectedItemColor: theme.colorScheme.onSurfaceVariant,
          items: _buildNavItems(tabs),
        ),
      ),
    );
  }

  List<BottomNavigationBarItem> _buildNavItems(
    List<Map<String, dynamic>> tabs,
  ) {
    return tabs.asMap().entries.map((entry) {
      final tab = entry.value;
      final name = (tab['name'] as String).toLowerCase();
      final displayName = (tab['displayName'] as String?) ?? name;
      final iconName = (tab['icon'] as String?) ?? name;

      // Use stable English bases for translation so we don't feed in a string
      // that was already translated from a previous locale.
      String labelBase;
      switch (name) {
        case 'home':
          labelBase = 'Home';
          break;
        case 'bible':
          labelBase = 'Bible';
          break;
        case 'sermons':
          labelBase = 'Sermons';
          break;
        case 'events':
          labelBase = 'Events';
          break;
        case 'profile':
          labelBase = 'Profile';
          break;
        case 'bulletins':
          labelBase = 'Bulletins';
          break;
        case 'giving':
          labelBase = 'Giving';
          break;
        case 'live':
          labelBase = 'Live';
          break;
        default:
          labelBase = displayName; // fallback
      }

      return BottomNavigationBarItem(
        label: LocalizationHelper.localize(labelBase),
        icon: Semantics(
          label: 'tab-$name',
          child: _getTabIcon(name, iconName, false),
        ),
        activeIcon: Semantics(
          label: 'tab-$name-active',
          child: _getTabIcon(name, iconName, true),
        ),
        // Add a value key to help locate by index too
        tooltip: 'tab-$name', // optional
      );
    }).toList();
 }

  Widget _getTabIcon(String tabName, String iconName, bool isActive) {
    // First try to use the specific iconName from the database
    switch (iconName.toLowerCase()) {
      case 'home':
        return Icon(
          Icons.home,
        );
      case 'menu_book':
      case 'bible':
        return Icon(
          Icons.menu_book,
        );
      case 'play_circle':
      case 'cross':
      case 'sermons':
        return Icon(
          Icons.church,
        );
      case 'description':
      case 'bulletins':
        return Icon(Icons.description);
      case 'event':
      case 'events':
        return Icon(
          Icons.event,
        );
      case 'person':
      case 'profile':
        return Icon(
          Icons.person,
          key: ValueKey('nav_profile')
        );
      case 'live_tv':
      case 'live':
        return Icon(
          Icons.live_tv,
        );
      case 'article':
      case 'bulletin':
        return Icon(
          Icons.article,
        );
      case 'volunteer_activism':
      case 'giving':
        return Icon(
          Icons.volunteer_activism,
        );
      case 'groups':
        return Icon(
          Icons.groups,
        );
      case 'contact_mail':
      case 'contact':
        return Icon(
          Icons.contact_mail,
        );
      default:
        // Fallback to tab name if icon doesn't match
        return _getDefaultIconForTab(tabName, isActive);
    }
  }

  Widget _getDefaultIconForTab(String tabName, bool isActive) {
    switch (tabName.toLowerCase()) {
      case 'home':
        return Icon(
          Icons.home,
        );
      case 'bible':
        return Icon(
          Icons.menu_book,
        );
      case 'sermons':
        return Icon(
          Icons.church,
        );
      case 'bulletins':
        return Icon(Icons.description);
      case 'events':
        return Icon(
          Icons.event,
        );
      case 'profile':
        return Icon(
          Icons.person,
          key: ValueKey('nav_profile')
        );
      case 'live':
        return Icon(
          Icons.live_tv,
        );
      case 'bulletin':
        return Icon(
          Icons.article,
        );
      case 'giving':
        return Icon(
          Icons.volunteer_activism,
        );
      case 'contact':
        return Icon(
          Icons.contact_mail,
        );
      default:
        return Icon(Icons.tab);
    }
  }
}<|MERGE_RESOLUTION|>--- conflicted
+++ resolved
@@ -63,21 +63,19 @@
   // Startup connectivity service
   ConnectivityService().start();
 
-  RemoteMessage? initialMessage =
-      await FirebaseMessaging.instance.getInitialMessage();
-  if (initialMessage != null) {
-    initialNotificationData = initialMessage.data;
-    // Store the initial message for handling after the app is built
-    WidgetsBinding.instance.addPostFrameCallback((_) {
-      DeepLinkingService.handleNotificationData(initialMessage.data);
-    });
-  }
-
-<<<<<<< HEAD
+    RemoteMessage? initialMessage =
+        await FirebaseMessaging.instance.getInitialMessage();
+    if (initialMessage != null) {
+      initialNotificationData = initialMessage.data;
+      // Store the initial message for handling after the app is built
+      WidgetsBinding.instance.addPostFrameCallback((_) {
+        DeepLinkingService.handleNotificationData(initialMessage.data);
+      });
+    }
+  }
+
   // Initialize localization
   await LocalizationHelper.init();
-=======
->>>>>>> b2c3c0d9
 
   runApp(
     MultiProvider(
@@ -105,20 +103,19 @@
   @override
   Widget build(BuildContext context) {
     final c = ThemeController.instance;
+    final appName = dotenv.env['APP_NAME'] ?? 'ChurchLink';
 
     return AnimatedBuilder(
       animation: c,
       builder: (_, child) {
-<<<<<<< HEAD
         return _LocalizationRebuilder(
-          child: MaterialApp(
-            title: 'ChurchLink',
-            navigatorKey: navigatorKey,
-            theme: AppTheme.light, // Colors are defined in app_theme.dart
-            darkTheme: AppTheme.dark,
-            themeMode: c.mode,
-
-            home: kTestMode
+        child: MaterialApp(
+          title: appName,
+          navigatorKey: navigatorKey,
+          theme: AppTheme.light, // Colors are defined in app_theme.dart
+          darkTheme: AppTheme.dark,
+          themeMode: c.mode,
+          home: kTestMode
                 ? MyHomePage(key: ValueKey('home-' + LocalizationHelper.currentLocale + '-' + LocalizationHelper.uiVersion.toString()))
                 : AuthGate(child: MyHomePage(key: ValueKey('home-' + LocalizationHelper.currentLocale + '-' + LocalizationHelper.uiVersion.toString()))),
             routes: {
@@ -132,30 +129,8 @@
               '/giving': (context) => const Giving(),
             },
           ),
-=======
-        final appName = dotenv.env['APP_NAME'] ?? 'ChurchLink';
-        return MaterialApp(
-          title: appName,
-          navigatorKey: navigatorKey,
-          theme: AppTheme.light, // Colors are defined in app_theme.dart
-          darkTheme: AppTheme.dark,
-          themeMode: c.mode,
-
-          home: kTestMode ? const MyHomePage() : AuthGate(child: const MyHomePage()),
-          routes: {
-            '/home': (context) => const DashboardPage(),
-            '/bible': (context) => const BiblePage(),
-            '/sermons': (context) => const SermonsPage(),
-            '/events': (context) => const EventsPage(),
-            '/profile': (context) => const UserSettings(),
-            '/live': (context) => const JoinLive(),
-            '/bulletin': (context) => const WeeklyBulletin(),
-            '/giving': (context) => const Giving(),
-          },
->>>>>>> b2c3c0d9
-        );
       },
-    );
+    ));
   }
 }
 
