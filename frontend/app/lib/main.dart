--- conflicted
+++ resolved
@@ -1,19 +1,8 @@
-<<<<<<< HEAD
-import 'package:app/pages/weeklybulletin.dart';
-=======
 import 'package:app/pages/bible.dart';
 import 'package:app/pages/dashboard.dart';
 import 'package:app/pages/sermons.dart';
 import 'package:app/pages/usersettings.dart';
->>>>>>> 2d71c07b
 import 'package:flutter/material.dart';
-import 'package:app/components/tiles.dart';
-import 'package:flutter/cupertino.dart';
-import 'package:app/pages/joinlive.dart';
-import 'package:app/pages/giving.dart';
-import 'package:app/pages/eventspage.dart';
-import 'package:app/pages/ministries.dart';
-import 'package:app/pages/contact.dart';
 import 'package:firebase_core/firebase_core.dart';
 import 'package:app/firebase/firebase_options.dart';
 
@@ -34,28 +23,9 @@
     return MaterialApp(
       title: 'Flutter Demo',
       theme: ThemeData(
-<<<<<<< HEAD
-        // This is the theme of your application.
-        //
-        // TRY THIS: Try running your application with "flutter run". You'll see
-        // the application has a purple toolbar. Then, without quitting the app,
-        // try changing the seedColor in the colorScheme below to Colors.green
-        // and then invoke "hot reload" (save your changes or press the "hot
-        // reload" button in a Flutter-supported IDE, or press "r" if you used
-        // the command line to start the app).
-        //
-        // Notice that the counter didn't reset back to zero; the application
-        // state is not lost during the reload. To reset the state, use hot
-        // restart instead.
-        //
-        // This works for code too, not just values: Most code changes can be
-        // tested with just a hot reload.
-        colorScheme: ColorScheme.fromSeed(seedColor: const Color.fromARGB(255, 22, 77, 60)),
-=======
 
         colorScheme: ColorScheme.fromSeed(seedColor: const Color.fromARGB(255, 22, 77, 60)),
 
->>>>>>> 2d71c07b
       ),
       home: const MyHomePage(title: 'Flutter Demo Home Page'),
     );
@@ -72,8 +42,6 @@
 }
 
 class _MyHomePageState extends State<MyHomePage> {
-<<<<<<< HEAD
-=======
   int _currentIndex = 0;
 
   final List<Widget> _screens = [
@@ -82,7 +50,6 @@
       const SermonsPage(),
       const UserSettings(),
   ];
->>>>>>> 2d71c07b
 
   @override
   Widget build(BuildContext context) {
@@ -91,120 +58,6 @@
         backgroundColor: Theme.of(context).colorScheme.inversePrimary,
         title: Text(widget.title),
       ),
-<<<<<<< HEAD
-      body: Center(
-        child: Column(
-          mainAxisAlignment: MainAxisAlignment.center,
-          children: [
-            Row(
-              mainAxisAlignment: MainAxisAlignment.center,
-              children: [
-              Tiles(
-                onTap: () {
-                  Navigator.push(
-                    context,
-                    CupertinoPageRoute(
-                      builder: ((context) => const JoinLive()),
-                    ),
-                  );
-                },
-                mainText: "Join Live",
-                subText: '',
-                height: 150,
-                width: 150,
-              ),
-              const SizedBox(width: 15),
-              Tiles(
-                onTap: () {
-                  Navigator.push(
-                    context,
-                    CupertinoPageRoute(
-                      builder: ((context) => const WeeklyBulletin()),
-                    ),
-                  );
-                },
-                mainText: "Weekly Bulletin",
-                subText: '',
-                height: 150,
-                width: 150,
-             ),
-             ],
-            ),
-            const SizedBox(height: 15),
-            Row(
-               mainAxisAlignment: MainAxisAlignment.center,
-               children: [
-                 Tiles(
-                   onTap: () {
-                    Navigator.push(
-                      context,
-                      CupertinoPageRoute(
-                        builder: ((context) => const EventsPage()),
-                      ),
-                    );
-                   },
-                   mainText: "Events",
-                   subText: '',
-                   height: 150,
-                   width: 150,
-                 ),
-                 const SizedBox(width: 15),
-                 Tiles(
-                   onTap: () {
-                    Navigator.push(
-                      context,
-                      CupertinoPageRoute(
-                        builder: ((context) => const Giving()),
-                      ),
-                    );
-                   },
-                   mainText: "Giving",
-                   subText: '',
-                   height: 150,
-                   width: 150,
-                 ),
-              ],
-           ),
-           const SizedBox(height: 15),
-            Row(
-               mainAxisAlignment: MainAxisAlignment.center,
-               children: [
-                 Tiles(
-                   onTap: () {
-                    Navigator.push(
-                      context,
-                      CupertinoPageRoute(
-                        builder: ((context) => const Ministries()),
-                      ),
-                    );
-                   },
-                   mainText: "Ministries",
-                   subText: '',
-                   height: 150,
-                   width: 150,
-                 ),
-                 const SizedBox(width: 15),
-                 Tiles(
-                   onTap: () {
-                    Navigator.push(
-                      context,
-                      CupertinoPageRoute(
-                        builder: ((context) => const Contact()),
-                      ),
-                    );
-                   },
-                   mainText: "Contact Us",
-                   subText: '',
-                   height: 150,
-                   width: 150,
-                 ),
-              ],
-           ),
-    ],
-  ),
-),
-       // This trailing comma makes auto-formatting nicer for build methods.
-=======
       body: _screens[_currentIndex],
       bottomNavigationBar: BottomNavigationBar(
         type: BottomNavigationBarType.fixed,
@@ -233,7 +86,6 @@
           ),
         ]
       ),
->>>>>>> 2d71c07b
     );
        // This trailing comma makes auto-formatting nicer for build methods.
   }
