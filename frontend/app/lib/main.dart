--- conflicted
+++ resolved
@@ -3,13 +3,10 @@
 import 'package:app/pages/user/guest_settings.dart';
 import 'package:app/pages/sermons.dart';
 import 'package:app/pages/user/user_settings.dart';
+import 'package:firebase_auth/firebase_auth.dart';
 import 'package:flutter/material.dart';
 import 'package:firebase_core/firebase_core.dart';
-<<<<<<< HEAD
 import 'login_page_test.dart';
-=======
-import 'package:firebase_auth/firebase_auth.dart';
->>>>>>> 2f5bbb15
 import 'package:app/firebase/firebase_options.dart';
 import 'package:app/firebase/firebase_auth_service.dart';
 
@@ -21,15 +18,6 @@
 
 class MyApp extends StatelessWidget {
   const MyApp({super.key});
-<<<<<<< HEAD
-
-  @override
-  Widget build(BuildContext context) {
-    return MaterialApp(
-      title: 'Flutter Firebase Login',
-      theme: ThemeData(primarySwatch: Colors.blue),
-      home: DashboardPage(), //change to LoginPage if you want to test Login/signup
-=======
   // This widget is the root of your application.
   @override
   Widget build(BuildContext context) {
@@ -39,7 +27,6 @@
         colorScheme: ColorScheme.fromSeed(seedColor: const Color.fromARGB(255, 22, 77, 60)),
       ),
       home: const MyHomePage(),
->>>>>>> 2f5bbb15
     );
   }
 }
