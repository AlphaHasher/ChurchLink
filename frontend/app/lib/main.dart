--- conflicted
+++ resolved
@@ -5,14 +5,11 @@
 import 'package:firebase_auth/firebase_auth.dart';
 import 'package:flutter/material.dart';
 import 'package:firebase_core/firebase_core.dart';
-<<<<<<< HEAD
 import 'package:app/firebase/firebase_auth_service.dart';
-=======
 import 'login_page_test.dart';
 import 'package:app/firebase/firebase_options.dart';
 import 'firebase/firebase_auth_service.dart';
 
->>>>>>> 33f5cb96
 import 'package:flutter_dotenv/flutter_dotenv.dart';
 
 Future<void> main() async {
@@ -27,13 +24,8 @@
 
   // ✅ Initialize Firebase AFTER .env loads
   await Firebase.initializeApp();
-<<<<<<< HEAD
 
   runApp(const MyApp());
-=======
-  await dotenv.load(); // Load .env variables
-  runApp(MyApp());
->>>>>>> 33f5cb96
 }
 
 class MyApp extends StatelessWidget {
@@ -68,19 +60,6 @@
   @override
   void initState() {
     super.initState();
-<<<<<<< HEAD
-=======
-
-    // Listen for authentication state changes
-    FirebaseAuth.instance.authStateChanges().listen((User? newUser) {
-      setState(() {
-        user = newUser;
-        isLoggedIn = user != null;
-      });
-    });
-
-    // Fetch current user initially
->>>>>>> 33f5cb96
     user = authService.getCurrentUser();
     isLoggedIn = user != null;
   }
