--- conflicted
+++ resolved
@@ -4,12 +4,8 @@
 import 'package:app/pages/usersettings.dart';
 import 'package:flutter/material.dart';
 import 'package:firebase_core/firebase_core.dart';
-<<<<<<< HEAD
-import 'firebase_options.dart';
 import 'login_page_test.dart';
-=======
 import 'package:app/firebase/firebase_options.dart';
->>>>>>> 2d71c07b
 
 void main() async {
   WidgetsFlutterBinding.ensureInitialized();
@@ -23,19 +19,9 @@
   @override
   Widget build(BuildContext context) {
     return MaterialApp(
-<<<<<<< HEAD
       title: 'Flutter Firebase Login',
       theme: ThemeData(primarySwatch: Colors.blue),
       home: LoginPage(),
-=======
-      title: 'Flutter Demo',
-      theme: ThemeData(
-
-        colorScheme: ColorScheme.fromSeed(seedColor: const Color.fromARGB(255, 22, 77, 60)),
-
-      ),
-      home: const MyHomePage(title: 'Flutter Demo Home Page'),
->>>>>>> 2d71c07b
     );
   }
 }
