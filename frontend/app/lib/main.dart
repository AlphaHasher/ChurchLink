import 'package:app/pages/bible.dart';
import 'package:app/pages/dashboard.dart';
import 'package:app/pages/sermons.dart';
import 'package:app/pages/eventspage.dart';
import 'package:app/pages/user/user_settings.dart';
import 'package:app/pages/joinlive.dart';
import 'package:app/pages/weeklybulletin.dart';
import 'package:app/pages/giving.dart';
import 'package:app/pages/ministries.dart';
import 'package:app/pages/contact.dart';
import 'package:app/services/connectivity_service.dart';
import 'package:firebase_auth/firebase_auth.dart';
import 'package:flutter/material.dart';
import 'package:firebase_core/firebase_core.dart';
import 'package:app/firebase/firebase_auth_service.dart';
import 'package:flutter_dotenv/flutter_dotenv.dart';
import 'package:app/services/FirebaseMessaging_service.dart';
import 'package:provider/provider.dart';
import 'package:app/providers/sermons_provider.dart';
import 'package:app/providers/tab_provider.dart';
import 'package:firebase_messaging/firebase_messaging.dart';
import 'package:app/services/deep_linking_service.dart';
import 'package:app/services/fcm_token_service.dart';
import 'package:app/gates/auth_gate.dart';
import 'package:app/theme/app_theme.dart';
import 'package:app/theme/theme_controller.dart';


final GlobalKey<NavigatorState> navigatorKey = GlobalKey<NavigatorState>();
const bool kTestMode = bool.fromEnvironment('TEST_MODE', defaultValue: false);

Map<String, dynamic>? initialNotificationData;

Future<void> main() async {
  WidgetsFlutterBinding.ensureInitialized();

  // Load environment variables
  if (!kTestMode) {
    try {
      await dotenv.load(fileName: ".env");
    } catch (e) {
    // Environment file not found or invalid
    }
  }

  // Initialize Firebase
  await Firebase.initializeApp();

  // Load saved theme mode BEFORE runApp
  await ThemeController.instance.load();

  // Initialize DeepLinkingService with the navigator key
  DeepLinkingService.initialize(navigatorKey);

  // Setup messaging and notifications BEFORE checking for initial message

  if (!kTestMode) {
    setupFirebaseMessaging();
    await setupLocalNotifications();

    // Startup connectivity service
    ConnectivityService().start();

    RemoteMessage? initialMessage =
        await FirebaseMessaging.instance.getInitialMessage();
    if (initialMessage != null) {
      initialNotificationData = initialMessage.data;
      // Store the initial message for handling after the app is built
      WidgetsBinding.instance.addPostFrameCallback((_) {
        DeepLinkingService.handleNotificationData(initialMessage.data);
      });
    }
  }

  runApp(
    MultiProvider(
      providers: [
        ChangeNotifierProvider(
          create: (context) {
            final provider = TabProvider();
            TabProvider.instance = provider;
            if (kTestMode) {
              // Provide a fixed, fast-loading tab set for tests
              provider.setTabsForTest(const [
                {'name': 'home', 'displayName': 'Home', 'icon': 'home'},
                {'name': 'bible', 'displayName': 'Bible', 'icon': 'menu_book'},
                {'name': 'sermons', 'displayName': 'Sermons', 'icon': 'sermons'},
                {'name': 'events', 'displayName': 'Events', 'icon': 'event'},
                {'name': 'profile', 'displayName': 'Profile', 'icon': 'person'},
              ]);
              } else {
                provider.loadTabConfiguration();
              }
            return provider;
          },
        ),
        
      ],
      child: const MyApp(),
    ),
  );
}

class MyApp extends StatelessWidget {
  const MyApp({super.key});

  @override
  Widget build(BuildContext context) {
<<<<<<< HEAD
    final c = ThemeController.instance;

    return AnimatedBuilder(
      animation: c,
      builder: (_, __) {
        return MaterialApp(
          title: 'ChurchLink',
          navigatorKey: navigatorKey,
          theme: AppTheme.light, // Colors are defined in app_theme.dart
          darkTheme: AppTheme.dark,
          themeMode: c.mode,

          home: AuthGate(child: const MyHomePage()),
          routes: {
            '/home': (context) => const DashboardPage(),
            '/bible': (context) => const BiblePage(),
            '/sermons': (context) => const SermonsPage(),
            '/events': (context) => const EventsPage(),
            '/profile': (context) => const UserSettings(),
            '/live': (context) => const JoinLive(),
            '/bulletin': (context) => const WeeklyBulletin(),
            '/giving': (context) => const Giving(),
            '/ministries': (context) => const Ministries(),
            '/contact': (context) => const Contact(),
          },
        );
=======
    final colorScheme = ColorScheme.fromSeed(
      seedColor: const Color.fromARGB(255, 22, 77, 60),
    );
    return MaterialApp(
      title: 'ChurchLink',
      navigatorKey: navigatorKey, // Allows navigation from notifications
      theme: ThemeData(
        useMaterial3: false,
        colorScheme: colorScheme,
        bottomNavigationBarTheme: const BottomNavigationBarThemeData(
          backgroundColor: Colors.black,
          elevation: 0,
          selectedItemColor: Colors.white,
          unselectedItemColor: Colors.white70,
          type: BottomNavigationBarType.fixed,
          showSelectedLabels: false,
          showUnselectedLabels: false,
        ),
      ),
      home: kTestMode ? const MyHomePage() : AuthGate(child: const MyHomePage()),
      routes: {
        '/home': (context) => const DashboardPage(),
        '/bible': (context) => const BiblePage(),
        '/sermons': (context) => const SermonsPage(),
        '/events': (context) => const EventsPage(),
        '/profile': (context) => const UserSettings(),
        '/live': (context) => const JoinLive(),
        '/bulletin': (context) => const WeeklyBulletin(),
        '/giving': (context) => const Giving(),
        '/ministries': (context) => const Ministries(),
        '/contact': (context) => const Contact(),
>>>>>>> 3c03acda
      },
    );
  }
}


class MyHomePage extends StatefulWidget {
  const MyHomePage({super.key});

  @override
  State<MyHomePage> createState() => _MyHomePageState();
}

class _MyHomePageState extends State<MyHomePage> {
  final FirebaseAuthService authService = FirebaseAuthService();

  User? user;
  bool isLoggedIn = false;

  @override
  void initState() {
    super.initState();
    user = authService.getCurrentUser();
    isLoggedIn = user != null;

    // Register FCM token for every device (no consent logic)
    FCMTokenService.registerDeviceToken(consent: {}, userId: user?.uid);

    // Handle initial notification navigation here using deep linking service
    if (initialNotificationData != null) {
      WidgetsBinding.instance.addPostFrameCallback((_) {
        DeepLinkingService.handleNotificationData(initialNotificationData!);
      });
      initialNotificationData = null;
    }
  }

  final Map<String, GlobalKey<NavigatorState>> _navKeyForTab = {};

  Widget _buildTabNavigator({
    required GlobalKey<NavigatorState> navKey,
    required Widget root,
    required bool isActive,
  }) {
    return TickerMode(
      enabled: isActive,
      child: Offstage(
        offstage: !isActive,
        child: Navigator(
          key: navKey,
          onGenerateRoute: (settings) => MaterialPageRoute(
            builder: (_) => root,
            settings: const RouteSettings(name: 'root'),
            maintainState: true,
          ),
        ),
      ),
    );
  }

  Widget _getScreenForTab(String tabName) {
    switch (tabName) {
      case 'home':
        return const DashboardPage();
      case 'bible':
        return const BiblePage();
      case 'sermons':
        return const SermonsPage();
      case 'events':
        return const EventsPage();
      case 'profile':
        return const UserSettings();
      case 'live':
        return const JoinLive();
      case 'bulletin':
        return const WeeklyBulletin();
      case 'giving':
        return const Giving();
      case 'ministries':
        return const Ministries();
      case 'contact':
        return const Contact();
      default:
        return const DashboardPage(); // Fallback
    }
  }

  @override
  Widget build(BuildContext context) {
    final tabProvider = Provider.of<TabProvider>(context);

    // Show loading indicator if tabs haven't loaded yet
    if (!tabProvider.isLoaded) {
      return const Scaffold(body: Center(child: CircularProgressIndicator()));
    }

    final tabs = tabProvider.tabs; 
    final List<Widget> tabRoots = tabs
        .map((t) => _getScreenForTab((t['name'] as String).toLowerCase()))
        .toList();
    final List<GlobalKey<NavigatorState>> navKeys = tabs.map((t) {
      final name = (t['name'] as String).toLowerCase();
      return _navKeyForTab.putIfAbsent(name, () => GlobalKey<NavigatorState>());
    }).toList();

    final theme = Theme.of(context);

    return Scaffold(
      body: IndexedStack(
        index: tabProvider.currentIndex,
        children: List.generate(
          tabRoots.length,
          (i) => _buildTabNavigator(
            navKey: navKeys[i],
            root: tabRoots[i],
            isActive: tabProvider.currentIndex == i,
          ),
        ),
      ),
      bottomNavigationBar: BottomNavigationBar(
        type: BottomNavigationBarType.fixed,
        currentIndex: tabProvider.currentIndex,
        onTap: (value) => tabProvider.setTab(value),
        showSelectedLabels: true,
        showUnselectedLabels: true,
        selectedFontSize: 11,
        unselectedFontSize: 9,
        selectedLabelStyle: const TextStyle(fontWeight: FontWeight.w500),
        unselectedLabelStyle: const TextStyle(fontWeight: FontWeight.w400),
        // Use Theme Colors
        backgroundColor: theme.colorScheme.surface,
        selectedItemColor: theme.colorScheme.primary,
        unselectedItemColor: theme.colorScheme.onSurfaceVariant,
        items: _buildNavItems(tabProvider.tabs),
      ),
    );
  }

  List<BottomNavigationBarItem> _buildNavItems(
    List<Map<String, dynamic>> tabs,
  ) {
    return tabs.asMap().entries.map((entry) {
      final idx = entry.key;
      final tab = entry.value;
      final name = (tab['name'] as String).toLowerCase();
      final displayName = (tab['displayName'] as String?) ?? name;
      final iconName = (tab['icon'] as String?) ?? name;

      return BottomNavigationBarItem(
        label: displayName,
        icon: Semantics(
          label: 'tab-$name',
          child: _getTabIcon(name, iconName, false),
        ),
        activeIcon: Semantics(
          label: 'tab-$name-active',
          child: _getTabIcon(name, iconName, true),
        ),
        // Add a value key to help locate by index too
        tooltip: 'tab-$name', // optional
      );
    }).toList();
 }

  Widget _getTabIcon(String tabName, String iconName, bool isActive) {
    // First try to use the specific iconName from the database
    switch (iconName.toLowerCase()) {
      case 'home':
        return Icon(
          Icons.home,
        );
      case 'menu_book':
      case 'bible':
        return Icon(
          Icons.menu_book,
        );
      case 'play_circle':
      case 'cross':
      case 'sermons':
        return Icon(
          Icons.church,
        );
      case 'event':
      case 'events':
        return Icon(
          Icons.event,
        );
      case 'person':
      case 'profile':
        return Icon(
          Icons.person,
        );
      case 'live_tv':
      case 'live':
        return Icon(
          Icons.live_tv,
        );
      case 'article':
      case 'bulletin':
        return Icon(
          Icons.article,
        );
      case 'volunteer_activism':
      case 'giving':
        return Icon(
          Icons.volunteer_activism,
        );
      case 'groups':
      case 'ministries':
        return Icon(
          Icons.groups,
        );
      case 'contact_mail':
      case 'contact':
        return Icon(
          Icons.contact_mail,
        );
      default:
        // Fallback to tab name if icon doesn't match
        return _getDefaultIconForTab(tabName, isActive);
    }
  }

  Widget _getDefaultIconForTab(String tabName, bool isActive) {
    switch (tabName.toLowerCase()) {
      case 'home':
        return Icon(
          Icons.home,
        );
      case 'bible':
        return Icon(
          Icons.menu_book,
        );
      case 'sermons':
        return Icon(
          Icons.church,
        );
      case 'events':
        return Icon(
          Icons.event,
        );
      case 'profile':
        return Icon(
          Icons.person,
        );
      case 'live':
        return Icon(
          Icons.live_tv,
        );
      case 'bulletin':
        return Icon(
          Icons.article,
        );
      case 'giving':
        return Icon(
          Icons.volunteer_activism,
        );
      case 'ministries':
        return Icon(
          Icons.groups,
        );
      case 'contact':
        return Icon(
          Icons.contact_mail,
        );
      default:
        return Icon(Icons.tab);
    }
  }
}<|MERGE_RESOLUTION|>--- conflicted
+++ resolved
@@ -106,7 +106,6 @@
 
   @override
   Widget build(BuildContext context) {
-<<<<<<< HEAD
     final c = ThemeController.instance;
 
     return AnimatedBuilder(
@@ -119,7 +118,7 @@
           darkTheme: AppTheme.dark,
           themeMode: c.mode,
 
-          home: AuthGate(child: const MyHomePage()),
+          home: kTestMode ? const MyHomePage() : AuthGate(child: const MyHomePage()),
           routes: {
             '/home': (context) => const DashboardPage(),
             '/bible': (context) => const BiblePage(),
@@ -133,39 +132,6 @@
             '/contact': (context) => const Contact(),
           },
         );
-=======
-    final colorScheme = ColorScheme.fromSeed(
-      seedColor: const Color.fromARGB(255, 22, 77, 60),
-    );
-    return MaterialApp(
-      title: 'ChurchLink',
-      navigatorKey: navigatorKey, // Allows navigation from notifications
-      theme: ThemeData(
-        useMaterial3: false,
-        colorScheme: colorScheme,
-        bottomNavigationBarTheme: const BottomNavigationBarThemeData(
-          backgroundColor: Colors.black,
-          elevation: 0,
-          selectedItemColor: Colors.white,
-          unselectedItemColor: Colors.white70,
-          type: BottomNavigationBarType.fixed,
-          showSelectedLabels: false,
-          showUnselectedLabels: false,
-        ),
-      ),
-      home: kTestMode ? const MyHomePage() : AuthGate(child: const MyHomePage()),
-      routes: {
-        '/home': (context) => const DashboardPage(),
-        '/bible': (context) => const BiblePage(),
-        '/sermons': (context) => const SermonsPage(),
-        '/events': (context) => const EventsPage(),
-        '/profile': (context) => const UserSettings(),
-        '/live': (context) => const JoinLive(),
-        '/bulletin': (context) => const WeeklyBulletin(),
-        '/giving': (context) => const Giving(),
-        '/ministries': (context) => const Ministries(),
-        '/contact': (context) => const Contact(),
->>>>>>> 3c03acda
       },
     );
   }
