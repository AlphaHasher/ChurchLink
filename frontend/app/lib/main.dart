--- conflicted
+++ resolved
@@ -121,27 +121,13 @@
                 kTestMode
                     ? MyHomePage(
                       key: ValueKey(
-<<<<<<< HEAD
-                        'home-' +
-                            LocalizationHelper.currentLocale +
-                            '-' +
-                            LocalizationHelper.uiVersion.toString(),
-=======
                         'home-${LocalizationHelper.currentLocale}-${LocalizationHelper.uiVersion}',
->>>>>>> 7a92571e
                       ),
                     )
                     : AuthGate(
                       child: MyHomePage(
                         key: ValueKey(
-<<<<<<< HEAD
-                          'home-' +
-                              LocalizationHelper.currentLocale +
-                              '-' +
-                              LocalizationHelper.uiVersion.toString(),
-=======
                           'home-${LocalizationHelper.currentLocale}-${LocalizationHelper.uiVersion}',
->>>>>>> 7a92571e
                         ),
                       ),
                     ),
@@ -248,16 +234,7 @@
         offstage: !isActive,
         child: Navigator(
           key: ValueKey(
-<<<<<<< HEAD
-            'nav-$tabName-' +
-                LocalizationHelper.currentLocale +
-                '-' +
-                LocalizationHelper.uiVersion.toString() +
-                '-' +
-                (_tabReloadVersion[tabName] ?? 0).toString(),
-=======
             'nav-$tabName-${LocalizationHelper.currentLocale}-${LocalizationHelper.uiVersion}-${_tabReloadVersion[tabName] ?? 0}',
->>>>>>> 7a92571e
           ),
           onGenerateRoute:
               (settings) => MaterialPageRoute(
@@ -353,14 +330,7 @@
         ),
         bottomNavigationBar: BottomNavigationBar(
           key: ValueKey(
-<<<<<<< HEAD
-            'nav-' +
-                LocalizationHelper.currentLocale +
-                '-' +
-                LocalizationHelper.uiVersion.toString(),
-=======
             'nav-${LocalizationHelper.currentLocale}-${LocalizationHelper.uiVersion}',
->>>>>>> 7a92571e
           ),
           type: BottomNavigationBarType.fixed,
           currentIndex: tabProvider.currentIndex,
