import 'package:app/pages/bible.dart';
import 'package:app/pages/dashboard.dart';
import 'package:app/pages/sermons.dart';
import 'package:app/pages/eventspage.dart';
import 'package:app/pages/user/user_settings.dart';
import 'package:app/pages/joinlive.dart';
import 'package:app/pages/weeklybulletin.dart';
import 'package:app/pages/giving.dart';
import 'package:app/pages/ministries.dart';
import 'package:app/pages/contact.dart';
import 'package:firebase_auth/firebase_auth.dart';
import 'package:flutter/material.dart';
import 'package:firebase_core/firebase_core.dart';
import 'package:app/firebase/firebase_auth_service.dart';
import 'package:flutter_dotenv/flutter_dotenv.dart';
import 'package:app/services/FirebaseMessaging_service.dart';
import 'package:provider/provider.dart';
import 'package:app/providers/tab_provider.dart';
import 'package:firebase_messaging/firebase_messaging.dart';
import 'package:app/services/deep_linking_service.dart';
import 'package:app/services/fcm_token_service.dart';

final GlobalKey<NavigatorState> navigatorKey = GlobalKey<NavigatorState>();

Map<String, dynamic>? initialNotificationData;

Future<void> main() async {
  WidgetsFlutterBinding.ensureInitialized();

  // Load environment variables
  try {
    await dotenv.load(fileName: ".env");
  } catch (e) {
    // Environment file not found or invalid
  }

  // Initialize Firebase
  await Firebase.initializeApp();

  // Initialize DeepLinkingService with the navigator key
  DeepLinkingService.initialize(navigatorKey);

  // Setup messaging and notifications BEFORE checking for initial message
  setupFirebaseMessaging();
  await setupLocalNotifications();

  RemoteMessage? initialMessage = await FirebaseMessaging.instance.getInitialMessage();
  if (initialMessage != null) {
    initialNotificationData = initialMessage.data;
    // Store the initial message for handling after the app is built
    WidgetsBinding.instance.addPostFrameCallback((_) {
      DeepLinkingService.handleNotificationData(initialMessage.data);
    });
  }

  runApp(
    MultiProvider(
      providers: [
        ChangeNotifierProvider(create: (context) {
          final provider = TabProvider();
          TabProvider.instance = provider;
          // Load tab configuration asynchronously
          provider.loadTabConfiguration();
          return provider;
        }),
      ],
      child: const MyApp(),
    ),
  );
}

class MyApp extends StatelessWidget {
  const MyApp({super.key});

  @override
  Widget build(BuildContext context) {
    final colorScheme = ColorScheme.fromSeed(seedColor: const Color.fromARGB(255, 22, 77, 60));
    return MaterialApp(
      title: 'ChurchLink',
      navigatorKey: navigatorKey, // Allows navigation from notifications
      theme: ThemeData(
        useMaterial3: false,
        colorScheme: colorScheme,
        bottomNavigationBarTheme: const BottomNavigationBarThemeData(
          backgroundColor: Colors.black,
          elevation: 0,
          selectedItemColor: Colors.white,
          unselectedItemColor: Colors.white70,
          type: BottomNavigationBarType.fixed,
          showSelectedLabels: false,
          showUnselectedLabels: false,
        ),
      ),
      home: const MyHomePage(),
      routes: {
        '/home': (context) => const DashboardPage(),
        '/bible': (context) => const BiblePage(),
        '/sermons': (context) => const SermonsPage(),
        '/events': (context) => const EventsPage(),
        '/profile': (context) => const UserSettings(),
        '/live': (context) => const JoinLive(),
        '/bulletin': (context) => const WeeklyBulletin(),
        '/giving': (context) => const Giving(),
        '/ministries': (context) => const Ministries(),
        '/contact': (context) => const Contact(),
      },
    );
  }
}

class MyHomePage extends StatefulWidget {
  const MyHomePage({super.key});

  @override
  State<MyHomePage> createState() => _MyHomePageState();
}

class _MyHomePageState extends State<MyHomePage> {
  final FirebaseAuthService authService = FirebaseAuthService();

  User? user;
  bool isLoggedIn = false;

  @override
  void initState() {
    super.initState();
    user = authService.getCurrentUser();
    isLoggedIn = user != null;

<<<<<<< HEAD
    // Always sync FCM token for current user (anonymous or logged-in)
    FCMTokenService.initializeForCurrentUser();
    
=======
    // Register FCM token for every device (no consent logic)
    FCMTokenService.registerDeviceToken(consent: {}, userId: user?.uid);

>>>>>>> 8d5bde9d
    // Handle initial notification navigation here using deep linking service
    if (initialNotificationData != null) {
      WidgetsBinding.instance.addPostFrameCallback((_) {
        DeepLinkingService.handleNotificationData(initialNotificationData!);
      });
      initialNotificationData = null;
    }
  }

  List<Widget> get _screens {
    final tabProvider = context.read<TabProvider>();
    if (!tabProvider.isLoaded || tabProvider.tabs.isEmpty) {
      return [const DashboardPage()]; // Fallback
    }
    
    return tabProvider.tabs.map((tab) {
      final tabName = tab['name'] as String;
      return _getScreenForTab(tabName.toLowerCase());
    }).toList();
  }
  
  Widget _getScreenForTab(String tabName) {
    switch (tabName) {
      case 'home':
        return const DashboardPage();
      case 'bible':
        return const BiblePage();
      case 'sermons':
        return const SermonsPage();
      case 'events':
        return const EventsPage();
      case 'profile':
        return const UserSettings();
      case 'live':
        return const JoinLive();
      case 'bulletin':
        return const WeeklyBulletin();
      case 'giving':
        return const Giving();
      case 'ministries':
        return const Ministries();
      case 'contact':
        return const Contact();
      default:
        return const DashboardPage(); // Fallback
    }
  }

  @override
  Widget build(BuildContext context) {
    final tabProvider = Provider.of<TabProvider>(context);
    
    // Show loading indicator if tabs haven't loaded yet
    if (!tabProvider.isLoaded) {
      return const Scaffold(
        body: Center(
          child: CircularProgressIndicator(),
        ),
      );
    }
    
    return Scaffold(
      body: _screens[tabProvider.currentIndex],
      bottomNavigationBar: BottomNavigationBar(
        type: BottomNavigationBarType.fixed,
        currentIndex: tabProvider.currentIndex,
        onTap: (value) => tabProvider.setTab(value),
        showSelectedLabels: true,
        showUnselectedLabels: true,
        selectedFontSize: 11,
        unselectedFontSize: 9,
        selectedLabelStyle: const TextStyle(
          fontWeight: FontWeight.w500,
        ),
        unselectedLabelStyle: const TextStyle(
          fontWeight: FontWeight.w400,
        ),
        items: _buildNavItems(tabProvider.tabs),
      ),
    );
  }

  List<BottomNavigationBarItem> _buildNavItems(List<Map<String, dynamic>> tabs) {
    return tabs.map((tab) {
      final name = tab['name'] as String;
      final displayName = tab['displayName'] as String? ?? name; // fallback to name if displayName is null
      final iconName = tab['icon'] as String? ?? name; // fallback to name if icon is null
      
      return BottomNavigationBarItem(
        label: displayName,
        icon: _getTabIcon(name, iconName, false),
        activeIcon: _getTabIcon(name, iconName, true),
      );
    }).toList();
  }

  Widget _getTabIcon(String tabName, String iconName, bool isActive) {
    // First try to use the specific iconName from the database
    switch (iconName.toLowerCase()) {
      case 'home':
        return Icon(
          Icons.home,
          color: isActive ? Colors.white : Colors.white70,
        );
      case 'menu_book':
      case 'bible':
        return Icon(
          Icons.menu_book,
          color: isActive ? Colors.white : Colors.white70,
        );
      case 'play_circle':
      case 'cross':
      case 'sermons':
        return Icon(
          Icons.church,
          color: isActive ? Colors.white : Colors.white70,
        );
      case 'event':
      case 'events':
        return Icon(
          Icons.event, 
          color: isActive ? Colors.white : Colors.white70,
        );
      case 'person':
      case 'profile':
        return Icon(
          Icons.person,
          color: isActive ? Colors.white : Colors.white70,
        );
      case 'live_tv':
      case 'live':
        return Icon(
          Icons.live_tv,
          color: isActive ? Colors.white : Colors.white70,
        );
      case 'article':
      case 'bulletin':
        return Icon(
          Icons.article,
          color: isActive ? Colors.white : Colors.white70,
        );
      case 'volunteer_activism':
      case 'giving':
        return Icon(
          Icons.volunteer_activism,
          color: isActive ? Colors.white : Colors.white70,
        );
      case 'groups':
      case 'ministries':
        return Icon(
          Icons.groups,
          color: isActive ? Colors.white : Colors.white70,
        );
      case 'contact_mail':
      case 'contact':
        return Icon(
          Icons.contact_mail,
          color: isActive ? Colors.white : Colors.white70,
        );
      default:
        // Fallback to tab name if icon doesn't match
        return _getDefaultIconForTab(tabName, isActive);
    }
  }

  Widget _getDefaultIconForTab(String tabName, bool isActive) {
    switch (tabName.toLowerCase()) {
      case 'home':
        return Icon(
          Icons.home,
          color: isActive ? Colors.white : Colors.white70,
        );
      case 'bible':
        return Icon(
          Icons.menu_book,
          color: isActive ? Colors.white : Colors.white70,
        );
      case 'sermons':
        return Icon(Icons.church, color: isActive ? Colors.white : Colors.white70);
      case 'events':
        return Icon(Icons.event, color: isActive ? Colors.white : Colors.white70);
      case 'profile':
        return Icon(
          Icons.person,
          color: isActive ? Colors.white : Colors.white70,
        );
      case 'live':
        return Icon(Icons.live_tv, color: isActive ? Colors.white : Colors.white70);
      case 'bulletin':
        return Icon(Icons.article, color: isActive ? Colors.white : Colors.white70);
      case 'giving':
        return Icon(Icons.volunteer_activism, color: isActive ? Colors.white : Colors.white70);
      case 'ministries':
        return Icon(Icons.groups, color: isActive ? Colors.white : Colors.white70);
      case 'contact':
        return Icon(Icons.contact_mail, color: isActive ? Colors.white : Colors.white70);
      default:
        return Icon(Icons.tab, color: isActive ? Colors.white : Colors.white70);
    }
  }
}
<|MERGE_RESOLUTION|>--- conflicted
+++ resolved
@@ -127,15 +127,9 @@
     user = authService.getCurrentUser();
     isLoggedIn = user != null;
 
-<<<<<<< HEAD
-    // Always sync FCM token for current user (anonymous or logged-in)
-    FCMTokenService.initializeForCurrentUser();
-    
-=======
     // Register FCM token for every device (no consent logic)
     FCMTokenService.registerDeviceToken(consent: {}, userId: user?.uid);
 
->>>>>>> 8d5bde9d
     // Handle initial notification navigation here using deep linking service
     if (initialNotificationData != null) {
       WidgetsBinding.instance.addPostFrameCallback((_) {
