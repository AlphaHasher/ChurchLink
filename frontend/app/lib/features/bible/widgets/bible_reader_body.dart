// -----------------------------------------------------------------------------
// Main body for the bible reader. Displays a chapter, lets users highlight and
// add notes, jump around, and switch translations. Syncs notes/highlights to the
// backend per verse; clusters are applied on read to mirror across translations.
// -----------------------------------------------------------------------------

import 'package:flutter/material.dart';
import '../data/bible_repo_elisha.dart';
import 'flowing_chapter_text.dart';
import '../data/verse_matching.dart' show VerseMatching, VerseKey;
import '../data/books.dart';
import '../data/elisha_json_source.dart';

// Debug logging (visible in flutter run console)
import 'package:flutter/foundation.dart' show debugPrint, kDebugMode;

// Server syncing client
import '../data/notes_api.dart';
import 'package:firebase_auth/firebase_auth.dart';
import 'dart:async';
<<<<<<< HEAD
=======

import 'package:app/helpers/bible_notes_helper.dart';
>>>>>>> 51d35130

/// List of possible highlight colors, matching what the API supports
enum HighlightColor { none, blue, red, yellow, green, purple }

/// Converts colors between different formats
extension HighlightColorServerCodec on HighlightColor {
  String? get apiValue => switch (this) {
    HighlightColor.none => null,
    HighlightColor.blue => 'blue',
    HighlightColor.red => 'red',
    HighlightColor.yellow => 'yellow',
    HighlightColor.green => 'green',
    HighlightColor.purple => 'purple',
  };

  static HighlightColor fromApi(String? s) {
    switch ((s ?? '').toLowerCase()) {
      case 'blue':
        return HighlightColor.blue;
      case 'red':
        return HighlightColor.red;
      case 'yellow':
        return HighlightColor.yellow;
      case 'green':
        return HighlightColor.green;
      case 'purple':
        return HighlightColor.purple;
      default:
        return HighlightColor.none;
    }
  }
}

/// Stores information for what should be displayed in the reader
/// Translation, Book, and Chapter are needed to display the correct verses
class BibleReaderBody extends StatefulWidget {
  const BibleReaderBody({
    super.key,
    this.initialTranslation = 'kjv',
    this.initialBook = 'Genesis',
    this.initialChapter = 1,
  });

  final String initialTranslation;
  final String initialBook;
  final int initialChapter;

  @override
  State<BibleReaderBody> createState() => _BibleReaderBodyState();
}

/// Stores more necessary information for the reader
/// Visible Verses, Translation Remapping, Notes/Highlights
class _BibleReaderBodyState extends State<BibleReaderBody> {
  final _repo = ElishaBibleRepo();

  // Current view
  late String _translation;
  late String _book;
  late int _chapter;

  VerseMatching? _matcher;
  List<(VerseRef ref, String text)> _verses = [];

  // Shared across translations (cluster keyed)
  final Map<String, HighlightColor> _hlShared = {};
  final Map<String, String> _notesShared = {};

  // Per-translation fallbacks
  final Map<String, Map<String, HighlightColor>> _hlPerTx = {
    'kjv': <String, HighlightColor>{},
    'rst': <String, HighlightColor>{},
    'asv': <String, HighlightColor>{},
    'web': <String, HighlightColor>{},
  };
  final Map<String, Map<String, String>> _notesPerTx = {
    'kjv': <String, String>{},
    'rst': <String, String>{},
    'asv': <String, String>{},
    'web': <String, String>{},
  };

  // Remote ID index (so we can update/delete correct rows)
  final Map<String, String> _noteIdByKey =
      <String, String>{}; // "Book|C|V" -> id
  final Map<String, String> _noteIdByCluster =
      <String, String>{}; // clusterId -> id

  // TODO: listen for server-sync events + auth changes
  StreamSubscription? _notesSyncSub; // TODO
  StreamSubscription<User?>? _authSub; // TODO

  String _k(VerseRef r) => '${r.book}|${r.chapter}|${r.verse}';
  String _canonicalTx(String tx) {
    final t = tx.trim().toLowerCase();
    if (t == 'asv' || t == 'web') return 'kjv';
    return t;
  }

  String get _otherTx => _canonicalTx(_translation) == 'kjv' ? 'rst' : 'kjv';

  bool _booksReady = false;
  String _localeForTx(String tx) =>
      tx.trim().toLowerCase() == 'rst' ? 'ru' : 'en';

  // Catalog wrappers
  List<String> get _bookNames =>
      _booksReady ? Books.instance.names() : const <String>[];
  String _abbr(String book) => _booksReady ? Books.instance.abbrev(book) : book;
  int _chapterCount(String book) =>
      _booksReady ? Books.instance.chapterCount(book) : 1;
  int _bookIndex(String book) =>
      _booksReady ? (Books.instance.orderIndex(book) - 1) : 0;

  List<Map<String, String>>? _currentRuns;
  Map<int, Map<String, dynamic>>? _currentBlocks; // verse -> block info

  @override
  void initState() {
    super.initState();

    // Books catalog
    Books.instance.ensureLoaded().then((_) {
      if (!mounted) return;
      Books.instance.setLocaleCode(_localeForTx(widget.initialTranslation));
      _booksReady = true;
      setState(() {});
    });

    _translation = widget.initialTranslation;
    _book = widget.initialBook;
    _chapter = widget.initialChapter;

    if (kDebugMode) {
      debugPrint('[BibleReader] boot -> $_translation $_book:$_chapter');
    }

    // NOTE: _load() now ensures VerseMatching is ready BEFORE hydrating server notes.
    _load();

    // TODO: kick a drain when the Bible page opens (if already signed in)
    final u = FirebaseAuth.instance.currentUser;
    if (u != null) {
      WidgetsBinding.instance.addPostFrameCallback((_) {
<<<<<<< HEAD
        NotesApi.drainOutbox();
=======
        // TODO
        NotesApi.drainOutbox(); // TODO
>>>>>>> 51d35130
      });
    }

    // TODO: also drain if the user signs in while this page is open
    _authSub = FirebaseAuth.instance.authStateChanges().listen((user) {
<<<<<<< HEAD
      if (user != null) NotesApi.drainOutbox();
    });

    // TODO: refresh indices automatically when outbox/direct writes finish
    _notesSyncSub = NotesApi.onSynced.listen((_) async {
      await _syncFetchChapterNotes();
      if (mounted) setState(() {});
    });
=======
      // TODO
      if (user != null) NotesApi.drainOutbox(); // TODO
    }); // TODO

    // TODO: refresh indices automatically when outbox/direct writes finish
    _notesSyncSub = NotesApi.onSynced.listen((_) async {
      // TODO
      await _syncFetchChapterNotes(); // TODO
      if (mounted) setState(() {}); // TODO
    }); // TODO
>>>>>>> 51d35130
  }

  @override
  void dispose() {
<<<<<<< HEAD
    _notesSyncSub?.cancel();
    _authSub?.cancel();
=======
    _notesSyncSub?.cancel(); // TODO
    _authSub?.cancel(); // TODO
>>>>>>> 51d35130
    super.dispose();
  }

  Future<void> _load() async {
    await ElishaBibleRepo.ensureInitialized();

    if (kDebugMode) {
      debugPrint(
        '[BibleReader] getChapter tx=$_translation book=$_book ch=$_chapter',
      );
    }

    final data = await _repo.getChapter(
      translation: _translation,
      book: _book,
      chapter: _chapter,
    );
    if (!mounted) return;
    setState(() => _verses = data);

    // Load runs (headings/sections) for the current chapter from the source
    try {
      final src = ElishaJsonSource();
      final runsByChapter = await src.loadRunsFor(_translation, _book);
      _currentRuns = runsByChapter[_chapter];
      final blocksByChapter = await src.loadVerseBlocksFor(_translation, _book);
      _currentBlocks = blocksByChapter[_chapter];
    } catch (_) {
      _currentRuns = null;
      _currentBlocks = null;
    }

    // --- FIX: ensure matcher before we hydrate from server, then normalize ---
    if (_matcher == null) {
      if (kDebugMode) debugPrint('[BibleReader] loading VerseMatching…');
      _matcher = await VerseMatching.load();
      _promoteLocalToShared(); // lift any pre-existing per-tx entries into shared clusters
    }

    await _syncFetchChapterNotes();
    if (mounted) setState(() {});
  }

  VerseKey _keyOf(VerseRef r) => (
    book: r.book,
    chapter: r.chapter,
    verse: r.verse,
  );

  bool _existsInOther(VerseRef ref) {
    final m = _matcher;
    if (m == null) return false;
    return m.existsInOther(
      fromTx: _canonicalTx(_translation),
      key: _keyOf(ref),
    );
  }

  Iterable<VerseKey> _sameTxSiblingsFor(VerseRef ref) {
    final m = _matcher;
    if (m == null) return const <VerseKey>[];

    final me = _keyOf(ref);
    final fromTx = _canonicalTx(_translation);
    final otherTx = _otherTx;

    List<VerseKey> toOther;
    if (me.book == 'Psalms') {
      final ro = m.matchToOtherRuleOnly(fromTx: fromTx, key: me);
      toOther = ro.where((x) => x.chapter != me.chapter).toList();
    } else {
      toOther = m.matchToOther(fromTx: fromTx, key: me);
    }

    final siblings = <String, VerseKey>{};
    for (final t in toOther) {
      final back =
          (me.book == 'Psalms')
              ? m.matchToOtherRuleOnly(fromTx: otherTx, key: t)
              : m.matchToOther(fromTx: otherTx, key: t);
      for (final s in back) {
        if (s.book == me.book &&
            !(s.chapter == me.chapter && s.verse == me.verse)) {
          siblings['${s.book}|${s.chapter}|${s.verse}'] = s;
        }
      }
    }
    return siblings.values;
  }

  void _promoteLocalToShared() {
    final m = _matcher;
    if (m == null) return;

    for (final tx in _hlPerTx.keys) {
      final per = _hlPerTx[tx]!;
      for (final e in per.entries.toList()) {
        final p = e.key.split('|');
        if (p.length != 3) continue;
        final k = (
          book: p[0],
          chapter: int.tryParse(p[1]) ?? 0,
          verse: int.tryParse(p[2]) ?? 0,
        );
        if (m.existsInOther(fromTx: _canonicalTx(tx), key: k)) {
          final cid = m.clusterId(_canonicalTx(tx), k);
          _hlShared[cid] = e.value;
          per.remove(e.key);
        }
      }
    }

    for (final tx in _notesPerTx.keys) {
      final per = _notesPerTx[tx]!;
      for (final e in per.entries.toList()) {
        final p = e.key.split('|');
        if (p.length != 3) continue;
        final k = (
          book: p[0],
          chapter: int.tryParse(p[1]) ?? 0,
          verse: int.tryParse(p[2]) ?? 0,
        );
        if (m.existsInOther(fromTx: _canonicalTx(tx), key: k)) {
          final cid = m.clusterId(_canonicalTx(tx), k);
          _notesShared[cid] = e.value;
          per.remove(e.key);
        }
      }
    }
  }

  /// ===== Server sync (read) =====
  Future<void> _syncFetchChapterNotes() async {
    _noteIdByKey.clear();
    _noteIdByCluster.clear();

    // Belt & suspenders: never write unmapped data if matcher isn't ready
    final m = _matcher;
    if (m == null) {
      if (kDebugMode) debugPrint('[Sync.Read] matcher not ready; deferring hydration');
      return;
    }

    final bookCanon = _book;
    final c = _chapter;
    final start = (c - 1) < 1 ? 1 : (c - 1);
    final end = c + 1;

    try {
      if (kDebugMode) {
        debugPrint(
          '[Sync.Read] $bookCanon ch=$c window=[$start..$end] tx=$_translation',
        );
      }

      final items = await getNotesForChapterRange(
        book: bookCanon,
        chapterStart: start,
        chapterEnd: end,
      );

      items.sort((a, b) {
<<<<<<< HEAD
        final ax = a.updatedAt ?? a.createdAt ?? DateTime.fromMillisecondsSinceEpoch(0);
        final bx = b.updatedAt ?? b.createdAt ?? DateTime.fromMillisecondsSinceEpoch(0);
=======
        final ax =
            a.updatedAt ??
            a.createdAt ??
            DateTime.fromMillisecondsSinceEpoch(0);
        final bx =
            b.updatedAt ??
            b.createdAt ??
            DateTime.fromMillisecondsSinceEpoch(0);
>>>>>>> 51d35130
        return ax.compareTo(bx);
      });

      for (final rn in items) {
        // Set which translation the backend uses
        // It's set to KJV in our case but anything except RST uses the same numbering
        final String serverTx = 'kjv';

        final s = rn.verseStart;
        final e = rn.verseEnd ?? rn.verseStart;
        final color = HighlightColorServerCodec.fromApi(rn.color?.name);
        final noteText = rn.note;

        for (int v = s; v <= e; v++) {
          final key = '$bookCanon|${rn.chapter}|$v';
          _noteIdByKey[key] = rn.id;

<<<<<<< HEAD
          // IMPORTANT: compute cluster from the SERVER numbering, not the UI tx.
          final cid = m.clusterId(
            serverTx,
            (book: bookCanon, chapter: rn.chapter, verse: v),
          );

          _noteIdByCluster[cid] = rn.id;
          if (noteText.isNotEmpty) _notesShared[cid] = noteText;
          if (color != HighlightColor.none) _hlShared[cid] = color;

          // Purge any stale per-tx entry for the same spot
          _notesPerTx[_translation]?.remove(key);
          _hlPerTx[_translation]?.remove(key);
=======
          if (m != null) {
            final cid = m.clusterId(_canonicalTx(_translation), (
              book: bookCanon,
              chapter: rn.chapter,
              verse: v,
            ));
            _noteIdByCluster[cid] = rn.id;
            if (noteText.isNotEmpty) _notesShared[cid] = noteText;
            if (color != HighlightColor.none) _hlShared[cid] = color;
          } else {
            if (noteText.isNotEmpty) _notesPerTx[_translation]![key] = noteText;
            if (color != HighlightColor.none)
              _hlPerTx[_translation]![key] = color;
          }
>>>>>>> 51d35130
        }
      }
    } catch (e, st) {
      debugPrint('[_syncFetchChapterNotes] failed: $e');
      debugPrint('$st');
    }
  }

  /// Sends selected color values to the backend API
  ServerHighlight? _serverFromUi(HighlightColor c) => switch (c) {
    HighlightColor.blue => ServerHighlight.blue,
    HighlightColor.red => ServerHighlight.red,
    HighlightColor.yellow => ServerHighlight.yellow,
    HighlightColor.green => ServerHighlight.green,
    HighlightColor.purple => ServerHighlight.purple,
    HighlightColor.none => null,
  };

  // ===== Effective lookups =====
  HighlightColor _colorFor(VerseRef ref) {
    final m = _matcher;

    if (m != null) {
      final selfCid = m.clusterId(_canonicalTx(_translation), _keyOf(ref));
      final cSelf = _hlShared[selfCid];
      if (cSelf != null) return cSelf;

      final me = _keyOf(ref);
      final bool isPsalms = me.book == 'Psalms';
      List<VerseKey> counterparts;
      if (isPsalms) {
        final ro = m.matchToOtherRuleOnly(
          fromTx: _canonicalTx(_translation),
          key: me,
        );
        final hasCross = ro.any((x) => x.chapter != me.chapter);
        counterparts =
            hasCross
                ? ro.where((x) => x.chapter != me.chapter).toList()
                : const <VerseKey>[];
      } else {
        counterparts = m.matchToOther(
          fromTx: _canonicalTx(_translation),
          key: me,
        );
      }
      for (final other in counterparts) {
        final otherCid = m.clusterId(_otherTx, other);
        final cOther = _hlShared[otherCid];
        if (cOther != null) return cOther;
      }
    }

    final local = _hlPerTx[_translation]?[_k(ref)];
    if (local != null && local != HighlightColor.none) return local;
    for (final s in _sameTxSiblingsFor(ref)) {
      final kStr = '${s.book}|${s.chapter}|${s.verse}';
      final c = _hlPerTx[_translation]?[kStr];
      if (c != null && c != HighlightColor.none) return c;
    }
    return HighlightColor.none;
  }

  String? _noteFor(VerseRef ref) {
    final m = _matcher;
    if (m != null) {
      final selfCid = m.clusterId(_canonicalTx(_translation), _keyOf(ref));
      final sSelf = _notesShared[selfCid];
      if (sSelf != null && sSelf.isNotEmpty) return sSelf;

      final me = _keyOf(ref);
      final bool isPsalms = me.book == 'Psalms';
      List<VerseKey> counterparts;
      if (isPsalms) {
        final ro = m.matchToOtherRuleOnly(
          fromTx: _canonicalTx(_translation),
          key: me,
        );
        final hasCross = ro.any((x) => x.chapter != me.chapter);
        counterparts =
            hasCross
                ? ro.where((x) => x.chapter != me.chapter).toList()
                : const <VerseKey>[];
      } else {
        counterparts = m.matchToOther(
          fromTx: _canonicalTx(_translation),
          key: me,
        );
      }
      for (final other in counterparts) {
        final otherCid = m.clusterId(_otherTx, other);
        final sOther = _notesShared[otherCid];
        if (sOther != null && sOther.isNotEmpty) return sOther;
      }
      for (final sib in _sameTxSiblingsFor(ref)) {
        final sibCid = m.clusterId(_canonicalTx(_translation), sib);
        final sSib = _notesShared[sibCid];
        if (sSib != null && sSib.isNotEmpty) return sSib;
      }
    }
    return _notesPerTx[_translation]?[_k(ref)];
  }

  /// Used for disabling back button when at first chapter
  bool get _isAtFirstChapter {
    if (!_booksReady) return true;
    final i = _bookIndex(_book);
    return _chapter == 1 && i == 0;
  }

  /// Used for disabling forward button when at first chapter
  bool get _isAtLastChapter {
    if (!_booksReady) return true;
    final i = _bookIndex(_book);
    final lastBookIndex = _bookNames.length - 1;
    return _chapter == _chapterCount(_book) && i == lastBookIndex;
  }

  /// Traverses chapters in a book
  /// Wraps around chapters when entering a new book
  void _nextChapter() {
    if (!_booksReady) return;
    final i = _bookIndex(_book);
    final count = _chapterCount(_book);
    if (_chapter < count) {
      setState(() => _chapter += 1);
    } else {
      final ni = (i + 1) % _bookNames.length;
      setState(() {
        _book = Books.instance.englishByOrder(ni + 1);
        _chapter = 1;
      });
    }
    _load();
  }

  void _prevChapter() {
    if (!_booksReady) return;
    final i = _bookIndex(_book);
    if (_chapter > 1) {
      setState(() => _chapter -= 1);
    } else {
      final pi = (i - 1 + _bookNames.length) % _bookNames.length;
      setState(() {
        _book = Books.instance.englishByOrder(pi + 1);
        _chapter = _chapterCount(_book);
      });
    }
    _load();
  }

  /// Opens the popup for selecting books/chapters
  Future<void> _openJumpPicker() async {
    if (!_booksReady) return;

    final result = await showModalBottomSheet<(String, int)?>(
      context: context,
      isScrollControlled: true,
      showDragHandle: true,
      builder: (ctx) {
        String selBook = _bookNames[_bookIndex(_book)];
        int selChap = _chapter;

        return StatefulBuilder(
          builder: (ctx, setSheet) {
            final total = _chapterCount(selBook);
            return SafeArea(
              child: LayoutBuilder(
                builder: (ctx, constraints) {
                  final maxH = constraints.maxHeight * 0.92;
                  return ConstrainedBox(
                    constraints: BoxConstraints(maxHeight: maxH),
                    child: Padding(
                      padding: EdgeInsets.only(
                        left: 16,
                        right: 16,
                        top: 12,
                        bottom: 16 + MediaQuery.of(ctx).viewInsets.bottom,
                      ),
                      child: Column(
                        children: [
                          Expanded(
                            child: SingleChildScrollView(
                              physics: const ClampingScrollPhysics(),
                              child: Column(
                                crossAxisAlignment: CrossAxisAlignment.stretch,
                                children: [
                                  Text(
                                    'Jump to',
                                    style: Theme.of(ctx).textTheme.titleMedium,
                                  ),
                                  const SizedBox(height: 12),
                                  DropdownButtonFormField<String>(
                                    value: selBook,
                                    isExpanded: true,
                                    decoration: const InputDecoration(
                                      labelText: 'Book',
                                      border: OutlineInputBorder(),
                                    ),
                                    items:
                                        _bookNames
                                            .map(
                                              (b) => DropdownMenuItem(
                                                value: b,
                                                child: Text(b),
                                              ),
                                            )
                                            .toList(),
                                    onChanged: (b) {
                                      if (b == null) return;
                                      setSheet(() {
                                        selBook = b;
                                        selChap = 1;
                                      });
                                    },
                                  ),
                                  const SizedBox(height: 16),
                                  Align(
                                    alignment: Alignment.centerLeft,
                                    child: Text(
                                      'Chapter',
                                      style: Theme.of(ctx).textTheme.labelLarge,
                                    ),
                                  ),
                                  const SizedBox(height: 8),
                                  Wrap(
                                    spacing: 8,
                                    runSpacing: 8,
                                    children: List.generate(total, (i) {
                                      final c = i + 1;
                                      final selected = c == selChap;
                                      return ChoiceChip(
                                        label: Text('$c'),
                                        selected: selected,
                                        onSelected:
                                            (_) => setSheet(() => selChap = c),
                                      );
                                    }),
                                  ),
                                ],
                              ),
                            ),
                          ),
                          const SizedBox(height: 16),
                          Row(
                            children: [
                              Expanded(
                                child: OutlinedButton(
                                  onPressed: () => Navigator.pop(ctx),
                                  child: const Text('Cancel'),
                                ),
                              ),
                              const SizedBox(width: 12),
                              Expanded(
                                child: FilledButton(
                                  onPressed:
                                      () => Navigator.pop(ctx, (
                                        selBook,
                                        selChap,
                                      )),
                                  child: const Text('Go'),
                                ),
                              ),
                            ],
                          ),
                        ],
                      ),
                    ),
                  );
                },
              ),
            );
          },
        );
      },
    );
    if (result != null) {
      setState(() {
        _book = Books.instance.canonEnglishName(result.$1);
        _chapter = result.$2;
      });

      if (kDebugMode) {
        debugPrint('[BibleReader] jump -> $_translation $_book:$_chapter');
      }

      _load();
    }
  }

  /// Opens the note taking popup and handles interactions
  Future<void> _openActions((VerseRef ref, String text) v) async {
    final res = await showModalBottomSheet<_ActionResult>(
      context: context,
      isScrollControlled: true,
      builder:
          (ctx) => _VerseActionsSheet(
            verseLabel: v.$1.toString(),
            currentHighlight: _colorFor(v.$1),
            existingNote: _noteFor(v.$1),
          ),
    );
    if (res == null) return;

    // ----- Local state updates -----
    setState(() {
      if (res.noteDelete == true) {
        final m = _matcher;
        final hereK = _k(v.$1);

        if (m != null && _existsInOther(v.$1)) {
          final me = _keyOf(v.$1);
          final selfCid = m.clusterId(_canonicalTx(_translation), me);

          final bool isPsalms = me.book == 'Psalms';
          List<VerseKey> counterparts;
          if (isPsalms) {
            final ro = m.matchToOtherRuleOnly(
              fromTx: _canonicalTx(_translation),
              key: me,
            );
            final hasCross = ro.any((x) => x.chapter != me.chapter);
            counterparts =
                hasCross
                    ? ro.where((x) => x.chapter != me.chapter).toList()
                    : const <VerseKey>[];
          } else {
            counterparts = m.matchToOther(
              fromTx: _canonicalTx(_translation),
              key: me,
            );
          }

          final cids = <String>{selfCid};
          for (final o in counterparts) {
            cids.add(m.clusterId(_otherTx, o));
          }
          for (final s in _sameTxSiblingsFor(v.$1)) {
            cids.add(m.clusterId(_canonicalTx(_translation), s));
            _hlPerTx[_translation]?.remove('${s.book}|${s.chapter}|${s.verse}');
          }
          // Clear shared note + highlight for all related clusters
          for (final cid in cids) {
            _notesShared.remove(cid);
            _hlShared.remove(cid);
          }
          // Clear per-tx at the tapped verse
          _notesPerTx[_translation]?.remove(hereK);
          _hlPerTx[_translation]?.remove(hereK);
        } else {
          _notesPerTx[_translation]?.remove(hereK);
          _hlPerTx[_translation]?.remove(hereK);
        }
      } else if (res.noteText != null) {
        final txt = res.noteText!.trim();
        final m = _matcher;

        if (txt.isEmpty) {
          final hereK = _k(v.$1);
          if (m != null && _existsInOther(v.$1)) {
            final me = _keyOf(v.$1);
            final selfCid = m.clusterId(_canonicalTx(_translation), me);

            final bool isPsalms = me.book == 'Psalms';
            List<VerseKey> counterparts;
            if (isPsalms) {
              final ro = m.matchToOtherRuleOnly(
                fromTx: _canonicalTx(_translation),
                key: me,
              );
              final hasCross = ro.any((x) => x.chapter != me.chapter);
              counterparts =
                  hasCross
                      ? ro.where((x) => x.chapter != me.chapter).toList()
                      : const <VerseKey>[];
            } else {
              counterparts = m.matchToOther(
                fromTx: _canonicalTx(_translation),
                key: me,
              );
            }

            final cids = <String>{selfCid};
            for (final o in counterparts) {
              cids.add(m.clusterId(_otherTx, o));
            }
            for (final s in _sameTxSiblingsFor(v.$1)) {
              cids.add(m.clusterId(_canonicalTx(_translation), s));
              _hlPerTx[_translation]?.remove(
                '${s.book}|${s.chapter}|${s.verse}',
              );
            }

            for (final cid in cids) {
              _notesShared.remove(cid);
              _hlShared.remove(cid);
            }
            _notesPerTx[_translation]?.remove(hereK);
            _hlPerTx[_translation]?.remove(hereK);
          } else {
            _notesPerTx[_translation]?.remove(hereK);
            _hlPerTx[_translation]?.remove(hereK);
          }
        } else {
          if (m != null && _existsInOther(v.$1)) {
            final cid = m.clusterId(_canonicalTx(_translation), _keyOf(v.$1));
            _notesShared[cid] = txt;
            for (final tx in _notesPerTx.keys) {
              _notesPerTx[tx]?.remove(_k(v.$1));
            }
            for (final s in _sameTxSiblingsFor(v.$1)) {
              _notesPerTx[_translation]?.remove(
                '${s.book}|${s.chapter}|${s.verse}',
              );
            }
          } else {
            _notesPerTx[_translation]?[_k(v.$1)] = txt;
          }
        }
      }

      // HIGHLIGHTS
      if (res.highlight != null) {
        final color = res.highlight!;
        final hereK = _k(v.$1);

        final m = _matcher;
        final mapsAcross = m != null && _existsInOther(v.$1);

        if (!mapsAcross) {
          if (color == HighlightColor.none) {
            _hlPerTx[_translation]?.remove(hereK);
          } else {
            _hlPerTx[_translation]?[hereK] = color;
          }
        } else {
          final cid = m.clusterId(_canonicalTx(_translation), _keyOf(v.$1));
          if (color == HighlightColor.none) {
            _hlShared.remove(cid);
          } else {
            _hlShared[cid] = color;
          }
          for (final tx in _hlPerTx.keys) {
            _hlPerTx[tx]?.remove(hereK);
          }
          for (final s in _sameTxSiblingsFor(v.$1)) {
            final kStr = '${s.book}|${s.chapter}|${s.verse}';
            if (color == HighlightColor.none) {
              _hlPerTx[_translation]?.remove(kStr);
            } else {
              _hlPerTx[_translation]?[kStr] = color;
            }
          }
        }
      }
    });

    // ----- Server write-throughs (fail-soft) -----
    try {
      final m = _matcher;
      final cid = m?.clusterId(_canonicalTx(_translation), _keyOf(v.$1));
      String? id =
<<<<<<< HEAD
          (cid != null ? _noteIdByCluster[cid] : null) ?? _noteIdByKey[_k(v.$1)];
=======
          (cid != null ? _noteIdByCluster[cid] : null) ??
          _noteIdByKey[_k(v.$1)];
>>>>>>> 51d35130

      if (kDebugMode) {
        debugPrint(
          '[WriteThrough] ref=${_k(v.$1)} cid=${cid ?? "-"} id=${id ?? "-"} '
          'noteDelete=${res.noteDelete} noteLen=${(res.noteText ?? "").length} '
          'hl=${res.highlight?.name}',
        );
      }

      if (res.noteDelete == true) {
        if (id != null && id.startsWith('temp_')) {
          await NotesApi.drainOutbox();
          await _syncFetchChapterNotes();
          id =
              (cid != null ? _noteIdByCluster[cid] : null) ??
              _noteIdByKey[_k(v.$1)];
        }

        if (id != null) {
          if (kDebugMode) debugPrint('[WriteThrough] DELETE note id=$id');
          await NotesApi.delete(id);
          if (cid != null) _noteIdByCluster.remove(cid);
          _noteIdByKey.remove(_k(v.$1));
        }
      } else if (res.noteText != null) {
        final txt = (res.noteText ?? '').trim();
        if (txt.isNotEmpty) {
          if (id == null) {
            if (kDebugMode) debugPrint('[WriteThrough] CREATE note');
            final created = await NotesApi.create(
              RemoteNote(
                id: 'new',
                book: v.$1.book,
                chapter: v.$1.chapter,
                verseStart: v.$1.verse,
                verseEnd: null,
                note: txt,
                color: null, // toCreateJson() will default this to yellow.
              ),
            );
            _noteIdByKey[_k(v.$1)] = created.id;
            if (cid != null) _noteIdByCluster[cid] = created.id;
          } else {
            if (kDebugMode) debugPrint('[WriteThrough] UPDATE note id=$id');
            await NotesApi.update(id, note: txt);
          }
        } else {
          if (id != null) {
<<<<<<< HEAD
            if (kDebugMode) {
              debugPrint('[WriteThrough] DELETE note (empty text) id=$id');
            }
=======
            if (kDebugMode)
              debugPrint('[WriteThrough] DELETE note (empty text) id=$id');
>>>>>>> 51d35130
            await NotesApi.delete(id);
            if (cid != null) _noteIdByCluster.remove(cid);
            _noteIdByKey.remove(_k(v.$1));
          }
        }
      }

      // Highlight upsert/clear
      if (res.highlight != null) {
        final color = res.highlight!;
        final sc = _serverFromUi(color);
        final cid2 = m?.clusterId(_canonicalTx(_translation), _keyOf(v.$1));
        String? id2 =
<<<<<<< HEAD
            (cid2 != null ? _noteIdByCluster[cid2] : null) ?? _noteIdByKey[_k(v.$1)];
=======
            (cid2 != null ? _noteIdByCluster[cid2] : null) ??
            _noteIdByKey[_k(v.$1)];
>>>>>>> 51d35130

        if (color != HighlightColor.none) {
          if (id2 == null) {
            if (kDebugMode) debugPrint('[WriteThrough] CREATE highlight');
            final created = await NotesApi.create(
              RemoteNote(
                id: 'new',
                book: v.$1.book,
                chapter: v.$1.chapter,
                verseStart: v.$1.verse,
                verseEnd: null,
                note: '',
                color: sc, // explicit valid color
              ),
            );
            _noteIdByKey[_k(v.$1)] = created.id;
            if (cid2 != null) _noteIdByCluster[cid2] = created.id;
          } else {
            if (kDebugMode) {
              debugPrint(
                '[WriteThrough] UPDATE highlight id=$id2 -> ${sc?.name}',
              );
            }
            await NotesApi.update(id2, color: sc);
          }
        } else {
<<<<<<< HEAD
          final existingTxt = (_notesPerTx[_translation]?[_k(v.$1)] ??
                  _notesShared[cid2 ?? ''] ??
                  '')
              .trim();
          if (existingTxt.isEmpty && id2 != null) {
            if (kDebugMode) {
              debugPrint('[WriteThrough] DELETE row (clear highlight) id=$id2');
            }
=======
          final existingTxt =
              (_notesPerTx[_translation]?[_k(v.$1)] ??
                      _notesShared[cid2 ?? ''] ??
                      '')
                  .trim();
          if (existingTxt.isEmpty && id2 != null) {
            if (kDebugMode)
              debugPrint('[WriteThrough] DELETE row (clear highlight) id=$id2');
>>>>>>> 51d35130
            await NotesApi.delete(id2);
            if (cid2 != null) _noteIdByCluster.remove(cid2);
            _noteIdByKey.remove(_k(v.$1));
          }
        }
      }
    } catch (e, st) {
      debugPrint('[WriteThrough] failed: $e');
      debugPrint('$st');
    }
  }

  /// Renders the header bar and its elements
  /// Chapter Jump, Navigation, Voice, Search
  @override
  Widget build(BuildContext context) {
    final tLabel = _translation.toUpperCase();

    return Column(
      children: [
        Padding(
          padding: const EdgeInsets.fromLTRB(8, 8, 8, 0),
          child: IconButtonTheme(
            data: IconButtonThemeData(
              style: ButtonStyle(
                foregroundColor: WidgetStateProperty.resolveWith<Color?>((
                  states,
                ) {
                  final base = Theme.of(context).colorScheme.onSurface;
                  return states.contains(WidgetState.disabled)
                      ? base.withValues(alpha: 0.35)
                      : base.withValues(alpha: 0.7);
                }),
              ),
            ),
            child: IconTheme(
              data: IconThemeData(
                color: Theme.of(
                  context,
                ).colorScheme.onSurface.withValues(alpha: 0.7),
              ),
              child: Row(
                children: [
                  IconButton(
                    tooltip: 'Previous chapter',
                    onPressed: _isAtFirstChapter ? null : _prevChapter,
                    icon: Icon(
                      Icons.chevron_left,
                      color:
                          _isAtFirstChapter ? Colors.white38 : Colors.white70,
                    ),
                  ),
                  Expanded(
                    flex: 6,
                    child: SizedBox(
                      height: 36,
                      width: double.infinity,
                      child: TextButton(
                        onPressed: _openJumpPicker,
                        style: TextButton.styleFrom(
                          padding: const EdgeInsets.symmetric(
                            horizontal: 12,
                            vertical: 8,
                          ),
                          backgroundColor:
                              Theme.of(
                                context,
                              ).colorScheme.surfaceContainerHigh,
                          shape: RoundedRectangleBorder(
                            borderRadius: BorderRadius.circular(10),
                          ),
                        ),
                        child: Text(
                          '${_booksReady ? _abbr(_book) : _book} $_chapter',
                          maxLines: 1,
                          overflow: TextOverflow.ellipsis,
                          softWrap: false,
                        ),
                      ),
                    ),
                  ),
                  const SizedBox(width: 8),
                  PopupMenuButton<String>(
                    tooltip: 'Translation',
                    initialValue: _translation,
                    onSelected: (val) {
                      setState(() {
                        _translation = val;
                        if (_booksReady) {
                          Books.instance.setLocaleCode(
                            _localeForTx(_translation),
                          );
                        }
                      });
                      _load();
                    },
                    itemBuilder:
                        (ctx) =>
                            _translations
                                .map(
                                  (t) => PopupMenuItem(
                                    value: t,
                                    child: Text(t.toUpperCase()),
                                  ),
                                )
                                .toList(),
                    child: Container(
                      padding: const EdgeInsets.symmetric(
                        horizontal: 10,
                        vertical: 8,
                      ),
                      decoration: BoxDecoration(
                        color:
                            Theme.of(
                              context,
                            ).colorScheme.surfaceContainerHighest,
                        borderRadius: BorderRadius.circular(10),
                        border: Border.all(
                          color: Theme.of(context).dividerColor,
                          width: 1,
                        ),
                      ),
                      child: Row(
                        mainAxisSize: MainAxisSize.min,
                        children: [
                          Text(tLabel),
                          const SizedBox(width: 4),
                          const Icon(Icons.arrow_drop_down, size: 18),
                        ],
                      ),
                    ),
                  ),
                  const Spacer(flex: 1),
                  IconButton(
                    tooltip: 'Search',
                    onPressed: null,
                    icon: const Icon(Icons.search, color: Colors.white60),
                  ),
                  IconButton(
                    tooltip: 'Read aloud',
                    onPressed: null,
                    icon: const Icon(
                      Icons.volume_up_outlined,
                      color: Colors.white60,
                    ),
                  ),
                  IconButton(
                    tooltip: 'Next chapter',
                    onPressed: _isAtLastChapter ? null : _nextChapter,
                    icon: Icon(
                      Icons.chevron_right,
                      color: _isAtLastChapter ? Colors.white38 : Colors.white70,
                    ),
                  ),
                ],
              ),
            ),
          ),
        ),
        const Divider(height: 12),
        Expanded(
          child:
              _verses.isEmpty
                  ? const Center(child: CircularProgressIndicator())
                  : SingleChildScrollView(
                    padding: const EdgeInsets.fromLTRB(12, 8, 12, 24),
                    child: FlowingChapterText(
                      verses: _verses,
                      highlights: {
                        for (final v in _verses) v.$1: _colorFor(v.$1),
                      },
                      onTapVerse: (vt) => _openActions(vt),
                      baseStyle: Theme.of(context).textTheme.bodyLarge
                          ?.copyWith(fontSize: 16, height: 1.6),
                      runs: _currentRuns,
                      verseBlocks: _currentBlocks,
                    ),
                  ),
        ),
      ],
    );
  }
}

/// Stores whatever actions the user takes while in the notetaking menu
class _ActionResult {
  final HighlightColor? highlight;
  final String? noteText;
  final bool? noteDelete;
  _ActionResult({this.highlight, this.noteText, this.noteDelete});
}

/// UI Elements for the note taking menu
class _VerseActionsSheet extends StatefulWidget {
  const _VerseActionsSheet({
    required this.verseLabel,
    required this.currentHighlight,
    this.existingNote,
  });
  final String verseLabel;
  final HighlightColor currentHighlight;
  final String? existingNote;

  @override
  State<_VerseActionsSheet> createState() => _VerseActionsSheetState();
}

class _VerseActionsSheetState extends State<_VerseActionsSheet> {
  late HighlightColor _pick = widget.currentHighlight;
  late final _note = TextEditingController(text: widget.existingNote ?? '');
  bool get _canEditNote => _pick != HighlightColor.none;

  @override
  void dispose() {
    _note.dispose();
    super.dispose();
  }

  @override
  Widget build(BuildContext context) {
    return SafeArea(
      child: Padding(
        padding: EdgeInsets.only(
          left: 16,
          right: 16,
          top: 12,
          bottom: 16 + MediaQuery.of(context).viewInsets.bottom,
        ),
        child: Column(
          mainAxisSize: MainAxisSize.min,
          children: [
            Text(
              widget.verseLabel,
              style: Theme.of(context).textTheme.titleMedium,
            ),
            const SizedBox(height: 12),

            // ---- Highlight picker ----
            Align(
              alignment: Alignment.centerLeft,
              child: const Text('Highlight'),
            ),
            const SizedBox(height: 8),

            Wrap(
              spacing: 10,
              runSpacing: 8,
              crossAxisAlignment: WrapCrossAlignment.center,
              children: [
                for (final c in HighlightColor.values.where(
                  (c) => c != HighlightColor.none,
                ))
                  InkWell(
                    onTap: () => setState(() => _pick = c),
                    borderRadius: BorderRadius.circular(16),
                    child: Container(
                      width: 26,
                      height: 26,
                      decoration: BoxDecoration(
                        color: {
                          HighlightColor.blue: Colors.lightBlueAccent,
                          HighlightColor.red: Colors.redAccent,
                          HighlightColor.yellow: Colors.yellow,
                          HighlightColor.green: Colors.lightGreenAccent,
                          HighlightColor.purple: Colors.purpleAccent,
                        }[c]!.withOpacity(.9),
                        shape: BoxShape.circle,
                        border: Border.all(
                          color: _pick == c ? Colors.black87 : Colors.black26,
                          width: _pick == c ? 2 : 1,
                        ),
                      ),
                    ),
                  ),
<<<<<<< HEAD
                ),
            ],
          ),

          const Divider(height: 24),

          // ---- Note field (gated by highlight) ----
          Align(alignment: Alignment.centerLeft, child: const Text('Note')),
          const SizedBox(height: 8),
          TextField(
            controller: _note,
            enabled: _canEditNote, // greyed out until a color is picked
            minLines: 3,
            maxLines: 6,
            onChanged: (_) => setState(() {}),
            decoration: const InputDecoration(
              hintText: 'Write a note for this verse…',
              border: OutlineInputBorder(),
=======
              ],
>>>>>>> 51d35130
            ),

            const Divider(height: 24),

            // ---- Note field (gated by highlight) ----
            Align(alignment: Alignment.centerLeft, child: const Text('Note')),
            const SizedBox(height: 8),
            TextField(
              controller: _note,
              enabled: _canEditNote, // greyed out until a color is picked
              minLines: 3,
              maxLines: 6,
              onChanged: (_) => setState(() {}),
              decoration: InputDecoration(
                hintText:
                    _canEditNote
                        ? 'Write a note for this verse…'
                        : 'Pick a highlight to enable notes',
                border: const OutlineInputBorder(),
              ),
            ),
            const SizedBox(height: 12),

            Row(
              children: [
                // Delete All is always visible now
                Expanded(
                  child: OutlinedButton.icon(
                    onPressed:
                        () => Navigator.pop(
                          context,
                          _ActionResult(noteDelete: true),
                        ),
                    icon: const Icon(Icons.delete_outline),
                    label: const Text('Delete All'),
                  ),
                ),
                const SizedBox(width: 10),
                Expanded(
                  child: FilledButton(
                    onPressed: () {
                      // If text editing is disabled, ignore any controller text
                      final String? textToSend =
                          _canEditNote ? _note.text : null;

                      Navigator.pop(
                        context,
                        _ActionResult(highlight: _pick, noteText: textToSend),
                      );
                    },
                    child: const Text('Save'),
                  ),
                ),
              ],
            ),
          ],
        ),
      ),
    );
  }
}

// Translations selectable
const List<String> _translations = ['kjv', 'asv', 'web', 'rst'];<|MERGE_RESOLUTION|>--- conflicted
+++ resolved
@@ -18,11 +18,8 @@
 import '../data/notes_api.dart';
 import 'package:firebase_auth/firebase_auth.dart';
 import 'dart:async';
-<<<<<<< HEAD
-=======
 
 import 'package:app/helpers/bible_notes_helper.dart';
->>>>>>> 51d35130
 
 /// List of possible highlight colors, matching what the API supports
 enum HighlightColor { none, blue, red, yellow, green, purple }
@@ -167,18 +164,12 @@
     final u = FirebaseAuth.instance.currentUser;
     if (u != null) {
       WidgetsBinding.instance.addPostFrameCallback((_) {
-<<<<<<< HEAD
         NotesApi.drainOutbox();
-=======
-        // TODO
-        NotesApi.drainOutbox(); // TODO
->>>>>>> 51d35130
       });
     }
 
     // TODO: also drain if the user signs in while this page is open
     _authSub = FirebaseAuth.instance.authStateChanges().listen((user) {
-<<<<<<< HEAD
       if (user != null) NotesApi.drainOutbox();
     });
 
@@ -187,29 +178,12 @@
       await _syncFetchChapterNotes();
       if (mounted) setState(() {});
     });
-=======
-      // TODO
-      if (user != null) NotesApi.drainOutbox(); // TODO
-    }); // TODO
-
-    // TODO: refresh indices automatically when outbox/direct writes finish
-    _notesSyncSub = NotesApi.onSynced.listen((_) async {
-      // TODO
-      await _syncFetchChapterNotes(); // TODO
-      if (mounted) setState(() {}); // TODO
-    }); // TODO
->>>>>>> 51d35130
   }
 
   @override
   void dispose() {
-<<<<<<< HEAD
     _notesSyncSub?.cancel();
     _authSub?.cancel();
-=======
-    _notesSyncSub?.cancel(); // TODO
-    _authSub?.cancel(); // TODO
->>>>>>> 51d35130
     super.dispose();
   }
 
@@ -372,10 +346,6 @@
       );
 
       items.sort((a, b) {
-<<<<<<< HEAD
-        final ax = a.updatedAt ?? a.createdAt ?? DateTime.fromMillisecondsSinceEpoch(0);
-        final bx = b.updatedAt ?? b.createdAt ?? DateTime.fromMillisecondsSinceEpoch(0);
-=======
         final ax =
             a.updatedAt ??
             a.createdAt ??
@@ -384,7 +354,6 @@
             b.updatedAt ??
             b.createdAt ??
             DateTime.fromMillisecondsSinceEpoch(0);
->>>>>>> 51d35130
         return ax.compareTo(bx);
       });
 
@@ -402,7 +371,6 @@
           final key = '$bookCanon|${rn.chapter}|$v';
           _noteIdByKey[key] = rn.id;
 
-<<<<<<< HEAD
           // IMPORTANT: compute cluster from the SERVER numbering, not the UI tx.
           final cid = m.clusterId(
             serverTx,
@@ -416,22 +384,6 @@
           // Purge any stale per-tx entry for the same spot
           _notesPerTx[_translation]?.remove(key);
           _hlPerTx[_translation]?.remove(key);
-=======
-          if (m != null) {
-            final cid = m.clusterId(_canonicalTx(_translation), (
-              book: bookCanon,
-              chapter: rn.chapter,
-              verse: v,
-            ));
-            _noteIdByCluster[cid] = rn.id;
-            if (noteText.isNotEmpty) _notesShared[cid] = noteText;
-            if (color != HighlightColor.none) _hlShared[cid] = color;
-          } else {
-            if (noteText.isNotEmpty) _notesPerTx[_translation]![key] = noteText;
-            if (color != HighlightColor.none)
-              _hlPerTx[_translation]![key] = color;
-          }
->>>>>>> 51d35130
         }
       }
     } catch (e, st) {
@@ -894,12 +846,8 @@
       final m = _matcher;
       final cid = m?.clusterId(_canonicalTx(_translation), _keyOf(v.$1));
       String? id =
-<<<<<<< HEAD
-          (cid != null ? _noteIdByCluster[cid] : null) ?? _noteIdByKey[_k(v.$1)];
-=======
           (cid != null ? _noteIdByCluster[cid] : null) ??
           _noteIdByKey[_k(v.$1)];
->>>>>>> 51d35130
 
       if (kDebugMode) {
         debugPrint(
@@ -948,14 +896,9 @@
           }
         } else {
           if (id != null) {
-<<<<<<< HEAD
             if (kDebugMode) {
               debugPrint('[WriteThrough] DELETE note (empty text) id=$id');
             }
-=======
-            if (kDebugMode)
-              debugPrint('[WriteThrough] DELETE note (empty text) id=$id');
->>>>>>> 51d35130
             await NotesApi.delete(id);
             if (cid != null) _noteIdByCluster.remove(cid);
             _noteIdByKey.remove(_k(v.$1));
@@ -969,12 +912,8 @@
         final sc = _serverFromUi(color);
         final cid2 = m?.clusterId(_canonicalTx(_translation), _keyOf(v.$1));
         String? id2 =
-<<<<<<< HEAD
-            (cid2 != null ? _noteIdByCluster[cid2] : null) ?? _noteIdByKey[_k(v.$1)];
-=======
             (cid2 != null ? _noteIdByCluster[cid2] : null) ??
             _noteIdByKey[_k(v.$1)];
->>>>>>> 51d35130
 
         if (color != HighlightColor.none) {
           if (id2 == null) {
@@ -1001,16 +940,6 @@
             await NotesApi.update(id2, color: sc);
           }
         } else {
-<<<<<<< HEAD
-          final existingTxt = (_notesPerTx[_translation]?[_k(v.$1)] ??
-                  _notesShared[cid2 ?? ''] ??
-                  '')
-              .trim();
-          if (existingTxt.isEmpty && id2 != null) {
-            if (kDebugMode) {
-              debugPrint('[WriteThrough] DELETE row (clear highlight) id=$id2');
-            }
-=======
           final existingTxt =
               (_notesPerTx[_translation]?[_k(v.$1)] ??
                       _notesShared[cid2 ?? ''] ??
@@ -1019,7 +948,6 @@
           if (existingTxt.isEmpty && id2 != null) {
             if (kDebugMode)
               debugPrint('[WriteThrough] DELETE row (clear highlight) id=$id2');
->>>>>>> 51d35130
             await NotesApi.delete(id2);
             if (cid2 != null) _noteIdByCluster.remove(cid2);
             _noteIdByKey.remove(_k(v.$1));
@@ -1294,12 +1222,10 @@
                       ),
                     ),
                   ),
-<<<<<<< HEAD
-                ),
-            ],
-          ),
-
-          const Divider(height: 24),
+              ],
+            ),
+
+            const Divider(height: 24),
 
           // ---- Note field (gated by highlight) ----
           Align(alignment: Alignment.centerLeft, child: const Text('Note')),
@@ -1313,31 +1239,9 @@
             decoration: const InputDecoration(
               hintText: 'Write a note for this verse…',
               border: OutlineInputBorder(),
-=======
-              ],
->>>>>>> 51d35130
             ),
-
-            const Divider(height: 24),
-
-            // ---- Note field (gated by highlight) ----
-            Align(alignment: Alignment.centerLeft, child: const Text('Note')),
-            const SizedBox(height: 8),
-            TextField(
-              controller: _note,
-              enabled: _canEditNote, // greyed out until a color is picked
-              minLines: 3,
-              maxLines: 6,
-              onChanged: (_) => setState(() {}),
-              decoration: InputDecoration(
-                hintText:
-                    _canEditNote
-                        ? 'Write a note for this verse…'
-                        : 'Pick a highlight to enable notes',
-                border: const OutlineInputBorder(),
-              ),
-            ),
-            const SizedBox(height: 12),
+          ),
+          const SizedBox(height: 12),
 
             Row(
               children: [
