// NotesApi (refactored): uses BibleHelper for all network I/O,
// preserves offline cache + outbox + retry behavior.

import 'dart:async';
import 'dart:convert';
import 'dart:io';

import 'package:flutter/foundation.dart' show kDebugMode, debugPrint;
import 'package:path_provider/path_provider.dart';

import 'package:app/helpers/bible_notes_helper.dart';

class NotesApi {
<<<<<<< HEAD
  // Announce server reconnect
  static final StreamController<void> _syncedCtr = StreamController<void>.broadcast();
=======
  static final StreamController<void> _syncedCtr =
      StreamController<void>.broadcast();
>>>>>>> 51d35130
  static Stream<void> get onSynced => _syncedCtr.stream;

  static bool _isOffline(Object e) =>
      e is SocketException || e is HttpException || e is TimeoutException;

<<<<<<< HEAD
  // small retry timer after a failure
=======
>>>>>>> 51d35130
  static Timer? _retryTimer;
  static void _scheduleRetry() {
    _retryTimer?.cancel();
    _retryTimer = Timer(const Duration(seconds: 7), () {
      if (kDebugMode) debugPrint('[Outbox] scheduled drain');
      NotesApi.drainOutbox();
    });
  }

  /// Read notes for a book and chapter range (inclusive).
  static Future<List<RemoteNote>> getNotesForChapterRangeApi({
    required String book,
    required int chapterStart,
    required int chapterEnd,
    int skip = 0,
    int limit = 2000,
  }) async {
    try {
      if (kDebugMode) {
        debugPrint('[NotesApi] GET /v1/bible-notes/reference/$book');
      }

      // Online fetch via helper
      final notes = await getNotesForChapterRange(
        book: book,
        chapterStart: chapterStart,
        chapterEnd: chapterEnd,
        skip: skip,
        limit: limit,
      );

      // Cache fresh server data
      await _Cache.upsertMany(notes);

      // Keep local temps visible until they sync
      final cachedForRange = await _Cache.getRange(
        book,
        chapterStart: chapterStart,
        chapterEnd: chapterEnd,
      );
      final pendingTemps =
          cachedForRange.where((n) => n.id.startsWith('temp_')).toList();

      if (pendingTemps.isNotEmpty) {
        final seenKey = <String>{};
        for (final n in notes) {
          seenKey.add('${n.chapter}|${n.verseStart}');
        }
        for (final tnote in pendingTemps) {
          final key = '${tnote.chapter}|${tnote.verseStart}';
          if (!seenKey.contains(key)) {
            notes.add(tnote);
          }
        }
      }

      return notes;
    } catch (e) {
      if (_isOffline(e)) {
        if (kDebugMode) {
          debugPrint('[NotesApi] offline GET -> cache fallback');
        }
        final cached = await _Cache.getRange(
          book,
          chapterStart: chapterStart,
          chapterEnd: chapterEnd,
        );
        _scheduleRetry();
        return cached;
      }
      rethrow;
    }
  }

  // --- Online ops (delegate to helper) ---

  static Future<RemoteNote> _createOnline(RemoteNote draft) async {
    final created = await createNote(draft);
    await _Cache.upsert(created);
    _syncedCtr.add(null);
    return created;
  }

  static Future<RemoteNote> _updateOnline(
    String id, {
    String? note,
    ServerHighlight? color,
  }) async {
    final updated = await updateNote(id, note: note, color: color);
    await _Cache.upsert(updated);
    _syncedCtr.add(null);
    return updated;
  }

  static Future<void> _deleteOnline(String id) async {
    await deleteNote(id);
    await _Cache.removeById(id);
    _syncedCtr.add(null);
  }

  /// Create a note/highlight row. (Highlights are required to add notes).
  static Future<RemoteNote> create(RemoteNote draft) async {
    try {
      return await _createOnline(draft);
    } catch (e) {
      if (_isOffline(e)) {
        final tempId = 'temp_${DateTime.now().microsecondsSinceEpoch}';
        await _Outbox.enqueueCreate(tempId, draft.toCreateJson());
        final optimistic = RemoteNote(
          id: tempId,
          book: draft.book,
          chapter: draft.chapter,
          verseStart: draft.verseStart,
          verseEnd: draft.verseEnd,
          note: draft.note,
          color: draft.color ?? ServerHighlight.yellow,
          createdAt: DateTime.now(),
          updatedAt: null,
        );
        await _Cache.upsert(optimistic);
        _scheduleRetry();
        return optimistic;
      }
      rethrow;
    }
  }

  /// Update a note and/or color.
  /// Note: backend ignores null fields; you cannot clear color to null via update.
  static Future<RemoteNote> update(
    String id, {
    String? note,
    ServerHighlight? color,
  }) async {
    try {
      return await _updateOnline(id, note: note, color: color);
    } catch (e) {
      if (_isOffline(e)) {
        await _Outbox.enqueueUpdate(id, note: note, color: color);
        await _Cache.updatePartial(id, note: note, color: color);
        _scheduleRetry();
        return RemoteNote(
          id: id,
          book: '',
          chapter: 0,
          verseStart: 0,
          verseEnd: null,
          note: note ?? '',
          color: color,
          createdAt: null,
          updatedAt: null,
        );
      }
      rethrow;
    }
  }

  /// Delete a note row (removes both note text and highlight).
  static Future<void> delete(String id) async {
    try {
      await _deleteOnline(id);
    } catch (e) {
      if (_isOffline(e)) {
        await _Outbox.enqueueDelete(id);
        await _Cache.removeById(id);
        _scheduleRetry();
        return;
      }
      rethrow;
    }
  }

  // Public drain at boot/resume/reconnect
  static Future<void> drainOutbox() => _Outbox.drain();
}

// -----------------------------------------------------------------------------
// Local cache (unchanged)
// -----------------------------------------------------------------------------
class _Cache {
  static const _fileName = 'notes_cache.json';

  static Future<File> _file() async {
    final dir = await getApplicationDocumentsDirectory();
    return File('${dir.path}/$_fileName');
  }

  static Future<List<Map<String, dynamic>>> _readAll() async {
    try {
      final f = await _file();
      if (!await f.exists()) return <Map<String, dynamic>>[];
      final txt = await f.readAsString();
      if (txt.trim().isEmpty) return <Map<String, dynamic>>[];
      final raw = json.decode(txt);
      if (raw is Map && raw['notes'] is List) {
        return (raw['notes'] as List)
            .cast<Map>()
            .map((e) => Map<String, dynamic>.from(e as Map))
            .toList();
      }
      if (raw is List) {
        return raw
            .cast<Map>()
            .map((e) => Map<String, dynamic>.from(e as Map))
            .toList();
      }
      return <Map<String, dynamic>>[];
    } catch (_) {
      return <Map<String, dynamic>>[];
    }
  }

  static Future<void> _writeAll(List<Map<String, dynamic>> notes) async {
    final f = await _file();
    await f.writeAsString(json.encode({'notes': notes}));
  }

  static Future<void> upsert(RemoteNote n) async {
    final all = await _readAll();
    final idx = all.indexWhere((m) => (m['id']?.toString() ?? '') == n.id);
    final noteJson = {
      'id': n.id,
      'book': n.book,
      'chapter': n.chapter,
      'verse_start': n.verseStart,
      'verse_end': n.verseEnd,
      'note': n.note,
      'highlight_color': n.color?.name,
      'created_at': n.createdAt?.toIso8601String(),
      'updated_at': n.updatedAt?.toIso8601String(),
    };
    if (idx >= 0) {
      all[idx] = noteJson;
    } else {
      all.add(noteJson);
    }
    await _writeAll(all);
  }

  static Future<void> upsertMany(List<RemoteNote> notes) async {
    final all = await _readAll();
    for (final n in notes) {
      final idx = all.indexWhere((m) => (m['id']?.toString() ?? '') == n.id);
      final noteJson = {
        'id': n.id,
        'book': n.book,
        'chapter': n.chapter,
        'verse_start': n.verseStart,
        'verse_end': n.verseEnd,
        'note': n.note,
        'highlight_color': n.color?.name,
        'created_at': n.createdAt?.toIso8601String(),
        'updated_at': n.updatedAt?.toIso8601String(),
      };
      if (idx >= 0) {
        all[idx] = noteJson;
      } else {
        all.add(noteJson);
      }
    }
    await _writeAll(all);
  }

  static Future<List<RemoteNote>> getRange(
    String book, {
    required int chapterStart,
    required int chapterEnd,
  }) async {
    final all = await _readAll();
<<<<<<< HEAD
    final filtered = all.where((m) {
      final b = (m['book'] as String?) ?? '';
      final ch = (m['chapter'] as num?)?.toInt() ?? -1;
      return b == book && ch >= chapterStart && ch <= chapterEnd;
    }).toList()
      ..sort((a, b) {
        final ca = (a['chapter'] as num?)?.toInt() ?? 0;
        final cb = (b['chapter'] as num?)?.toInt() ?? 0;
        final va = (a['verse_start'] as num?)?.toInt() ?? 0;
        final vb = (b['verse_start'] as num?)?.toInt() ?? 0;
        final c = ca.compareTo(cb);
        return c != 0 ? c : va.compareTo(vb);
      });
=======
    final filtered =
        all.where((m) {
            final b = (m['book'] as String?) ?? '';
            final ch = (m['chapter'] as num?)?.toInt() ?? -1;
            return b == book && ch >= chapterStart && ch <= chapterEnd;
          }).toList()
          ..sort((a, b) {
            final ca = (a['chapter'] as num?)?.toInt() ?? 0;
            final cb = (b['chapter'] as num?)?.toInt() ?? 0;
            final va = (a['verse_start'] as num?)?.toInt() ?? 0;
            final vb = (b['verse_start'] as num?)?.toInt() ?? 0;
            final c = ca.compareTo(cb);
            return c != 0 ? c : va.compareTo(vb);
          });
>>>>>>> 51d35130
    return filtered
        .map((e) => RemoteNote.fromJson(e as Map<String, dynamic>))
        .toList();
  }

  static Future<void> removeById(String id) async {
    final all = await _readAll();
    all.removeWhere((m) => (m['id']?.toString() ?? '') == id);
    await _writeAll(all);
  }

  static Future<void> updatePartial(
    String id, {
    String? note,
    ServerHighlight? color,
  }) async {
    final all = await _readAll();
    final i = all.indexWhere((m) => (m['id']?.toString() ?? '') == id);
    if (i < 0) return;
    if (note != null) all[i]['note'] = note;
    if (color != null) all[i]['highlight_color'] = color.name;
    all[i]['updated_at'] = DateTime.now().toIso8601String();
    await _writeAll(all);
  }

  static Future<void> swapId(String oldId, String newId) async {
    final all = await _readAll();
    final i = all.indexWhere((m) => (m['id']?.toString() ?? '') == oldId);
    if (i < 0) return;
    final j = all.indexWhere((m) => (m['id']?.toString() ?? '') == newId);
    if (j >= 0) {
      all.removeAt(i);
    } else {
      all[i]['id'] = newId;
    }
    await _writeAll(all);
  }
}

// -----------------------------------------------------------------------------
// Outbox (unchanged except delegating online ops via helper)
// -----------------------------------------------------------------------------
class _Outbox {
  static const _fileName = 'notes_outbox.json';
<<<<<<< HEAD

  // prevent concurrent drain runs
  static bool _draining = false; 
=======
  static bool _draining = false;
>>>>>>> 51d35130

  static Future<File> _file() async {
    final dir = await getApplicationDocumentsDirectory();
    return File('${dir.path}/$_fileName');
  }

  static Future<List<Map<String, dynamic>>> _read() async {
    try {
      final f = await _file();
      if (!await f.exists()) return <Map<String, dynamic>>[];
      final txt = await f.readAsString();
      if (txt.trim().isEmpty) return <Map<String, dynamic>>[];
      final raw = json.decode(txt);
      if (raw is List) {
        return raw
            .cast<Map>()
            .map((e) => Map<String, dynamic>.from(e as Map))
            .toList();
      }
      return <Map<String, dynamic>>[];
    } catch (_) {
      return <Map<String, dynamic>>[];
    }
  }

  static Future<void> _write(List<Map<String, dynamic>> jobs) async {
    final f = await _file();
    await f.writeAsString(json.encode(jobs));
  }

  static Future<void> enqueueCreate(
    String localId,
    Map<String, dynamic> payload,
  ) async {
    final jobs = await _read();
    jobs.add({
      'op': 'create',
      'localId': localId,
      'payload': payload,
      'ts': DateTime.now().toIso8601String(),
    });
    await _write(jobs);
    if (kDebugMode) debugPrint('[Outbox] queued create localId=$localId');
  }

  static Future<void> enqueueUpdate(
    String id, {
    String? note,
    ServerHighlight? color,
  }) async {
    final jobs = await _read();
    jobs.add({
      'op': 'update',
      'id': id,
      if (note != null) 'note': note,
      if (color != null) 'color': color.name,
      'ts': DateTime.now().toIso8601String(),
    });
    await _write(jobs);
    if (kDebugMode) debugPrint('[Outbox] queued update id=$id');
  }

  static Future<void> enqueueDelete(String id) async {
    final jobs = await _read();
    jobs.add({
      'op': 'delete',
      'id': id,
      'ts': DateTime.now().toIso8601String(),
    });
    await _write(jobs);
    if (kDebugMode) debugPrint('[Outbox] queued delete id=$id');
  }

<<<<<<< HEAD
  // robust int conversion from dynamic
=======
>>>>>>> 51d35130
  static int _asInt(dynamic v, {int? or}) {
    if (v == null) return or ?? 0;
    if (v is int) return v;
    if (v is num) return v.toInt();
    return int.tryParse(v.toString()) ?? (or ?? 0);
  }

  static Future<void> drain() async {
    if (_draining) {
      if (kDebugMode) debugPrint('[Outbox] drain already running; skip');
      return;
    }
    _draining = true;
    var processedAny = false;
    try {
      var jobs = await _read();
      if (jobs.isEmpty) return;

      final idMap = <String, String>{}; // temp_id -> server_id
      int i = 0;

      while (i < jobs.length) {
        final job = jobs[i];
        try {
          final op = (job['op'] ?? '').toString();

          if (op == 'create') {
            final rawLocal = job['localId'] ?? job['id'];
            final localId = rawLocal?.toString();
            final payloadAny = job['payload'];
            if (localId == null || payloadAny == null || payloadAny is! Map) {
              if (kDebugMode)
                debugPrint('[Outbox] drop malformed create: $job');
              jobs.removeAt(i);
              await _write(jobs);
              continue;
            }
            final p = Map<String, dynamic>.from(payloadAny as Map);

            final created = await NotesApi._createOnline(
              RemoteNote(
                id: 'new',
                book: (p['book'] ?? '').toString(),
                chapter: _asInt(p['chapter'], or: 0),
                verseStart: _asInt(p['verse_start'], or: 0),
                verseEnd:
                    p['verse_end'] == null ? null : _asInt(p['verse_end']),
                note: (p['note'] as String?) ?? '',
                color:
                    serverHighlightFrom(p['highlight_color'] as String?) ??
                    ServerHighlight.yellow,
                createdAt: null,
                updatedAt: null,
              ),
            );
            idMap[localId] = created.id;

            // Cache reconciliation
            await _Cache.swapId(localId, created.id);
            await _Cache.upsert(created);

            // Rewrite later jobs that referenced the temp id
            for (var j = i + 1; j < jobs.length; j++) {
              final jid = jobs[j]['id']?.toString();
              if (jid != null && jid == localId) {
                jobs[j]['id'] = created.id;
              }
            }
            jobs.removeAt(i);
            await _write(jobs);
            processedAny = true;
            if (kDebugMode) {
              debugPrint('[Outbox] create OK $localId -> ${created.id}');
            }
            continue;
          }

          if (op == 'update') {
            var id = job['id']?.toString();
            if (id == null) {
              if (kDebugMode)
                debugPrint('[Outbox] drop malformed update: $job');
              jobs.removeAt(i);
              await _write(jobs);
              continue;
            }
            id = idMap[id] ?? id;
            final note = job['note'] as String?;
            final color = serverHighlightFrom(job['color'] as String?);
            final updated = await NotesApi._updateOnline(
              id,
              note: note,
              color: color,
            );
            await _Cache.upsert(updated);
            jobs.removeAt(i);
            await _write(jobs);
            processedAny = true;
            if (kDebugMode) debugPrint('[Outbox] update OK id=$id');
            continue;
          }

          if (op == 'delete') {
            var id = job['id']?.toString();
            if (id == null) {
              if (kDebugMode)
                debugPrint('[Outbox] drop malformed delete: $job');
              jobs.removeAt(i);
              await _write(jobs);
              continue;
            }
            id = idMap[id] ?? id;
            await NotesApi._deleteOnline(id);
            await _Cache.removeById(id);
            jobs.removeAt(i);
            await _write(jobs);
            processedAny = true;
            if (kDebugMode) debugPrint('[Outbox] delete OK id=$id');
            continue;
          }

          if (kDebugMode) debugPrint('[Outbox] drop unknown op: $job');
          jobs.removeAt(i);
          await _write(jobs);
        } catch (e) {
          if (kDebugMode) debugPrint('[Outbox] flush error: $e');
          NotesApi._scheduleRetry();
          break;
        }
      }
    } finally {
      _draining = false;
      if (processedAny) NotesApi._syncedCtr.add(null);
    }
  }
}<|MERGE_RESOLUTION|>--- conflicted
+++ resolved
@@ -11,22 +11,13 @@
 import 'package:app/helpers/bible_notes_helper.dart';
 
 class NotesApi {
-<<<<<<< HEAD
-  // Announce server reconnect
-  static final StreamController<void> _syncedCtr = StreamController<void>.broadcast();
-=======
   static final StreamController<void> _syncedCtr =
       StreamController<void>.broadcast();
->>>>>>> 51d35130
   static Stream<void> get onSynced => _syncedCtr.stream;
 
   static bool _isOffline(Object e) =>
       e is SocketException || e is HttpException || e is TimeoutException;
 
-<<<<<<< HEAD
-  // small retry timer after a failure
-=======
->>>>>>> 51d35130
   static Timer? _retryTimer;
   static void _scheduleRetry() {
     _retryTimer?.cancel();
@@ -296,21 +287,6 @@
     required int chapterEnd,
   }) async {
     final all = await _readAll();
-<<<<<<< HEAD
-    final filtered = all.where((m) {
-      final b = (m['book'] as String?) ?? '';
-      final ch = (m['chapter'] as num?)?.toInt() ?? -1;
-      return b == book && ch >= chapterStart && ch <= chapterEnd;
-    }).toList()
-      ..sort((a, b) {
-        final ca = (a['chapter'] as num?)?.toInt() ?? 0;
-        final cb = (b['chapter'] as num?)?.toInt() ?? 0;
-        final va = (a['verse_start'] as num?)?.toInt() ?? 0;
-        final vb = (b['verse_start'] as num?)?.toInt() ?? 0;
-        final c = ca.compareTo(cb);
-        return c != 0 ? c : va.compareTo(vb);
-      });
-=======
     final filtered =
         all.where((m) {
             final b = (m['book'] as String?) ?? '';
@@ -325,7 +301,6 @@
             final c = ca.compareTo(cb);
             return c != 0 ? c : va.compareTo(vb);
           });
->>>>>>> 51d35130
     return filtered
         .map((e) => RemoteNote.fromJson(e as Map<String, dynamic>))
         .toList();
@@ -370,13 +345,7 @@
 // -----------------------------------------------------------------------------
 class _Outbox {
   static const _fileName = 'notes_outbox.json';
-<<<<<<< HEAD
-
-  // prevent concurrent drain runs
-  static bool _draining = false; 
-=======
   static bool _draining = false;
->>>>>>> 51d35130
 
   static Future<File> _file() async {
     final dir = await getApplicationDocumentsDirectory();
@@ -450,10 +419,6 @@
     if (kDebugMode) debugPrint('[Outbox] queued delete id=$id');
   }
 
-<<<<<<< HEAD
-  // robust int conversion from dynamic
-=======
->>>>>>> 51d35130
   static int _asInt(dynamic v, {int? or}) {
     if (v == null) return or ?? 0;
     if (v is int) return v;
