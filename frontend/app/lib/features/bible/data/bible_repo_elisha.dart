// -----------------------------------------------------------------------------
// This file contains code for interpreting and relaying data from the .JSON
// bible files to other components as-needed. Essentially a middleman.
// -----------------------------------------------------------------------------

// lib/features/bible/data/bible_repo_elisha.dart
// Uses this to standardize and clean up the formatting from a .JSON Bible file.
import 'elisha_json_source.dart';

/// Create an object for every single verse
/// Stores book, chapter, verse as properties
/// "book" is stored as a canonical English name (e.g., 'John').
class VerseRef {
  final String book; // canonical name (we normalize if the JSON uses an int)
  final int chapter;
  final int verse;
  const VerseRef(this.book, this.chapter, this.verse);

  @override
<<<<<<< HEAD
  bool operator ==(Object o) =>
      o is VerseRef &&
      o.book == book &&
      o.chapter == chapter &&
      o.verse == verse;
=======
  bool operator ==(Object other) =>
      other is VerseRef && other.book == book && other.chapter == chapter && other.verse == verse;
>>>>>>> df36a2bc
  @override
  int get hashCode => Object.hash(book, chapter, verse);
  @override
  String toString() => '$book $chapter:$verse';
}

/// Works as a middleman for accessing data from the bibles.
class ElishaBibleRepo {
  final _src = ElishaJsonSource();

  // Lazy init; heavy data is loaded on demand per book for USFM sources
  static Future<void>? _init;

  static Future<void> ensureInitialized() {
    return _init ??= _loadAll();
  }

  static Future<void> _loadAll() async {
    // Intentionally no-op to avoid heavy upfront loads for USFM sources.
  }

  /// Returns all verses for the requested chapter as a sorted list.
  Future<List<(VerseRef ref, String text)>> getChapter({
    required String translation,
    required String book,
    required int chapter,
  }) async {
    // Load rows only for the requested book for performance (USFM)
    final rows = await _src.loadFor(translation, book);

    final out = <(VerseRef, String)>[];
    for (final r in rows) {
      final rc = (r['chapter'] as num).toInt();
      if (rc != chapter) continue;
      final name = r['book'] as String;
      out.add((
        VerseRef(name, rc, (r['verse'] as num).toInt()),
        r['text'] as String,
      ));
    }
    out.sort((a, b) => a.$1.verse.compareTo(b.$1.verse));
    return out;
  }
}<|MERGE_RESOLUTION|>--- conflicted
+++ resolved
@@ -17,16 +17,8 @@
   const VerseRef(this.book, this.chapter, this.verse);
 
   @override
-<<<<<<< HEAD
-  bool operator ==(Object o) =>
-      o is VerseRef &&
-      o.book == book &&
-      o.chapter == chapter &&
-      o.verse == verse;
-=======
   bool operator ==(Object other) =>
       other is VerseRef && other.book == book && other.chapter == chapter && other.verse == verse;
->>>>>>> df36a2bc
   @override
   int get hashCode => Object.hash(book, chapter, verse);
   @override
