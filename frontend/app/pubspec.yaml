--- conflicted
+++ resolved
@@ -36,14 +36,9 @@
   cupertino_icons: ^1.0.8
   firebase_core: ^3.12.1
   firebase_auth: ^5.5.1
-<<<<<<< HEAD
   #cloud_firestore: ^5.6.5
   google_sign_in: ^6.3.0
   http: ^1.3.0 #for backend call
-=======
-  cloud_firestore: ^5.6.5
-  google_sign_in: ^6.3.0
->>>>>>> 2f5bbb15
 
 dev_dependencies:
   flutter_test:
