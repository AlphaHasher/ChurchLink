--- conflicted
+++ resolved
@@ -62,13 +62,10 @@
   logger: ^2.0.2+1
   webview_flutter_android: 4.10.1
   webview_flutter_wkwebview: ^3.13.0
-<<<<<<< HEAD
   package_info_plus: ^9.0.0
-=======
   share_plus: ^10.0.2
   open_filex: ^4.5.0
   android_intent_plus: ^5.2.0
->>>>>>> 6cb2622f
   
 dev_dependencies:
   flutter_test:
