--- conflicted
+++ resolved
@@ -104,27 +104,5 @@
 
 For more details, check the Flutter documentation: [Flutter Docs](https://flutter.dev/docs).
 
-<<<<<<< HEAD
-### **9. Release Keystore Setup**
-Before building a release version, you need to set up your keystore:
-
-1. Generate the keystore file by running this command in the `/android/app` directory:
-```sh
-keytool -genkey -v -keystore release-key.jks -keyalg RSA -keysize 2048 -validity 10000 -alias RandomTestingKey -storepass potato -keypass potato
-```
-
-2. Place the generated `release-key.jks` file in the `/android/app` directory.
-
-3. Ensure your `android/keystore.properties` file contains the following:
-```properties
-storeFile=release-key.jks
-storePassword=potato
-keyAlias=RandomTestingKey
-keyPassword=potato
-```
-
-**Note:** In a production environment, use secure passwords and never commit the actual keystore or its credentials to version control.
-=======
->>>>>>> fd2fd2ad
 
 
