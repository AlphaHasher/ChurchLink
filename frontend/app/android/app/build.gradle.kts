--- conflicted
+++ resolved
@@ -36,9 +36,6 @@
         targetSdk = 34
         versionCode = flutter.versionCode
         versionName = flutter.versionName
-<<<<<<< HEAD
-        multiDexEnabled = true ///for Google Sign-In
-=======
         multiDexEnabled = true
     }
 
@@ -55,7 +52,6 @@
             keyAlias = "RandomTestingKey"
             keyPassword = "potato"
         }
->>>>>>> b2f734da
     }
 
     buildTypes {
