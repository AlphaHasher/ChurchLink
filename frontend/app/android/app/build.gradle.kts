import java.util.Properties
import java.io.FileInputStream

val keystorePropertiesFile = rootProject.file("keystore.properties")
val keystoreProperties = Properties()

// Load properties file if it exists, otherwise just continue without loading
if (keystorePropertiesFile.exists()) {
    keystoreProperties.load(FileInputStream(keystorePropertiesFile))
}

plugins {
    id("com.android.application")
    id("com.google.gms.google-services")
    id("kotlin-android")
    id("dev.flutter.flutter-gradle-plugin")
}

android {
<<<<<<< HEAD
    namespace = "churchlink.ssbc"
=======
    namespace = "app.churchlink"
>>>>>>> efbbb2e6
    compileSdk = flutter.compileSdkVersion
    ndkVersion = "29.0.14206865"

    compileOptions {
        sourceCompatibility = JavaVersion.VERSION_11
        targetCompatibility = JavaVersion.VERSION_11
        isCoreLibraryDesugaringEnabled = true
    }

    kotlinOptions {
        jvmTarget = JavaVersion.VERSION_11.toString()
    }

    tasks.withType<JavaCompile>().configureEach {
        options.compilerArgs.add("-Xlint:-options")
    }

    defaultConfig {
<<<<<<< HEAD
        applicationId = "churchlink.ssbc"
=======
        applicationId = "app.churchlink"
>>>>>>> efbbb2e6
        minSdk = flutter.minSdkVersion
        targetSdk = 35
        versionCode = flutter.versionCode
        versionName = flutter.versionName
        multiDexEnabled = true
        testInstrumentationRunner = "pl.leancode.patrol.PatrolJUnitRunner"
        testInstrumentationRunnerArguments["clearPackageData"] = "true"

    }

    signingConfigs {
        create("release") {
            val keyStoreFile = file(keystoreProperties.getProperty("storeFile", "release-key.jks"))
            if (!keyStoreFile.exists()) {
                logger.error("Key store file ${keyStoreFile.absolutePath} not found - please read frontend/app/README.md for instructions on how to generate Firebase SHA keys")
            }
            storeFile = keyStoreFile
            storePassword = keystoreProperties.getProperty("storePassword", "potato")
            keyAlias = keystoreProperties.getProperty("keyAlias", "RandomTestingKey")
            keyPassword = keystoreProperties.getProperty("keyPassword", "potato")
        }
    }

    buildTypes {
        release {
            signingConfig = signingConfigs.getByName("release")
        }
        debug {
            signingConfig = signingConfigs.getByName("debug")
        }
    }

    testOptions {
        execution = "ANDROIDX_TEST_ORCHESTRATOR"
    }

}

dependencies {
    coreLibraryDesugaring("com.android.tools:desugar_jdk_libs:2.1.4")
    androidTestUtil("androidx.test:orchestrator:1.5.1")
    implementation(platform("com.google.firebase:firebase-bom:34.6.0"))
}

flutter {
    source = "../.."
}<|MERGE_RESOLUTION|>--- conflicted
+++ resolved
@@ -17,11 +17,7 @@
 }
 
 android {
-<<<<<<< HEAD
-    namespace = "churchlink.ssbc"
-=======
     namespace = "app.churchlink"
->>>>>>> efbbb2e6
     compileSdk = flutter.compileSdkVersion
     ndkVersion = "29.0.14206865"
 
@@ -40,11 +36,7 @@
     }
 
     defaultConfig {
-<<<<<<< HEAD
-        applicationId = "churchlink.ssbc"
-=======
         applicationId = "app.churchlink"
->>>>>>> efbbb2e6
         minSdk = flutter.minSdkVersion
         targetSdk = 35
         versionCode = flutter.versionCode
