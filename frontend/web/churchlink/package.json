--- conflicted
+++ resolved
@@ -56,10 +56,7 @@
     "firebase": "^12.2.1",
     "framer-motion": "^12.23.18",
     "lucide-react": "^0.544.0",
-<<<<<<< HEAD
-=======
     "motion": "^12.23.22",
->>>>>>> 90f30ea0
     "nanoid": "^5.1.5",
     "react": "^19.1.1",
     "react-chartjs-2": "^5.3.0",
