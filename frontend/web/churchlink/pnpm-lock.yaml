--- conflicted
+++ resolved
@@ -146,12 +146,9 @@
       lucide-react:
         specifier: ^0.544.0
         version: 0.544.0(react@19.1.1)
-<<<<<<< HEAD
-=======
       motion:
         specifier: ^12.23.22
         version: 12.23.22(@emotion/is-prop-valid@1.4.0)(react-dom@19.1.1(react@19.1.1))(react@19.1.1)
->>>>>>> 90f30ea0
       nanoid:
         specifier: ^5.1.5
         version: 5.1.5
