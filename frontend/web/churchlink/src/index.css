@import "tailwindcss";
<<<<<<< HEAD
=======
@plugin "tailwindcss-animate";

>>>>>>> 3ac7ec63
@plugin "tailwindcss-animate";


* {
  font-family: 'Inter', sans-serif;
}

@custom-variant dark (&:is(.dark *));

@theme {
  --breakpoint-xs: 30rem;
}

@layer base {
  :root {
    --sidebar-background: 0 0% 98%;
    --sidebar-foreground: 240 5.3% 26.1%;
    --sidebar-primary: 240 5.9% 10%;
    --sidebar-primary-foreground: 0 0% 98%;
    --sidebar-accent: 240 4.8% 95.9%;
    --sidebar-accent-foreground: 240 5.9% 10%;
    --sidebar-border: 220 13% 91%;
    --sidebar-ring: 217.2 91.2% 59.8%;
  }

  .dark {
    --sidebar-background: 240 5.9% 10%;
    --sidebar-foreground: 240 4.8% 95.9%;
    --sidebar-primary: 224.3 76.3% 48%;
    --sidebar-primary-foreground: 0 0% 100%;
    --sidebar-accent: 240 3.7% 15.9%;
    --sidebar-accent-foreground: 240 4.8% 95.9%;
    --sidebar-border: 240 3.7% 15.9%;
    --sidebar-ring: 217.2 91.2% 59.8%;
  }
}

:root {
  /* Church Management System - Light Theme */
  /* Warm, welcoming colors for spiritual community */

  --background: oklch(0.98 0.008 45); /* Warm off-white background */
  --foreground: oklch(0.15 0.02 215); /* Deep blue-grey text for trust */
  --card: oklch(1 0 0); /* Pure white cards for clarity */
  --card-foreground: oklch(0.15 0.02 215); /* Deep blue-grey card text */
  --popover: oklch(1 0 0);
  --popover-foreground: oklch(0.15 0.02 215);
  --primary: oklch(0.45 0.15 245); /* Deep spiritual blue primary */
  --primary-foreground: oklch(0.98 0.005 45); /* Warm white text on primary */
  --secondary: oklch(0.96 0.01 45); /* Warm light background for contrast */
  --secondary-foreground: oklch(0.20 0.02 215); /* Darker secondary text */
  --muted: oklch(0.94 0.01 45); /* Warm muted background */
  --muted-foreground: oklch(0.45 0.02 215); /* Medium blue-grey muted text */
  --accent: oklch(0.75 0.12 65); /* Warm gold accent for divinity */
  --accent-foreground: oklch(0.15 0.02 215); /* Dark text on gold */
  --destructive: oklch(0.6 0.2 25); /* Keep red for alerts */
  --destructive-foreground: oklch(1 0 0);
  --border: oklch(0.88 0.01 45); /* Warm light border */
  --input: oklch(0.98 0.01 45); /* Very light warm input background */
  --ring: oklch(0.45 0.15 245 / 0.35); /* Blue focus ring */
  --chart-1: oklch(0.45 0.15 245); /* Deep blue */
  --chart-2: oklch(0.65 0.12 185); /* Medium blue-green */
  --chart-3: oklch(0.75 0.12 65); /* Gold */
  --chart-4: oklch(0.55 0.14 125); /* Purple for spirituality */
  --chart-5: oklch(0.70 0.13 45); /* Warm earth tone */
  --radius: 0.625rem;

  /* Warm sidebar theme for church community */
  --sidebar: oklch(0.98 0.008 45); /* Warm off-white sidebar */
  --sidebar-foreground: oklch(0.15 0.02 215); /* Deep blue-grey text */
  --sidebar-primary: oklch(0.45 0.15 245); /* Deep blue highlights */
  --sidebar-primary-foreground: oklch(0.98 0.005 45);
  --sidebar-accent: oklch(0.94 0.01 45); /* Warm hover background */
  --sidebar-accent-foreground: oklch(0.15 0.02 215);
  --sidebar-border: oklch(0.88 0.01 45); /* Warm border */
  --sidebar-ring: oklch(0.45 0.15 245 / 0.5); /* Blue focus in sidebar */

  /* Warm gradient definitions for church theme */
  --gradient-primary: linear-gradient(135deg, oklch(0.45 0.15 245) 0%, oklch(0.55 0.14 215) 100%);
  --gradient-secondary: linear-gradient(135deg, oklch(0.98 0.008 45) 0%, oklch(0.94 0.01 45) 100%);
  --gradient-accent: linear-gradient(135deg, oklch(0.75 0.12 65) 0%, oklch(0.70 0.13 45) 100%);
}

html,
body,
#root {
  width: 100%;
  height: 100%;
}

/* Fix scrollbar jerking by always reserving space for scrollbar */
html {
  overflow-y: scroll;
  scrollbar-gutter: stable;
}

a {
  font-weight: 500;
  text-decoration: inherit;
}

a:hover {
  color: #535bf2;
}

body {
  margin: 0;
  display: flex;
  place-items: center;
  min-width: 320px;
  min-height: 100vh;
}

h1 {
  font-size: 3.2em;
  line-height: 1.1;
}

@media (prefers-color-scheme: light) {
  :root {
    color: #213547;
    background-color: #ffffff;
  }

  a:hover {
    color: #747bff;
  }

  button {
    background-color: #f9f9f9;
  }
}

.dark {
  /* Church Management System - Dark Theme */
  /* Warm, welcoming dark colors maintaining spiritual community feel */

  --background: oklch(0.18 0.02 215); /* Deep warm dark background */
  --foreground: oklch(0.95 0.005 45); /* Warm off-white text */
  --card: oklch(0.22 0.02 215); /* Slightly raised warm dark card */
  --card-foreground: oklch(0.95 0.005 45);
  --popover: oklch(0.22 0.02 215);
  --popover-foreground: oklch(0.95 0.005 45);
  --primary: oklch(0.65 0.18 285); /* Warm purple-blue for dark mode spirituality */
  --primary-foreground: oklch(0.95 0.005 45);
  --secondary: oklch(0.28 0.03 215); /* Warm dark surface for contrast */
  --secondary-foreground: oklch(0.95 0.005 45);
  --muted: oklch(0.26 0.02 215); /* Warm muted dark background */
  --muted-foreground: oklch(0.65 0.02 215); /* Medium warm grey text */
  --accent: oklch(0.78 0.14 65); /* Warm gold accent for dark mode */
  --accent-foreground: oklch(0.15 0.02 215);
  --destructive: oklch(0.65 0.22 25); /* Keep red for alerts */
  --destructive-foreground: oklch(0.95 0.005 45);
  --border: oklch(0.35 0.02 215); /* Warm dark border */
  --input: oklch(0.26 0.02 215); /* Dark input background */
  --ring: oklch(0.65 0.18 285 / 0.5); /* Purple-blue focus ring */
  --chart-1: oklch(0.65 0.18 285); /* Warm purple-blue */
  --chart-2: oklch(0.70 0.15 185); /* Medium blue-green */
  --chart-3: oklch(0.78 0.14 65); /* Warm gold */
  --chart-4: oklch(0.60 0.16 125); /* Purple for spirituality */
  --chart-5: oklch(0.72 0.13 45); /* Warm earth tone */

  /* Dark sidebar with warm undertones */
  --sidebar: oklch(0.20 0.02 215); /* Warm dark sidebar */
  --sidebar-foreground: oklch(0.95 0.005 45); /* Warm off-white text */
  --sidebar-primary: oklch(0.65 0.18 285); /* Warm purple-blue highlights */
  --sidebar-primary-foreground: oklch(0.95 0.005 45);
  --sidebar-accent: oklch(0.28 0.03 215); /* Warm dark hover */
  --sidebar-accent-foreground: oklch(0.95 0.005 45);
  --sidebar-border: oklch(0.32 0.02 215); /* Warm dark border */
  --sidebar-ring: oklch(0.65 0.18 285 / 0.5); /* Purple-blue focus */

  /* Dark mode gradients with warm spirituality */
  --gradient-primary: linear-gradient(135deg, oklch(0.65 0.18 285) 0%, oklch(0.60 0.16 255) 100%);
  --gradient-secondary: linear-gradient(135deg, oklch(0.22 0.02 215) 0%, oklch(0.26 0.02 215) 100%);
  --gradient-accent: linear-gradient(135deg, oklch(0.78 0.14 65) 0%, oklch(0.72 0.13 45) 100%);
}

@theme inline {
  --color-background: var(--background);
  --color-foreground: var(--foreground);
  --color-card: var(--card);
  --color-card-foreground: var(--card-foreground);
  --color-popover: var(--popover);
  --color-popover-foreground: var(--popover-foreground);
  --color-primary: var(--primary);
  --color-primary-foreground: var(--primary-foreground);
  --color-secondary: var(--secondary);
  --color-secondary-foreground: var(--secondary-foreground);
  --color-muted: var(--muted);
  --color-muted-foreground: var(--muted-foreground);
  --color-accent: var(--accent);
  --color-accent-foreground: var(--accent-foreground);
  --color-destructive: var(--destructive);
  --color-destructive-foreground: var(--destructive-foreground);
  --color-border: var(--border);
  --color-input: var(--input);
  --color-ring: var(--ring);
  --color-chart-1: var(--chart-1);
  --color-chart-2: var(--chart-2);
  --color-chart-3: var(--chart-3);
  --color-chart-4: var(--chart-4);
  --color-chart-5: var(--chart-5);
  --radius-sm: calc(var(--radius) - 4px);
  --radius-md: calc(var(--radius) - 2px);
  --radius-lg: var(--radius);
  --radius-xl: calc(var(--radius) + 4px);
  --color-sidebar: var(--sidebar);
  --color-sidebar-foreground: var(--sidebar-foreground);
  --color-sidebar-primary: var(--sidebar-primary);
  --color-sidebar-primary-foreground: var(--sidebar-primary-foreground);
  --color-sidebar-accent: var(--sidebar-accent);
  --color-sidebar-accent-foreground: var(--sidebar-accent-foreground);
  --color-sidebar-border: var(--sidebar-border);
  --color-sidebar-ring: var(--sidebar-ring);
}

@layer base {
  * {
    @apply border-border outline-ring/50;
  }

  body {
    @apply bg-background text-foreground;
  }
<<<<<<< HEAD

  /* Church-themed gradient button helpers */
  .btn-gradient-primary {
    background: var(--gradient-primary);
    color: var(--primary-foreground);
  }
  .btn-gradient-primary:hover {
    opacity: 0.9;
  }
  .btn-gradient-ring {
    --tw-ring-color: var(--color-ring);
  }

  /* Church-themed gradient utility classes */
  .bg-gradient-primary {
    background: var(--gradient-primary);
  }

  .bg-gradient-secondary {
    background: var(--gradient-secondary);
  }

  .bg-gradient-accent {
    background: var(--gradient-accent);
  }

  /* Warm gold theme enhancements for church app */
  .church-glow {
    box-shadow: 0 0 20px oklch(0.75 0.12 65 / 0.2);
  }

  .church-border-glow {
    border: 1px solid oklch(0.75 0.12 65 / 0.3);
    box-shadow: 0 0 10px oklch(0.75 0.12 65 / 0.1);
  }
}

/* Force light theme for iframe/preview content */
iframe body,
body.iframe-content,
.preview-content,
.preview-content * {
  --background: rgb(255, 255, 255) !important;
  --foreground: rgb(31, 41, 55) !important;
  --card: rgb(255, 255, 255) !important;
  --card-foreground: rgb(31, 41, 55) !important;
  --popover: rgb(255, 255, 255) !important;
  --popover-foreground: rgb(31, 41, 55) !important;
  --primary: rgb(37, 99, 235) !important;
  --primary-foreground: rgb(255, 255, 255) !important;
  --secondary: rgb(243, 244, 246) !important;
  --secondary-foreground: rgb(31, 41, 55) !important;
  --muted: rgb(243, 244, 246) !important;
  --muted-foreground: rgb(107, 114, 128) !important;
  --accent: rgb(243, 244, 246) !important;
  --accent-foreground: rgb(31, 41, 55) !important;
  --destructive: rgb(220, 38, 38) !important;
  --destructive-foreground: rgb(255, 255, 255) !important;
  --border: rgb(229, 231, 235) !important;
  --input: rgb(229, 231, 235) !important;
  --ring: rgb(59, 130, 246) !important;
}

/* Custom Church-themed Scrollbar Styles */
@layer base {
  /* Webkit-based browsers (Chrome, Safari, Edge) */
  ::-webkit-scrollbar {
    width: 8px;
    height: 8px;
  }

  ::-webkit-scrollbar-track {
    background: var(--color-muted);
    border-radius: var(--radius-sm);
  }

  ::-webkit-scrollbar-thumb {
    background: var(--color-border);
    border-radius: var(--radius-sm);
    transition: background-color 0.2s ease;
  }

  ::-webkit-scrollbar-thumb:hover {
    background: var(--color-muted-foreground);
  }

  ::-webkit-scrollbar-corner {
    background: var(--color-muted);
  }

  /* Firefox */
  * {
    scrollbar-width: thin;
    scrollbar-color: var(--color-border) var(--color-muted);
  }

  /* Enhanced styling for church data grids and tables */
  .ag-theme-quartz ::-webkit-scrollbar,
  .ag-theme-quartz-dark ::-webkit-scrollbar {
    width: 10px;
    height: 10px;
  }

  .ag-theme-quartz ::-webkit-scrollbar-track,
  .ag-theme-quartz-dark ::-webkit-scrollbar-track {
    background: var(--ag-background-color);
    border-radius: var(--radius-sm);
  }

  .ag-theme-quartz ::-webkit-scrollbar-thumb,
  .ag-theme-quartz-dark ::-webkit-scrollbar-thumb {
    background: var(--color-border);
    border: 2px solid var(--ag-background-color);
    border-radius: var(--radius-md);
  }

  .ag-theme-quartz ::-webkit-scrollbar-thumb:hover,
  .ag-theme-quartz-dark ::-webkit-scrollbar-thumb:hover {
    background: var(--color-accent);
  }

  /* Dark mode specific scrollbar adjustments for church theme */
  .dark ::-webkit-scrollbar-thumb {
    background: oklch(0.4 0.08 215);
  }

  .dark ::-webkit-scrollbar-thumb:hover {
    background: var(--color-primary);
  }

  .dark ::-webkit-scrollbar-track {
    background: oklch(0.18 0.04 215);
  }
}

/* Church-themed animations */
@keyframes slideOutLeft {
  0% {
    opacity: 1;
    transform: translateX(0);
    display: block;
  }
  40% {
    opacity: 0.7;
    transform: translateX(-30%);
  }
  70% {
    opacity: 0.3;
    transform: translateX(-120%); /* Overshoot */
  }
  100% {
    opacity: 0;
    transform: translateX(-100%); /* Bounce back */
    display: none;
  }
=======
>>>>>>> 3ac7ec63
}

/* Center AG Grid permission cells and allow badge overflow */
.perm-cell {
  display: flex !important;
  align-items: center !important;
  justify-content: center !important;
  overflow: visible !important;
}
.perm-cell .ag-cell-wrapper,
.perm-cell .ag-cell-value {
  overflow: visible !important;
}

<<<<<<< HEAD
/* AG Grid Church Theme Support */
.ag-theme-quartz {
  --ag-background-color: var(--color-background);
  --ag-foreground-color: var(--color-foreground);
  /* Warm church header styling */
  --ag-header-background-color: oklch(from var(--color-muted) l calc(l - 0.02) c h); /* subtle warm tinted bg */
  --ag-header-foreground-color: var(--color-foreground);
  --ag-header-column-resize-handle-color: var(--color-border);
  --ag-odd-row-background-color: var(--color-muted);
  --ag-row-border-color: var(--color-border);
  --ag-selected-row-background-color: oklch(from var(--color-accent) l c h / 0.15); /* Semi-transparent warm gold */
  --ag-range-selection-border-color: var(--color-accent);
  --ag-input-focus-border-color: var(--color-ring);
  --ag-border-color: var(--color-border);
  --ag-secondary-border-color: var(--color-border);
  --ag-accent-color: var(--color-primary);
  --ag-icon-color: var(--color-foreground);
  --ag-header-cell-hover-background-color: var(--color-secondary);
  --ag-row-hover-color: var(--color-secondary);
  --ag-column-hover-color: var(--color-secondary);
  --ag-header-column-hover-color: var(--color-secondary);
  --ag-input-disabled-background-color: oklch(from var(--color-background) l calc(l + 0.02) c h); /* Slightly lighter warm background */
  --ag-font-family: inherit; /* Use church app's font */
  --ag-font-size: inherit; /* Use church app's font size */
  --ag-grid-size: var(--radius-sm); /* Controls spacing/padding, link to radius */
  --ag-border-radius: var(--radius-md);
}

.ag-theme-quartz-dark {
  /* Church dark theme - reuse most light theme mappings with dark variables */
  --ag-selected-row-background-color: oklch(from var(--color-accent) l c h / 0.2); /* Slightly more opaque for dark */
  --ag-input-disabled-background-color: oklch(from var(--color-background) l calc(l - 0.02) c h); /* Slightly darker warm background */
}

/* Warm church header polish for settings grids */
.church-settings-grid .ag-header {
  background: var(--gradient-secondary);
  border-bottom: 1px solid var(--color-border);
  box-shadow: 0 1px 0 var(--color-border), 0 6px 16px oklch(from var(--color-background) l calc(l - 0.08) c h / 0.15);
  border-top-left-radius: var(--radius-md);
  border-top-right-radius: var(--radius-md);
}

.church-settings-grid .ag-header .ag-header-cell,
.church-settings-grid .ag-header .ag-header-group-cell {
  background: transparent;
}

.church-settings-grid .ag-header-cell-label {
  display: inline-flex;
  align-items: center;
  gap: 8px;
}

.church-settings-grid .ag-header-cell-text {
  font-weight: 600;
  letter-spacing: 0.2px;
  color: var(--color-foreground);
}

.church-settings-grid .ag-header-cell:hover {
  background-color: oklch(from var(--color-secondary) l c h / 0.6) !important;
}

.church-settings-grid .ag-header-viewport .ag-header-row .ag-header-cell:first-child {
  border-top-left-radius: var(--radius-md);
}
.church-settings-grid .ag-header-viewport .ag-header-row .ag-header-cell:last-child {
  border-top-right-radius: var(--radius-md);
}

/* AG Grid Dark Mode Support with Church Theme */
.dark .ag-theme-quartz {
  --ag-background-color: oklch(0.18 0.02 215);
  --ag-foreground-color: oklch(0.95 0.005 45);
  --ag-secondary-foreground-color: oklch(0.65 0.02 215);
  --ag-border-color: oklch(0.35 0.02 215);
  --ag-header-background-color: oklch(0.22 0.02 215);
  --ag-header-foreground-color: oklch(0.95 0.005 45);
  --ag-odd-row-background-color: oklch(0.18 0.02 215);
  --ag-row-hover-color: oklch(0.22 0.02 215);
  --ag-selected-row-background-color: oklch(0.28 0.03 215);
  --ag-range-selection-background-color: oklch(from oklch(0.65 0.18 285) l c h / 0.2);
  --ag-input-background-color: oklch(0.22 0.02 215);
  --ag-input-foreground-color: oklch(0.95 0.005 45);
  --ag-input-border-color: oklch(0.35 0.02 215);
  --ag-input-focus-border-color: oklch(0.65 0.18 285);
  --ag-checkbox-background-color: oklch(0.22 0.02 215);
  --ag-checkbox-border-color: oklch(0.35 0.02 215);
  --ag-checkbox-checked-color: oklch(0.65 0.18 285);
  --ag-menu-background-color: oklch(0.22 0.02 215);
  --ag-menu-foreground-color: oklch(0.95 0.005 45);
  --ag-menu-border-color: oklch(0.35 0.02 215);
  --ag-tooltip-background-color: oklch(0.22 0.02 215);
  --ag-tooltip-foreground-color: oklch(0.95 0.005 45);
  --ag-tooltip-border-color: oklch(0.35 0.02 215);
=======
/* AG Grid Dark Mode Support */
.dark .ag-theme-quartz {
  --ag-background-color: rgb(31, 41, 55);
  --ag-foreground-color: rgb(255, 255, 255);
  --ag-secondary-foreground-color: rgb(156, 163, 175);
  --ag-border-color: rgb(55, 65, 81);
  --ag-header-background-color: rgb(31, 41, 55);
  --ag-header-foreground-color: rgb(255, 255, 255);
  --ag-odd-row-background-color: rgb(31, 41, 55);
  --ag-row-hover-color: rgb(55, 65, 81);
  --ag-selected-row-background-color: rgb(55, 65, 81);
  --ag-range-selection-background-color: rgba(59, 130, 246, 0.1);
  --ag-input-background-color: rgb(55, 65, 81);
  --ag-input-foreground-color: rgb(255, 255, 255);
  --ag-input-border-color: rgb(75, 85, 99);
  --ag-input-focus-border-color: rgb(59, 130, 246);
  --ag-checkbox-background-color: rgb(55, 65, 81);
  --ag-checkbox-border-color: rgb(75, 85, 99);
  --ag-checkbox-checked-color: rgb(59, 130, 246);
  --ag-menu-background-color: rgb(31, 41, 55);
  --ag-menu-foreground-color: rgb(255, 255, 255);
  --ag-menu-border-color: rgb(55, 65, 81);
  --ag-tooltip-background-color: rgb(31, 41, 55);
  --ag-tooltip-foreground-color: rgb(255, 255, 255);
  --ag-tooltip-border-color: rgb(55, 65, 81);
>>>>>>> 3ac7ec63
}<|MERGE_RESOLUTION|>--- conflicted
+++ resolved
@@ -1,9 +1,4 @@
 @import "tailwindcss";
-<<<<<<< HEAD
-=======
-@plugin "tailwindcss-animate";
-
->>>>>>> 3ac7ec63
 @plugin "tailwindcss-animate";
 
 
@@ -229,7 +224,6 @@
   body {
     @apply bg-background text-foreground;
   }
-<<<<<<< HEAD
 
   /* Church-themed gradient button helpers */
   .btn-gradient-primary {
@@ -385,8 +379,6 @@
     transform: translateX(-100%); /* Bounce back */
     display: none;
   }
-=======
->>>>>>> 3ac7ec63
 }
 
 /* Center AG Grid permission cells and allow badge overflow */
@@ -401,7 +393,6 @@
   overflow: visible !important;
 }
 
-<<<<<<< HEAD
 /* AG Grid Church Theme Support */
 .ag-theme-quartz {
   --ag-background-color: var(--color-background);
@@ -498,7 +489,20 @@
   --ag-tooltip-background-color: oklch(0.22 0.02 215);
   --ag-tooltip-foreground-color: oklch(0.95 0.005 45);
   --ag-tooltip-border-color: oklch(0.35 0.02 215);
-=======
+}
+
+/* Center AG Grid permission cells and allow badge overflow */
+.perm-cell {
+  display: flex !important;
+  align-items: center !important;
+  justify-content: center !important;
+  overflow: visible !important;
+}
+.perm-cell .ag-cell-wrapper,
+.perm-cell .ag-cell-value {
+  overflow: visible !important;
+}
+
 /* AG Grid Dark Mode Support */
 .dark .ag-theme-quartz {
   --ag-background-color: rgb(31, 41, 55);
@@ -524,5 +528,44 @@
   --ag-tooltip-background-color: rgb(31, 41, 55);
   --ag-tooltip-foreground-color: rgb(255, 255, 255);
   --ag-tooltip-border-color: rgb(55, 65, 81);
->>>>>>> 3ac7ec63
+}
+
+
+/* Center AG Grid permission cells and allow badge overflow */
+.perm-cell {
+  display: flex !important;
+  align-items: center !important;
+  justify-content: center !important;
+  overflow: visible !important;
+}
+.perm-cell .ag-cell-wrapper,
+.perm-cell .ag-cell-value {
+  overflow: visible !important;
+}
+
+/* AG Grid Dark Mode Support */
+.dark .ag-theme-quartz {
+  --ag-background-color: rgb(31, 41, 55);
+  --ag-foreground-color: rgb(255, 255, 255);
+  --ag-secondary-foreground-color: rgb(156, 163, 175);
+  --ag-border-color: rgb(55, 65, 81);
+  --ag-header-background-color: rgb(31, 41, 55);
+  --ag-header-foreground-color: rgb(255, 255, 255);
+  --ag-odd-row-background-color: rgb(31, 41, 55);
+  --ag-row-hover-color: rgb(55, 65, 81);
+  --ag-selected-row-background-color: rgb(55, 65, 81);
+  --ag-range-selection-background-color: rgba(59, 130, 246, 0.1);
+  --ag-input-background-color: rgb(55, 65, 81);
+  --ag-input-foreground-color: rgb(255, 255, 255);
+  --ag-input-border-color: rgb(75, 85, 99);
+  --ag-input-focus-border-color: rgb(59, 130, 246);
+  --ag-checkbox-background-color: rgb(55, 65, 81);
+  --ag-checkbox-border-color: rgb(75, 85, 99);
+  --ag-checkbox-checked-color: rgb(59, 130, 246);
+  --ag-menu-background-color: rgb(31, 41, 55);
+  --ag-menu-foreground-color: rgb(255, 255, 255);
+  --ag-menu-border-color: rgb(55, 65, 81);
+  --ag-tooltip-background-color: rgb(31, 41, 55);
+  --ag-tooltip-foreground-color: rgb(255, 255, 255);
+  --ag-tooltip-border-color: rgb(55, 65, 81);
 }