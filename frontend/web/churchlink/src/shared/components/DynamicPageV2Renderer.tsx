import React from "react";
import EventSection from "@/features/admin/components/WebBuilder/sections/EventSection";
import MapSection from "@sections/MapSection";
import ServiceTimesSection from "@sections/ServiceTimesSection";
import MenuSection from "@sections/MenuSection";
import ContactInfoSection from "@sections/ContactInfoSection";
import PaypalSection from "@sections/PaypalSection";
import { PageV2, SectionV2, Node } from "@/shared/types/pageV2";
import { getPublicUrl } from "@/helpers/MediaInteraction";
import { useLocalize } from "@/shared/utils/localizationUtils";
import { makeVirtualTransform, VirtualTransform } from "@/features/webeditor/grid/virtualGrid";
import { cn } from "@/lib/utils";
import DOMPurify from 'dompurify';

const highlightClass = (node: Node, highlightNodeId?: string) =>
  node.id === highlightNodeId ? "outline outline-2 outline-red-500/70" : undefined;

function enforceFullSize(content: React.ReactNode): React.ReactNode {
  // If content is a Fragment, promote its children and wrap them for size enforcement
  if (React.isValidElement(content) && (content as any).type === React.Fragment) {
    const children = React.Children.toArray(
      (content as any).props?.children ?? []
    );
    const filled = children.map((child) => {
      if (!React.isValidElement<any>(child)) return child;
      const existingStyle: any = (child.props && (child.props as any).style) || {};
      const existingClass: any = (child.props && (child.props as any).className) || "";
      const mergedStyle: React.CSSProperties = {
        ...existingStyle,
        width: (existingStyle as any).width ?? "100%",
        height: (existingStyle as any).height ?? "100%",
      };
      const mergedClassName = cn(existingClass, "block", "w-full", "h-full");
      return React.cloneElement(child as React.ReactElement<any>, {
        className: mergedClassName,
        style: mergedStyle,
      } as any);
    });
    return (
      <div className="block w-full h-full" style={{ width: "100%", height: "100%" }}>
        {filled}
      </div>
    );
  }

  // Non-element -> wrap in a full-size container
  if (!React.isValidElement(content)) {
    return (
      <div className="block w-full h-full" style={{ width: "100%", height: "100%" }}>
        {content}
      </div>
    );
  }

  // Regular element -> clone with enforced width/height
  const element: React.ReactElement<any> = content as React.ReactElement<any>;
  const existingStyle = (element.props && element.props.style) || {};
  const existingClass = (element.props && element.props.className) || "";
  const mergedStyle: React.CSSProperties = {
    ...existingStyle,
    width: (existingStyle as any).width ?? "100%",
    height: (existingStyle as any).height ?? "100%",
  };
  const mergedClassName = cn(existingClass, "block", "w-full", "h-full");
  return React.cloneElement(element, { className: mergedClassName, style: mergedStyle });
}

function enforceWidthOnly(content: React.ReactNode): React.ReactNode {
  if (React.isValidElement(content) && (content as any).type === React.Fragment) {
    const children = React.Children.toArray((content as any).props?.children ?? []);
    const filled = children.map((child) => {
      if (!React.isValidElement<any>(child)) return child;
      const existingStyle: any = (child.props && (child.props as any).style) || {};
      const existingClass: any = (child.props && (child.props as any).className) || "";
      const mergedStyle: React.CSSProperties = {
        ...existingStyle,
        width: (existingStyle as any).width ?? "100%",
      };
      const mergedClassName = cn(existingClass, "block", "w-full");
      return React.cloneElement(child as React.ReactElement<any>, {
        className: mergedClassName,
        style: mergedStyle,
      } as any);
    });
    return (
      <div className="block w-full" style={{ width: "100%" }}>
        {filled}
      </div>
    );
  }
  if (!React.isValidElement(content)) {
    return (
      <div className="block w-full" style={{ width: "100%" }}>
        {content}
      </div>
    );
  }
  const element: React.ReactElement<any> = content as React.ReactElement<any>;
  const existingStyle = (element.props && element.props.style) || {};
  const existingClass = (element.props && element.props.className) || "";
  const mergedStyle: React.CSSProperties = {
    ...existingStyle,
    width: (existingStyle as any).width ?? "100%",
  };
  const mergedClassName = cn(existingClass, "block", "w-full");
  return React.cloneElement(element, { className: mergedClassName, style: mergedStyle });
}

function resolveLocalizedProp(node: Node, key: string, activeLocale?: string, defaultLocale?: string): any {
  const i18n = (node as any).i18n as Record<string, Record<string, any>> | undefined;
  const locale = activeLocale || defaultLocale;
  if (locale && i18n && i18n[locale] && Object.prototype.hasOwnProperty.call(i18n[locale], key)) {
    return i18n[locale][key];
  }
  return (node as any).props?.[key];
}

const renderNode = (
  node: Node,
  highlightNodeId?: string,
  sectionFontFamily?: string,
  transform?: VirtualTransform | null,
  forceFlowLayout?: boolean,
  activeLocale?: string,
  defaultLocale?: string,
  localizeFn?: (text: string) => string,
  domOffsets?: Record<string, { x: number; y: number }>
): React.ReactNode => {
  const nodeFontFamily = (node as any).style?.fontFamily || sectionFontFamily;
  const nodeStyleRaw = (node as any).style || {};
  // const customCss = (nodeStyleRaw as any).customCss as string | undefined; // disabled
  const nodeStyle: React.CSSProperties = {
    ...(nodeFontFamily ? { fontFamily: nodeFontFamily } : {}),
    ...((nodeStyleRaw as any)?.background ? { background: (nodeStyleRaw as any).background } : {}),
    ...(nodeStyleRaw?.backgroundColor ? { backgroundColor: nodeStyleRaw.backgroundColor } : {}),
    ...(typeof nodeStyleRaw?.borderRadius === "number" ? { borderRadius: nodeStyleRaw.borderRadius } : {}),
  };

  switch (node.type) {
    case "text": {
      const directHtml = resolveLocalizedProp(node, 'html', activeLocale, defaultLocale);
      const baseHtml = (node as any).props?.html ?? (node as any).props?.text ?? "";
      const isNonDefaultLocale = !!activeLocale && activeLocale !== 'en';
      let htmlToInject = (directHtml != null && String(directHtml).trim())
        ? String(directHtml)
        : ((isNonDefaultLocale && baseHtml && localizeFn)
          ? localizeFn(String(baseHtml))
          : String(baseHtml));

      // Sanitize user-controlled HTML to prevent XSS attacks; DOMPurify strips dangerous tags/attrs
      // (e.g., <script>, onload) while allowing safe text formatting. Defaults block unsafe URI schemes like javascript:.
      const sanitizedHtml = DOMPurify.sanitize(htmlToInject, {
        ALLOWED_TAGS: ['p', 'h1', 'h2', 'h3', 'h4', 'h5', 'h6', 'strong', 'em', 'u', 'br', 'ul', 'ol', 'li', 'a'],
        ALLOWED_ATTR: ['href', 'target', 'rel'], // Safe attrs only; no onclick, style, etc.
        ALLOW_DATA_ATTR: false,
      });

      const align = (node as any).props?.align ?? "left";
      const variant = (node as any).props?.variant ?? "p";
      const paddingY = nodeStyleRaw?.paddingY ?? 0;
      const paddingX = nodeStyleRaw?.paddingX ?? 0;
      const textStyles = nodeStyleRaw?.textStyles || [];
      const fontSize = nodeStyleRaw?.fontSize;
      const fontWeight = nodeStyleRaw?.fontWeight;
      const elementFontFamily = nodeStyleRaw?.fontFamily;
      const underlineThickness = nodeStyleRaw?.underlineThickness;
      const color = nodeStyleRaw?.color;
      const backgroundColor = nodeStyleRaw?.backgroundColor;
      const borderRadius = nodeStyleRaw?.borderRadius as number | undefined;

      const Tag = ["h1", "h2", "h3"].includes(variant) ? (variant as any) : "p";

      // Derive per-side paddings consistent with builder
      const paddingTop = nodeStyleRaw?.paddingTop ?? paddingY;
      const paddingBottom = nodeStyleRaw?.paddingBottom ?? paddingY;
      const paddingLeft = nodeStyleRaw?.paddingLeft ?? paddingX ?? paddingY;
      const paddingRight = nodeStyleRaw?.paddingRight ?? paddingX ?? paddingY;

      const isItalic = textStyles.includes("italic");
      const isUnderline = textStyles.includes("underline");

      // Wrapper fills the node box; background and paddings apply to wrapper
      const wrapperStyle: React.CSSProperties = {
        ...nodeStyle,
        ...(backgroundColor ? { backgroundColor } : {}),
        ...(typeof borderRadius === "number" ? { borderRadius } : {}),
        ...(typeof paddingTop === "number" && transform ? { paddingTop: paddingTop * transform.cellPx } : {}),
        ...(typeof paddingBottom === "number" && transform ? { paddingBottom: paddingBottom * transform.cellPx } : {}),
        ...(typeof paddingLeft === "number" && transform ? { paddingLeft: paddingLeft * transform.cellPx } : {}),
        ...(typeof paddingRight === "number" && transform ? { paddingRight: paddingRight * transform.cellPx } : {}),
        width: "100%",
        height: "100%",
        display: "block",
      };
      const gridScale = transform ? (transform.cellPx / 16) : 1;
      const baseRemByVariant: Record<string, number> = {
        h1: 2.25,
        h2: 1.875,
        h3: 1.5,
        lead: 1.25,
        muted: 0.875,
        p: 1,
      };
      const effectiveRem =
        typeof fontSize === "number" && fontSize > 0
          ? fontSize
          : (baseRemByVariant[variant] ?? 1);
      const innerStyle: React.CSSProperties = {
        fontSize: `${effectiveRem * 16 * gridScale}px`,
        ...(fontWeight && fontWeight !== 400 ? { fontWeight } : {}),
        ...(elementFontFamily ? { fontFamily: elementFontFamily } : {}),
        ...(isUnderline && underlineThickness ? { textDecorationThickness: `${underlineThickness * gridScale}px` } : {}),
        ...(color ? { color } : {}),
      };

      return (
        <>
          <div
            className={cn(
              "block w-full h-full align-top break-words",
              (node as any).style?.className,
              !elementFontFamily && nodeFontFamily && "[&>*]:font-[inherit] [&>*_*]:font-[inherit]",
              highlightClass(node, highlightNodeId)
            )}
            style={wrapperStyle}
          >
            <Tag
              className={cn(
                align === "center" && "text-center",
                align === "right" && "text-right",
                isItalic && "italic",
                isUnderline && "underline",
                (node as any).style?.className
              )}
              style={innerStyle}
              dangerouslySetInnerHTML={{ __html: sanitizedHtml }}
            />
          </div>
          {/* <ScopedStyle nodeId={node.id} css={customCss} /> */}
        </>
      );
    }
    case "button": {
      const direct = resolveLocalizedProp(node, 'label', activeLocale, defaultLocale);
      const baseLabel = (node as any).props?.label ?? "Button";
      const label = (direct != null && String(direct).trim())
        ? direct
        : ((activeLocale && activeLocale !== 'en' && baseLabel && localizeFn)
          ? localizeFn(String(baseLabel))
          : String(baseLabel));
      const href = (node as any).props?.href;
      const className = cn(
        (node as any).style?.className ?? "px-4 py-2 bg-blue-600 text-white rounded text-center",
        nodeFontFamily && "[&>*]:font-[inherit]",
        highlightClass(node, highlightNodeId)
      );
      // Allow numeric padding in Tailwind units similar to text
      const paddingY = nodeStyleRaw?.paddingY;
      const paddingX = nodeStyleRaw?.paddingX;
      const paddingTop = nodeStyleRaw?.paddingTop ?? paddingY;
      const paddingBottom = nodeStyleRaw?.paddingBottom ?? paddingY;
      const paddingLeft = nodeStyleRaw?.paddingLeft ?? paddingX;
      const paddingRight = nodeStyleRaw?.paddingRight ?? paddingX;
      const gridScale = transform ? (transform.cellPx / 16) : 1;
      const fontSizeRem = typeof (nodeStyleRaw as any)?.fontSize === "number" ? (nodeStyleRaw as any).fontSize : 1;
      const inlineStyle: React.CSSProperties = {
        ...nodeStyle,
        fontSize: `${fontSizeRem * 16 * gridScale}px`,
        ...(typeof paddingTop === "number" && transform ? { paddingTop: paddingTop * transform.cellPx } : {}),
        ...(typeof paddingBottom === "number" && transform ? { paddingBottom: paddingBottom * transform.cellPx } : {}),
        ...(typeof paddingLeft === "number" && transform ? { paddingLeft: paddingLeft * transform.cellPx } : {}),
        ...(typeof paddingRight === "number" && transform ? { paddingRight: paddingRight * transform.cellPx } : {}),
        display: "flex",
        alignItems: "center",
        justifyContent: "center",
        textAlign: "center",
        margin: 0,
        whiteSpace: "nowrap",
        width: "100%",
        height: "100%",
      };
      if (href) {
        return (
          <>
            <a href={href} className={className} style={inlineStyle}>
              {label}
            </a>
            {/* <ScopedStyle nodeId={node.id} css={customCss} /> */}
          </>
        );
      }
      return (
        <>
          <button className={className} style={inlineStyle}>
            {label}
          </button>
          {/* <ScopedStyle nodeId={node.id} css={customCss} /> */}
        </>
      );
    }
    case "eventList": {
      // Match builder: respect background/backgroundColor/borderRadius on wrapper
      const inlineStyle: React.CSSProperties = {
        ...nodeStyle,
      };
      return (
        <>
          <div
            className={cn(
              nodeFontFamily && "[&>*]:font-[inherit] [&>*_*]:font-[inherit]",
              highlightClass(node, highlightNodeId)
            )}
            style={inlineStyle}
          >
            <EventSection
              showFilters={(node as any).props?.showFilters !== false}
              lockedFilters={(node as any).props?.lockedFilters}
              title={(node as any).props?.title}
              showTitle={(node as any).props?.showTitle !== false}
            />
          </div>
          {/* <ScopedStyle nodeId={node.id} css={customCss} /> */}
        </>
      );
    }
    case "map": {
      const url = (node as any).props?.embedUrl || "";
      const inlineStyle: React.CSSProperties = {
        ...nodeStyle,
      };
      return (
        <div className={cn('block w-full', (node as any).style?.className, highlightClass(node, highlightNodeId))} style={inlineStyle}>
          <MapSection isEditing={false} data={{ embedUrl: url }} hideTitle disableInteractions />
        </div>
      );
    }
    case "paypal": {
      const BASE_W = 200;
      const BASE_H = 200;
      let scale = 1;
      const units = (node as any)?.layout?.units as { wu?: number; hu?: number } | undefined;
      if (!forceFlowLayout && units && transform) {
        const wpx = typeof units.wu === "number" ? (units.wu * transform.cellPx) : 0;
        const hpx = typeof units.hu === "number" ? (units.hu * transform.cellPx) : 0;
        const widthScale = wpx > 0 ? (wpx / BASE_W) : 1;
        const heightScale = hpx > 0 ? (hpx / BASE_H) : 1;
        scale = Math.max(0.2, Math.min(widthScale, heightScale));
      } else if (!forceFlowLayout && transform) {
        scale = Math.max(0.2, transform.cellPx / 16);
      }
      const inlineStyle: React.CSSProperties = {
        ...nodeStyle,
        display: "block",
        width: "100%",
        overflow: "visible",
      };
      if (forceFlowLayout) {
        return (
          <div className={cn((node as any).style?.className, highlightClass(node, highlightNodeId))} style={inlineStyle}>
<<<<<<< HEAD
            <PaypalSection />
=======
            <PaypalSection isEditing={false} />
>>>>>>> 7509dbf5
          </div>
        );
      } else {
        return (
          <div className={cn((node as any).style?.className, highlightClass(node, highlightNodeId))} style={{ ...inlineStyle, height: undefined }}>
            <div
              style={{
                transform: `scale(${scale})`,
                transformOrigin: "top left",
                width: `${100 / (scale || 1)}%`,
              }}
            >
<<<<<<< HEAD
              <PaypalSection />
=======
              <PaypalSection isEditing={false} />
>>>>>>> 7509dbf5
            </div>
          </div>
        );
      }
    }
    case "serviceTimes": {
      const defaultData = { title: "Service Times", times: [{ label: "Sunday", time: "9:00 AM" }, { label: "Sunday", time: "11:00 AM" }] };
      const data = (node as any).props?.data ?? defaultData;
      return (
        <div className={cn((node as any).style?.className, highlightClass(node, highlightNodeId))} style={nodeStyle}>
          <ServiceTimesSection data={data} isEditing={false} />
        </div>
      );
    }
    case "menu": {
      const defaultData = { items: [] as Array<{ title: string; imageUrl: string; description?: string; linkUrl?: string }> };
      const data = (node as any).props?.data ?? defaultData;
      return (
        <div className={cn((node as any).style?.className, highlightClass(node, highlightNodeId))} style={nodeStyle}>
          <MenuSection data={data} isEditing={false} />
        </div>
      );
    }
    case "contactInfo": {
      const defaultData = { items: [{ label: "Phone", value: "(555) 123-4567" }, { label: "Email", value: "hello@yourchurch.org" }] };
      const data = (node as any).props?.data ?? defaultData;
      return (
        <div className={cn((node as any).style?.className, highlightClass(node, highlightNodeId))} style={nodeStyle}>
          <ContactInfoSection data={data} isEditing={false} />
        </div>
      );
    }
    case "container": {
      const maxWidth = (node as any).props?.maxWidth ?? "xl";
      const px = (node as any).props?.paddingX ?? 4;
      const py = (node as any).props?.paddingY ?? 6;
      const mwClass =
        maxWidth === "full"
          ? "w-full"
          : maxWidth === "2xl"
            ? "max-w-7xl"
            : maxWidth === "xl"
              ? "max-w-6xl"
              : maxWidth === "lg"
                ? "max-w-5xl"
                : maxWidth === "md"
                  ? "max-w-3xl"
                  : "max-w-xl";
      const pxClass =
        px === 0 ? "px-0" : px === 2 ? "px-2" : px === 4 ? "px-4" : px === 6 ? "px-6" : "px-4";
      const pyClass =
        py === 0 ? "py-0" : py === 2 ? "py-2" : py === 4 ? "py-4" : py === 6 ? "py-6" : "py-6";

      // Container grid origin is not needed when using DOM offset alignment (builder parity)
      const containerContent = (node.children ?? []).map((child) => {
        const hasLayout = !!child.layout?.units;
        const childRendered = renderNode(child, highlightNodeId, nodeFontFamily, transform, forceFlowLayout, activeLocale, defaultLocale, localizeFn, domOffsets);

        if (hasLayout && transform && !forceFlowLayout) {
          const rect = transform.toPx(child.layout!.units);
          const domOffset = (domOffsets && domOffsets[node.id]) || { x: 0, y: 0 };
          const style: React.CSSProperties = {
            // Builder equivalent: child px relative to content minus real DOM container offset
            left: (rect.x || 0) - domOffset.x,
            top: (rect.y || 0) - domOffset.y,
          };
          const sizeMode = (child as any).props?.sizeMode === "natural"
            ? "natural"
            : (child.type === "map" || child.type === "paypal")
              ? "widthOnly"
              : "full";
          if (typeof rect.w === "number") style.width = rect.w;
          if (sizeMode === "full" && typeof rect.h === "number") style.height = rect.h;

          const enforcedChild =
            sizeMode === "widthOnly"
              ? enforceWidthOnly(childRendered)
              : sizeMode === "natural"
                ? childRendered
                : enforceFullSize(childRendered);

          return (
            <div key={child.id} className="absolute" style={style}>
              <div className={cn("w-full", sizeMode === "full" && "h-full")}>{enforcedChild}</div>
            </div>
          );
        }

        const isContainer = child.type === "container";
        if (forceFlowLayout) {
          return (
            <div key={child.id} className="relative">
              {childRendered}
            </div>
          );
        }
        return (
          <div key={child.id} className={cn("relative", !isContainer && "inline-block")} style={{ width: !isContainer ? "fit-content" : undefined }}>
            {childRendered}
          </div>
        );
      });

      // Also apply container-level background/border radius and paddings if provided on style
      const containerInlineStyle: React.CSSProperties = {
        ...nodeStyle,
        ...(typeof (node as any).style?.paddingTop === "number" && transform ? { paddingTop: (node as any).style?.paddingTop * transform.cellPx } : {}),
        ...(typeof (node as any).style?.paddingBottom === "number" && transform ? { paddingBottom: (node as any).style?.paddingBottom * transform.cellPx } : {}),
        ...(typeof (node as any).style?.paddingLeft === "number" && transform ? { paddingLeft: (node as any).style?.paddingLeft * transform.cellPx } : {}),
        ...(typeof (node as any).style?.paddingRight === "number" && transform ? { paddingRight: (node as any).style?.paddingRight * transform.cellPx } : {}),
      };
      return (
        <>
          <div
            id={node.id}
            className={cn(
              "mx-auto relative",
              mwClass,
              pxClass,
              pyClass,
              (node as any).style?.className,
              nodeFontFamily && "[&>*]:font-[inherit] [&>*_*]:font-[inherit]",
              highlightClass(node, highlightNodeId)
            )}
            style={containerInlineStyle}
          >
            {containerContent}
          </div>
          {/* <ScopedStyle nodeId={node.id} css={customCss} /> */}
        </>
      );
    }
    case "image": {
      const src = getPublicUrl((node as any).props?.src) || "";
      const directAlt = resolveLocalizedProp(node, 'alt', activeLocale, defaultLocale);
      const baseAlt = (node as any).props?.alt || "";
      const alt = (directAlt != null && String(directAlt).trim())
        ? directAlt
        : ((activeLocale && activeLocale !== 'en' && baseAlt && localizeFn)
          ? localizeFn(String(baseAlt))
          : String(baseAlt));
      const objectFit = (node as any).props?.objectFit || "cover";
      const inlineStyles: React.CSSProperties = {
        ...nodeStyle,
        overflow: "hidden",
        display: "block",
      };
      return (
        <>
          <div
            className={cn((node as any).style?.className, highlightClass(node, highlightNodeId))}
            style={inlineStyles}
          >
            {/* eslint-disable-next-line @next/next/no-img-element */}
            <img src={src} alt={alt} style={{ width: "100%", height: "100%", objectFit }} />
          </div>
        </>
      );
    }
    default: {
      return null;
    }
  }
};

const SectionWithVirtualGridPublic: React.FC<{
  section: SectionV2;
  bg?: string;
  gridClasses: string;
  sectionFontFamily?: string;
  highlightNodeId?: string;
  activeLocale?: string;
  defaultLocale?: string;
  localize: (t: string) => string;
}> = ({ section, bg, gridClasses, sectionFontFamily, highlightNodeId, activeLocale, defaultLocale, localize }) => {
  const contentRef = React.useRef<HTMLDivElement>(null);
  const [transform, setTransform] = React.useState<VirtualTransform | null>(null);
  const [containerDomOffsets, setContainerDomOffsets] = React.useState<Record<string, { x: number; y: number }>>({});

  const cols = section.builderGrid?.cols ?? 64;
  const aspect = section.builderGrid?.aspect ?? { num: 16, den: 9 };

  const updateTransform = React.useCallback(() => {
    if (!contentRef.current) return;
    const rect = contentRef.current.getBoundingClientRect();
    const virtualHeightPx = rect.width * aspect.den / aspect.num;
    const newTransform = makeVirtualTransform(
      { width: rect.width, height: virtualHeightPx },
      cols,
      aspect
    );
    setTransform(newTransform);
  }, [cols, aspect]);

  React.useEffect(() => {
    updateTransform();
    const ro = new ResizeObserver(() => updateTransform());
    if (contentRef.current) ro.observe(contentRef.current);
    return () => {
      ro.disconnect();
    };
  }, [updateTransform]);

  const locked = section.lockLayout === true;

  // Re-introduce DOM offset measurement for containers (used for nested children placement)
  React.useLayoutEffect(() => {
    if (!contentRef.current || !transform) return;
    const contentRect = contentRef.current.getBoundingClientRect();
    const mapping: Record<string, { x: number; y: number }> = {};
    const walk = (nodes: Node[] | undefined) => {
      if (!nodes) return;
      for (const n of nodes) {
        if (n.type === "container") {
          const el = document.getElementById(n.id);
          if (el) {
            const r = el.getBoundingClientRect();
            mapping[n.id] = { x: r.left - contentRect.left, y: r.top - contentRect.top };
          }
        }
        const maybeChildren = (n as any).children as Node[] | undefined;
        if (maybeChildren && Array.isArray(maybeChildren)) walk(maybeChildren);
      }
    };
    walk(section.children as any);
    setContainerDomOffsets(mapping);
  }, [section.children, transform]);

  return (
    <section
      className={cn(
        "w-full relative overflow-x-hidden",
        bg,
        sectionFontFamily && "[&>*]:font-[inherit] [&>*_*]:font-[inherit]"
      )}
      style={{
        ...(section.background?.style as React.CSSProperties),
        ...(sectionFontFamily ? { fontFamily: sectionFontFamily } : {}),
        ...(locked
          ? {}
          : { height: transform ? (transform.rows * transform.cellPx) : `${(section.heightPercent ?? 100)}vh` }),
      }}
    >
      <div
        ref={contentRef}
        className={cn(gridClasses, "relative", !locked && "h-full min-h-full")}
        id={`section-content-${section.id}`}
        style={{ ...(locked ? {} : { minHeight: "inherit" }), position: "relative" }}
      >
        {section.children.map((node) => {
          const hasLayout = !!node.layout?.units;
          const rendered = renderNode(node, highlightNodeId, sectionFontFamily, transform, locked, activeLocale, defaultLocale, localize, containerDomOffsets);

          if (hasLayout && !locked && transform) {
            const { xu, yu, wu, hu } = node.layout!.units;
            const style: React.CSSProperties = {
              // Match builder: position using virtual grid px including transform offsets
              left: transform.offsetX + (xu * transform.cellPx),
              top: transform.offsetY + (yu * transform.cellPx),
            };
            const sizeMode = (node as any).props?.sizeMode === "natural"
              ? "natural"
              : (node.type === "map" || node.type === "paypal")
                ? "widthOnly"
                : "full";
            if (typeof wu === "number") style.width = wu * transform.cellPx;
            if (sizeMode === "full" && typeof hu === "number") style.height = hu * transform.cellPx;

            const enforcedRendered =
              sizeMode === "widthOnly"
                ? enforceWidthOnly(rendered)
                : sizeMode === "natural"
                  ? rendered
                  : enforceFullSize(rendered);

            return (
              <div key={node.id} className="absolute" style={style}>
                <div className={cn("w-full", sizeMode === "full" && "h-full")}>{enforcedRendered}</div>
              </div>
            );
          }

          const isContainer = node.type === "container";
          if (locked) {
            return (
              <div key={node.id} className="relative">
                {rendered}
              </div>
            );
          }
          return (
            <div key={node.id} className={cn("relative", !isContainer && "inline-block")} style={{ width: !isContainer ? "fit-content" : undefined }}>
              {rendered}
            </div>
          );
        })}
      </div>
    </section>
  );
};

const DynamicPageV2Renderer: React.FC<{ page: PageV2; highlightNodeId?: string; activeLocale?: string; defaultLocale?: string }> = ({ page, highlightNodeId, activeLocale, defaultLocale }) => {
  const defaultFontFamily = (page as any).styleTokens?.defaultFontFamily as string | undefined;
  const defaultFontFallback = (page as any).styleTokens?.defaultFontFallback as string | undefined;
  const fontFamily = defaultFontFamily || defaultFontFallback;
  const localize = useLocalize();
  const [isMobile, setIsMobile] = React.useState<boolean>(() => {
    if (typeof window === "undefined" || typeof window.matchMedia !== "function") return false;
    return window.matchMedia("(max-width: 768px)").matches;
  });

  React.useEffect(() => {
    if (typeof window === "undefined" || typeof window.matchMedia !== "function") return;
    const mq = window.matchMedia("(max-width: 768px)");
    const handler = (e: MediaQueryListEvent) => setIsMobile(e.matches);
    try {
      mq.addEventListener("change", handler);
    } catch {
      // Safari
      mq.addListener(handler);
    }
    return () => {
      try {
        mq.removeEventListener("change", handler);
      } catch {
        mq.removeListener(handler);
      }
    };
  }, []);

  return (
    <div
      className="w-full min-h-full overflow-x-hidden max-w-full"
      style={fontFamily ? ({ fontFamily } as React.CSSProperties) : undefined}
    >
      {(isMobile && Array.isArray((page as any)?.sectionsMobile) && (page as any).sectionsMobile.length ? (page as any).sectionsMobile : page.sections).map((section: SectionV2) => {
        const bg = section.background?.className as string | undefined;
        const gridClass = section.grid?.className ?? "";
        const hasWidthClass = /(^|\s)w-/.test(gridClass);
        const gridClasses = cn(gridClass, !hasWidthClass && "w-full");

        const sectionFontFamily = (section.styleTokens as any)?.fontFamily || fontFamily;

        return (
          <SectionWithVirtualGridPublic
            key={section.id}
            section={section}
            bg={bg}
            gridClasses={gridClasses}
            sectionFontFamily={sectionFontFamily}
            highlightNodeId={highlightNodeId}
            activeLocale={activeLocale}
            defaultLocale={defaultLocale || (page as any)?.defaultLocale}
            localize={localize}
          />
        );
      })}
    </div>
  );
};

export default DynamicPageV2Renderer;
<|MERGE_RESOLUTION|>--- conflicted
+++ resolved
@@ -357,11 +357,7 @@
       if (forceFlowLayout) {
         return (
           <div className={cn((node as any).style?.className, highlightClass(node, highlightNodeId))} style={inlineStyle}>
-<<<<<<< HEAD
-            <PaypalSection />
-=======
             <PaypalSection isEditing={false} />
->>>>>>> 7509dbf5
           </div>
         );
       } else {
@@ -374,11 +370,7 @@
                 width: `${100 / (scale || 1)}%`,
               }}
             >
-<<<<<<< HEAD
-              <PaypalSection />
-=======
               <PaypalSection isEditing={false} />
->>>>>>> 7509dbf5
             </div>
           </div>
         );
