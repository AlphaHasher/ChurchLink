import React, { useEffect, useMemo, useState } from "react";
import { useLocation, useParams } from "react-router-dom";
import api from "@/api/api";
import HeroSection from "@/features/admin/components/WebBuilder/sections/HeroSection";
import PaypalSection from "@/features/admin/components/WebBuilder/sections/PaypalSection";
import ServiceTimesSection from "@/features/admin/components/WebBuilder/sections/ServiceTimesSection";
import MenuSection from "@/features/admin/components/WebBuilder/sections/MenuSection";
import ContactInfoSection from "@/features/admin/components/WebBuilder/sections/ContactInfoSection";
import EventSection from "@/features/admin/components/WebBuilder/sections/EventSection";
import MapSection from "@/features/admin/components/WebBuilder/sections/MapSection";
import TextSectionRenderer from "@/features/admin/components/WebBuilder/sections/TextSectionRenderer";
import NotFoundPage from "@/shared/components/NotFoundPage";
import InConstructionPage from "@/shared/components/InConstructionPage";

export interface SectionSettings {
  showFilters?: boolean;
  eventName?: string | string[];
  lockedFilters?: { ministry?: string; ageRange?: string };
  title?: string;
  showTitle?: boolean;
}

export interface Section {
  id: string;
  type:
  | "text"
  | "image"
  | "video"
  | "hero"
  | "paypal"
  | "service-times"
  | "menu"
  | "contact-info"
  | "map"
  | "event";
  content: any;
  settings?: SectionSettings;
}

export interface Page {
  _id: string;
  title: string;
  slug?: string;
  content?: string;
  sections?: Section[];
  visible?: boolean;
}

export interface DynamicPageProps {
  isPreviewMode?: boolean;
  previewSlug?: string;
  showPreviewHeader?: boolean;
  onEditClick?: () => void;
  onBackClick?: () => void;
}

const DEFAULT_HOME_SLUG = "/";
const OPTIONAL_BASE = "pages";

const DynamicPage: React.FC<DynamicPageProps> = ({
  isPreviewMode = false,
  previewSlug,
  showPreviewHeader = false,
  onEditClick,
  onBackClick
}) => {
  const { slug: paramSlug } = useParams();
  const location = useLocation();

  const slug = useMemo(() => {
    // If previewSlug is provided (preview mode), use it directly
    if (isPreviewMode && previewSlug) {
      return previewSlug;
    }

    let raw =
      (paramSlug as string | undefined) ??
      location.pathname.replace(/^\/+/, "");

    if (raw?.startsWith(`${OPTIONAL_BASE}/`)) raw = raw.slice(OPTIONAL_BASE.length + 1);

    raw = raw?.replace(/\/+$/, "");

    if (!raw || raw === "") return DEFAULT_HOME_SLUG;
    if (raw === "home") return "/";

    return raw;
  }, [paramSlug, location.pathname, isPreviewMode, previewSlug]);

  const [pageData, setPageData] = useState<Page | null>(null);
  const [loading, setLoading] = useState<boolean>(true);
  const [error, setError] = useState<string | null>(null);
  const [notFound, setNotFound] = useState<boolean>(false);

  useEffect(() => {
    const ctrl = new AbortController();
    setLoading(true);
    setError(null);
    setNotFound(false);
    setPageData(null);

    (async () => {
      try {
<<<<<<< HEAD
        // Respect staging query param anywhere in the app (not only when isPreviewMode is true)
        const searchParams = new URLSearchParams(location.search);
        const useStaging = (searchParams.get("staging") === "1" || searchParams.get("staging") === "true");
        const url = useStaging
          ? `/v1/pages/staging/${encodeURIComponent(slug)}`
          : (isPreviewMode
              ? `/v1/pages/preview/${encodeURIComponent(slug)}`
              : `/v1/pages/slug/${encodeURIComponent(slug)}`);
        console.log("DynamicPage: Fetching from:", url);
=======
        // Choose API endpoint based on preview mode
        const url = isPreviewMode
          ? `/v1/pages/preview/${encodeURIComponent(slug)}`
          : `/v1/pages/${encodeURIComponent(slug)}`;
>>>>>>> df36a2bc
        const res = await api.get(url, {
          signal: ctrl.signal,
        });
        setPageData(res.data);
      } catch (e: any) {
        if (ctrl.signal.aborted) return;
        const status = e?.response?.status;
        if (status === 404) setNotFound(true);
        else setError("Failed to load page.");
      } finally {
        if (!ctrl.signal.aborted) setLoading(false);
      }
    })();

    return () => ctrl.abort();
  }, [slug, isPreviewMode]);

  if (loading) return <div className="text-center">Loading...</div>;
  if (error) return <div className="text-center text-red-500">{error}</div>;
  if (notFound || !pageData) return <NotFoundPage />;

  // In preview mode, don't check visibility; in public mode, check visibility
  const isEffectivelyPreview = isPreviewMode || (new URLSearchParams(location.search).get("staging") === "1" || new URLSearchParams(location.search).get("staging") === "true");
  if (!isEffectivelyPreview && pageData.visible === false) return <InConstructionPage />;

  return (
    <>
      {/* Preview Header */}
      {showPreviewHeader && (
        <div className="bg-yellow-100 border-b border-yellow-300 p-4">
          <div className="max-w-6xl mx-auto flex items-center justify-between">
            <div className="flex items-center space-x-4">
              <span className="bg-yellow-600 text-white px-3 py-1 rounded-full text-sm font-medium">
                PREVIEW MODE
              </span>
              <h1 className="text-lg font-semibold text-gray-800">
                {pageData.title} ({slug})
              </h1>
              <span className={`inline-block px-2 py-1 text-xs rounded-full font-medium ${pageData.visible ? "bg-green-100 text-green-800" : "bg-red-100 text-red-800"
                }`}>
                {pageData.visible ? "Visible" : "Hidden"}
              </span>
            </div>
            <div className="flex items-center space-x-2">
              {onEditClick && (
                <button
                  onClick={onEditClick}
                  className="px-3 py-1 bg-blue-600 text-white rounded text-sm hover:bg-blue-700"
                >
                  Edit
                </button>
              )}
              {onBackClick && (
                <button
                  onClick={onBackClick}
                  className="px-3 py-1 bg-gray-600 text-white rounded text-sm hover:bg-gray-700"
                >
                  Back to List
                </button>
              )}
            </div>
          </div>
        </div>
      )}

      {/* Page Content */}
      {pageData.sections && pageData.sections.length > 0 ? (
        <>
          {pageData.sections.map((section) => {
            return (
              <React.Fragment key={section.id}>
                {section.type === "text" && (
                  <div className="container mx-auto px-4 py-6">
                    <TextSectionRenderer data={section.content} />
                  </div>
                )}

                {section.type === "image" && (
                  <div className="w-full">
                    <img src={section.content} alt="Section" className="w-full object-cover" />
                  </div>
                )}

                {section.type === "video" && (
                  <div className="aspect-w-16 aspect-h-9">
                    <iframe
                      src={section.content}
                      title="Embedded Video"
                      frameBorder="0"
                      allowFullScreen
                      className="w-full h-96"
                    />
                  </div>
                )}

                {section.type === "hero" && <HeroSection data={section.content} isEditing={false} />}

                {section.type === "paypal" && (
                  <PaypalSection
                    data={section.content}
                    isEditing={false}
                  />
                )}

                {section.type === "service-times" && <ServiceTimesSection data={section.content} isEditing={false} />}

                {section.type === "menu" && (
                  <MenuSection data={section.content} isEditing={false} />
                )}

                {section.type === "contact-info" && <ContactInfoSection data={section.content} isEditing={false} />}

                {section.type === "map" && (
                  <MapSection data={section.content} isEditing={false} />
                )}

                {section.type === "event" && (
                  <EventSection
                    showFilters={section.settings?.showFilters !== false}
                    eventName={section.settings?.eventName}
                    lockedFilters={section.settings?.lockedFilters}
                    title={section.settings?.title}
                    showTitle={section.settings?.showTitle !== false}
                  />
                )}
              </React.Fragment>
            );
          })}
        </>
      ) : (
        <div className="container mx-auto px-4 py-8 text-gray-500">No content available.</div>
      )}
    </>
  );
};

export default DynamicPage;<|MERGE_RESOLUTION|>--- conflicted
+++ resolved
@@ -101,7 +101,6 @@
 
     (async () => {
       try {
-<<<<<<< HEAD
         // Respect staging query param anywhere in the app (not only when isPreviewMode is true)
         const searchParams = new URLSearchParams(location.search);
         const useStaging = (searchParams.get("staging") === "1" || searchParams.get("staging") === "true");
@@ -111,12 +110,6 @@
               ? `/v1/pages/preview/${encodeURIComponent(slug)}`
               : `/v1/pages/slug/${encodeURIComponent(slug)}`);
         console.log("DynamicPage: Fetching from:", url);
-=======
-        // Choose API endpoint based on preview mode
-        const url = isPreviewMode
-          ? `/v1/pages/preview/${encodeURIComponent(slug)}`
-          : `/v1/pages/${encodeURIComponent(slug)}`;
->>>>>>> df36a2bc
         const res = await api.get(url, {
           signal: ctrl.signal,
         });
@@ -141,6 +134,9 @@
   // In preview mode, don't check visibility; in public mode, check visibility
   const isEffectivelyPreview = isPreviewMode || (new URLSearchParams(location.search).get("staging") === "1" || new URLSearchParams(location.search).get("staging") === "true");
   if (!isEffectivelyPreview && pageData.visible === false) return <InConstructionPage />;
+
+  console.log("DynamicPage: Rendering page:", pageData);
+  console.log("DynamicPage: Page sections:", pageData.sections);
 
   return (
     <>
