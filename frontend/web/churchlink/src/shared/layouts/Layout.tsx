import { AppSidebar } from "../components/AppSidebar";
import NavBar from "../components/NavBar";
import { SidebarProvider } from "../components/ui/sidebar";
import Footer from "../components/Footer";

function Layout({
  children
}: {
  children: React.ReactNode;
}) {
  return (
    <SidebarProvider
      defaultOpen={false}
      style={
        {
          "--sidebar-width-mobile": "min(320px, 85vw)",
          "--sidebar-width": "min(320px, 85vw)",
        } as React.CSSProperties
      }
    >
      <div className="flex flex-col min-h-screen w-full bg-background relative">
        <NavBar />
        <div className="flex flex-col flex-grow w-full">
<<<<<<< HEAD
          <div className="lg:hidden!">
            <AppSidebar/>
          </div>
          <NavBar />
          <main className="flex-grow bg-background overflow-x-hidden">{children}</main>
=======
          <AppSidebar/>
          <main className="flex-grow bg-background">{children}</main>
>>>>>>> 9d40a6d5
        </div>
        <Footer />
      </div>
    </SidebarProvider>
  );
}

export default Layout;<|MERGE_RESOLUTION|>--- conflicted
+++ resolved
@@ -21,16 +21,11 @@
       <div className="flex flex-col min-h-screen w-full bg-background relative">
         <NavBar />
         <div className="flex flex-col flex-grow w-full">
-<<<<<<< HEAD
           <div className="lg:hidden!">
             <AppSidebar/>
           </div>
           <NavBar />
           <main className="flex-grow bg-background overflow-x-hidden">{children}</main>
-=======
-          <AppSidebar/>
-          <main className="flex-grow bg-background">{children}</main>
->>>>>>> 9d40a6d5
         </div>
         <Footer />
       </div>
