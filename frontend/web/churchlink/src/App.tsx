<<<<<<< HEAD
import { BrowserRouter as Router, Routes, Route, Navigate } from "react-router-dom";
=======
import { BrowserRouter as Router, Routes, Route, useParams, Navigate } from "react-router-dom";
>>>>>>> 0ceb8eb0
import { AuthProvider, useAuth } from "./lib/auth-context";
import Signup from "./pages/Signup";
import Login from "./pages/Login";
import PublicLayout from "./layouts/PublicLayout";
import PrivateLayout from "./layouts/PrivateLayout";
import General from "./pages/General";
import AdminLayout from "./layouts/AdminLayout";
import AdminDashboard from "./pages/admin/AdminDashboard";
import Permissions from "./pages/admin/Permissions";
import Users from "./pages/admin/Users";
import Notification from "./pages/admin/Notification";
import ContentManagement from "./pages/admin/ContentManagement";
import Finance from "./pages/admin/Finance";

function GeneralWrapper() {
  const { name } = useParams();
  return <General name={name || "Home"} />;
}

//admin dashboard


//admin dashboard
import AdminLayout from "./layouts/AdminLayout";
import AdminDashboard from "./pages/admin/AdminDashboard";
import Permissions from "./pages/admin/Permissions";
import Users from "./pages/admin/Users";
import Notification from "./pages/admin/Notification";
import ContentManagement from "./pages/admin/ContentManagement";
import Finance from "./pages/admin/Finance";

function App() {
  const { currentUser, role } = useAuth(); // Get auth state

  return (
    <AuthProvider>
      <Router>
        <Routes>
          <Route path="/login" element={<Login />} />
          <Route path="/signup" element={<Signup />} />
<<<<<<< HEAD
          <Route path="/" element={currentUser ? <PrivateLayout><Home /></PrivateLayout> : <PublicLayout><Home /></PublicLayout>} />
=======
>>>>>>> 0ceb8eb0

          {/* ✅ Ensure Admin Route is Included */}
          {/* <Route path="/admin" element={role === "admin" ? <AdminLayout /> : <Navigate to="/" />} >
            <Route index element={<AdminDashboard />} />
            <Route path="/admin/permissions" element={role === "admin" ? <Permissions /> : <Navigate to="/" />} />
            <Route path="/admin/users" element={role === "admin" ? <Users /> : <Navigate to="/" />} />
            <Route path="/admin/content" element={role === "admin" ? <ContentManagement /> : <Navigate to="/" />} />
            <Route path="/admin/notifications" element={role === "admin" ? <Notification /> : <Navigate to="/" />} />
            <Route path="/admin/finance" element={role === "admin" || role === "finance" ? <Finance /> : <Navigate to="/" />} />
          </Route> */}

          <Route path="/admin" element={<AdminLayout />} >
            <Route index element={<AdminDashboard />} />
            <Route path="/admin/users" element={<Users />} />
            <Route path="/admin/permissions" element={<Permissions />} />
            <Route path="/admin/content" element={<ContentManagement />} />
            <Route path="/admin/notifications" element={<Notification />} />
            <Route path="/admin/finance" element={<Finance />} />
          </Route>

          {/* Catch-all Redirect */}
          <Route path="*" element={<Navigate to="/" />} />
<<<<<<< HEAD
=======
          <Route
            path="/:name?"
            element={
              currentUser ? (
                <PrivateLayout>
                  <GeneralWrapper />
                </PrivateLayout>
              ) : (
                <PublicLayout>
                  <GeneralWrapper />
                </PublicLayout>
              )
            }
          />
>>>>>>> 0ceb8eb0
        </Routes>
      </Router>
    </AuthProvider>
  );
}

export default App;<|MERGE_RESOLUTION|>--- conflicted
+++ resolved
@@ -1,8 +1,4 @@
-<<<<<<< HEAD
-import { BrowserRouter as Router, Routes, Route, Navigate } from "react-router-dom";
-=======
 import { BrowserRouter as Router, Routes, Route, useParams, Navigate } from "react-router-dom";
->>>>>>> 0ceb8eb0
 import { AuthProvider, useAuth } from "./lib/auth-context";
 import Signup from "./pages/Signup";
 import Login from "./pages/Login";
@@ -43,10 +39,7 @@
         <Routes>
           <Route path="/login" element={<Login />} />
           <Route path="/signup" element={<Signup />} />
-<<<<<<< HEAD
-          <Route path="/" element={currentUser ? <PrivateLayout><Home /></PrivateLayout> : <PublicLayout><Home /></PublicLayout>} />
-=======
->>>>>>> 0ceb8eb0
+          {/* <Route path="/" element={currentUser ? <PrivateLayout><Home /></PrivateLayout> : <PublicLayout><Home /></PublicLayout>} /> */}
 
           {/* ✅ Ensure Admin Route is Included */}
           {/* <Route path="/admin" element={role === "admin" ? <AdminLayout /> : <Navigate to="/" />} >
@@ -69,8 +62,7 @@
 
           {/* Catch-all Redirect */}
           <Route path="*" element={<Navigate to="/" />} />
-<<<<<<< HEAD
-=======
+          
           <Route
             path="/:name?"
             element={
@@ -85,7 +77,6 @@
               )
             }
           />
->>>>>>> 0ceb8eb0
         </Routes>
       </Router>
     </AuthProvider>
