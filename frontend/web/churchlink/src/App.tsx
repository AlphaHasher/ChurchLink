--- conflicted
+++ resolved
@@ -9,7 +9,7 @@
 function App() {
   return (
     <ThemeProvider>
-<<<<<<< HEAD
+    <LanguageProvider>
     <AuthProvider>
       <BrowserRouter>
         <AppRouter />
@@ -27,15 +27,7 @@
         />
       </BrowserRouter>
     </AuthProvider>
-=======
-      <LanguageProvider>
-        <AuthProvider>
-          <BrowserRouter>
-            <AppRouter />
-          </BrowserRouter>
-        </AuthProvider>
-      </LanguageProvider>
->>>>>>> 199806cc
+    </LanguageProvider>
     </ThemeProvider>
   );
 }
