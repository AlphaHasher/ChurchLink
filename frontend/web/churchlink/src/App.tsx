import { BrowserRouter as Router, Routes, Route, useParams, Navigate } from "react-router-dom";
import { AuthProvider, useAuth } from "./lib/auth-context";
import Signup from "./pages/Signup";
import Login from "./pages/Login";
import ArticlePage from "./pages/ArticlePage";
import ArticlesListPage from "./pages/ArticlesListPage";

import PublicLayout from "./layouts/PublicLayout";
import PrivateLayout from "./layouts/PrivateLayout";
import General from "./pages/General";
import AdminLayout from "./layouts/AdminLayout";
import AdminDashboard from "./pages/admin/AdminDashboard";
import Permissions from "./pages/admin/Permissions";
import Users from "./pages/admin/Users";
import Notification from "./pages/admin/Notification";
import ContentManagement from "./pages/admin/ContentManagement";
import Finance from "./pages/admin/Finance";

function GeneralWrapper() {
  const { name } = useParams();
  return <General name={name || "Home"} />;
}



function App() {
  const { currentUser, role } = useAuth(); // Get auth state

  return (
    <AuthProvider>
      <Router>
        <Routes>
          <Route path="/login" element={<Login />} />
          <Route path="/signup" element={<Signup />} />
          <Route path="/articles" element={<ArticlesListPage />} />
          <Route path="/articles/:id" element={<ArticlePage />} />
          {/* <Route path="/" element={currentUser ? <PrivateLayout><Home /></PrivateLayout> : <PublicLayout><Home /></PublicLayout>} /> */}
<<<<<<< HEAD
          {/* <Route path="/" element={currentUser ? <PrivateLayout><Home /></PrivateLayout> : <PublicLayout><Home /></PublicLayout>} /> */}
=======
>>>>>>> 6188d677

          {/* ✅ Ensure Admin Route is Included */}
          {/* <Route path="/admin" element={role === "admin" ? <AdminLayout /> : <Navigate to="/" />} >
            <Route index element={<AdminDashboard />} />
            <Route path="/admin/permissions" element={role === "admin" ? <Permissions /> : <Navigate to="/" />} />
            <Route path="/admin/users" element={role === "admin" ? <Users /> : <Navigate to="/" />} />
            <Route path="/admin/content" element={role === "admin" ? <ContentManagement /> : <Navigate to="/" />} />
            <Route path="/admin/notifications" element={role === "admin" ? <Notification /> : <Navigate to="/" />} />
            <Route path="/admin/finance" element={role === "admin" || role === "finance" ? <Finance /> : <Navigate to="/" />} />
          </Route> */}

          <Route path="/admin" element={<AdminLayout />} >
            <Route index element={<AdminDashboard />} />
            <Route path="/admin/users" element={<Users />} />
            <Route path="/admin/permissions" element={<Permissions />} />
            <Route path="/admin/content" element={<ContentManagement />} />
            <Route path="/admin/notifications" element={<Notification />} />
            <Route path="/admin/finance" element={<Finance />} />
          </Route>

          {/* Catch-all Redirect */}
          <Route path="*" element={<Navigate to="/" />} />

<<<<<<< HEAD

=======
>>>>>>> 6188d677
          <Route
            path="/:name?"
            element={
              currentUser ? (
                <PrivateLayout>
                  <GeneralWrapper />
                </PrivateLayout>
              ) : (
                <PublicLayout>
                  <GeneralWrapper />
                </PublicLayout>
              )
            }
          />
        </Routes>
      </Router>
    </AuthProvider>
  );
}

export default App;<|MERGE_RESOLUTION|>--- conflicted
+++ resolved
@@ -35,10 +35,6 @@
           <Route path="/articles" element={<ArticlesListPage />} />
           <Route path="/articles/:id" element={<ArticlePage />} />
           {/* <Route path="/" element={currentUser ? <PrivateLayout><Home /></PrivateLayout> : <PublicLayout><Home /></PublicLayout>} /> */}
-<<<<<<< HEAD
-          {/* <Route path="/" element={currentUser ? <PrivateLayout><Home /></PrivateLayout> : <PublicLayout><Home /></PublicLayout>} /> */}
-=======
->>>>>>> 6188d677
 
           {/* ✅ Ensure Admin Route is Included */}
           {/* <Route path="/admin" element={role === "admin" ? <AdminLayout /> : <Navigate to="/" />} >
@@ -62,10 +58,6 @@
           {/* Catch-all Redirect */}
           <Route path="*" element={<Navigate to="/" />} />
 
-<<<<<<< HEAD
-
-=======
->>>>>>> 6188d677
           <Route
             path="/:name?"
             element={
