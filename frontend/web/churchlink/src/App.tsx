import { BrowserRouter as Router, Routes, Route, Navigate } from "react-router-dom";
import { AuthProvider, useAuth } from "./lib/auth-context";
import Signup from "./pages/Signup";
import Login from "./pages/Login";
import Home from "./pages/Home";
import ArticlePage from "./pages/ArticlePage";
import ArticlesListPage from "./pages/ArticlesListPage";

import PublicLayout from "./layouts/PublicLayout";
import PrivateLayout from "./layouts/PrivateLayout";

//admin dashboard
import AdminLayout from "./layouts/AdminLayout";
import AdminDashboard from "./pages/admin/AdminDashboard";
import Permissions from "./pages/admin/Permissions";
import Users from "./pages/admin/Users";
import Notification from "./pages/admin/Notification";
import ContentManagement from "./pages/admin/ContentManagement";
import Finance from "./pages/admin/Finance";

function App() {
  const { currentUser, role } = useAuth(); // Get auth state

  return (
    <AuthProvider>
      <Router>
        <Routes>
          <Route path="/login" element={<Login />} />
          <Route path="/signup" element={<Signup />} />
<<<<<<< HEAD
          <Route path="/articles" element={<ArticlesListPage />} />
          <Route path="/articles/:id" element={<ArticlePage />} />        
          <Route
            path="/"
            element={
              currentUser ? (
                <PrivateLayout>
                  <Home />
                </PrivateLayout>
              ) : (
                <PublicLayout>
                  <Home />
                </PublicLayout>
              )
            }
          />
=======
          <Route path="/" element={currentUser ? <PrivateLayout><Home /></PrivateLayout> : <PublicLayout><Home /></PublicLayout>} />

          {/* ✅ Ensure Admin Route is Included */}
          {/* <Route path="/admin" element={role === "admin" ? <AdminLayout /> : <Navigate to="/" />} >
            <Route index element={<AdminDashboard />} />
            <Route path="/admin/permissions" element={role === "admin" ? <Permissions /> : <Navigate to="/" />} />
            <Route path="/admin/users" element={role === "admin" ? <Users /> : <Navigate to="/" />} />
            <Route path="/admin/content" element={role === "admin" ? <ContentManagement /> : <Navigate to="/" />} />
            <Route path="/admin/notifications" element={role === "admin" ? <Notification /> : <Navigate to="/" />} />
            <Route path="/admin/finance" element={role === "admin" || role === "finance" ? <Finance /> : <Navigate to="/" />} />
          </Route> */}

          <Route path="/admin" element={<AdminLayout />} >
            <Route index element={<AdminDashboard />} />
            <Route path="/admin/users" element={<Users />} />
            <Route path="/admin/permissions" element={<Permissions />} />
            <Route path="/admin/content" element={<ContentManagement />} />
            <Route path="/admin/notifications" element={<Notification />} />
            <Route path="/admin/finance" element={<Finance />} />
          </Route>

          {/* Catch-all Redirect */}
          <Route path="*" element={<Navigate to="/" />} />
>>>>>>> 80676b10
        </Routes>
      </Router>
    </AuthProvider>
  );
}

export default App;<|MERGE_RESOLUTION|>--- conflicted
+++ resolved
@@ -27,24 +27,8 @@
         <Routes>
           <Route path="/login" element={<Login />} />
           <Route path="/signup" element={<Signup />} />
-<<<<<<< HEAD
           <Route path="/articles" element={<ArticlesListPage />} />
           <Route path="/articles/:id" element={<ArticlePage />} />        
-          <Route
-            path="/"
-            element={
-              currentUser ? (
-                <PrivateLayout>
-                  <Home />
-                </PrivateLayout>
-              ) : (
-                <PublicLayout>
-                  <Home />
-                </PublicLayout>
-              )
-            }
-          />
-=======
           <Route path="/" element={currentUser ? <PrivateLayout><Home /></PrivateLayout> : <PublicLayout><Home /></PublicLayout>} />
 
           {/* ✅ Ensure Admin Route is Included */}
@@ -68,7 +52,6 @@
 
           {/* Catch-all Redirect */}
           <Route path="*" element={<Navigate to="/" />} />
->>>>>>> 80676b10
         </Routes>
       </Router>
     </AuthProvider>
