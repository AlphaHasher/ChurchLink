--- conflicted
+++ resolved
@@ -2,11 +2,8 @@
 import { AuthProvider } from "./features/auth/hooks/auth-context";
 import { AppRouter } from "./router/AppRouter";
 import { ThemeProvider } from "./provider/ThemeProvider";
-<<<<<<< HEAD
 import { useWebsiteConfig } from "./hooks/useWebsiteConfig";
-=======
 import { LanguageProvider } from "./provider/LanguageProvider";
->>>>>>> 199806cc
 
 function App() {
   // Load and apply website configuration (title, favicon) on app start.
