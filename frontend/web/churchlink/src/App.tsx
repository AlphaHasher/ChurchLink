--- conflicted
+++ resolved
@@ -1,14 +1,17 @@
-<<<<<<< HEAD
-import { BrowserRouter as Router, Routes, Route, Navigate } from "react-router-dom";
-=======
-import { BrowserRouter as Router, Routes, Route, useParams } from "react-router-dom";
->>>>>>> eab23aeb
+import { BrowserRouter as Router, Routes, Route, useParams, Navigate } from "react-router-dom";
 import { AuthProvider, useAuth } from "./lib/auth-context";
 import Signup from "./pages/Signup";
 import Login from "./pages/Login";
 import PublicLayout from "./layouts/PublicLayout";
 import PrivateLayout from "./layouts/PrivateLayout";
 import General from "./pages/General";
+import AdminLayout from "./layouts/AdminLayout";
+import AdminDashboard from "./pages/admin/AdminDashboard";
+import Permissions from "./pages/admin/Permissions";
+import Users from "./pages/admin/Users";
+import Notification from "./pages/admin/Notification";
+import ContentManagement from "./pages/admin/ContentManagement";
+import Finance from "./pages/admin/Finance";
 
 function GeneralWrapper() {
   const { name } = useParams();
@@ -16,13 +19,7 @@
 }
 
 //admin dashboard
-import AdminLayout from "./layouts/AdminLayout";
-import AdminDashboard from "./pages/admin/AdminDashboard";
-import Permissions from "./pages/admin/Permissions";
-import Users from "./pages/admin/Users";
-import Notification from "./pages/admin/Notification";
-import ContentManagement from "./pages/admin/ContentManagement";
-import Finance from "./pages/admin/Finance";
+
 
 function App() {
   const { currentUser, role } = useAuth(); // Get auth state
@@ -33,8 +30,6 @@
         <Routes>
           <Route path="/login" element={<Login />} />
           <Route path="/signup" element={<Signup />} />
-<<<<<<< HEAD
-          <Route path="/" element={currentUser ? <PrivateLayout><Home /></PrivateLayout> : <PublicLayout><Home /></PublicLayout>} />
 
           {/* ✅ Ensure Admin Route is Included */}
           {/* <Route path="/admin" element={role === "admin" ? <AdminLayout /> : <Navigate to="/" />} >
@@ -57,7 +52,6 @@
 
           {/* Catch-all Redirect */}
           <Route path="*" element={<Navigate to="/" />} />
-=======
           <Route
             path="/:name?"
             element={
@@ -72,7 +66,6 @@
               )
             }
           />
->>>>>>> eab23aeb
         </Routes>
       </Router>
     </AuthProvider>
