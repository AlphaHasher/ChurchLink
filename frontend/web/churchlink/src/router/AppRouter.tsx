import { Route, Routes } from "react-router-dom";
import { Suspense, lazy } from "react";
import { PublicRoute } from "../features/auth/guards/PublicRoute";
import { PublicRoutes } from "./PublicRoutes";
import PrivateRoute from "../features/auth/guards/PrivateRoute";
import { AdminRoutes } from "./AdminRoutes";
import { ProfileRoutes } from "./ProfileRoutes";
import AdminRoute from "@/features/auth/guards/AdminRoute";
import DynamicPage from "../shared/components/DynamicPage";
import PaypalThankYouPage from "../features/paypal/pages/thank-you";

const Login = lazy(() => import("../features/auth/pages/Login"));
const Signup = lazy(() => import("../features/auth/pages/Signup"));

export const AppRouter = () => {
  return (
    <Suspense fallback={<div>Loading...</div>}>
      <Routes>
        <Route
          path="/auth/login"
          element={
            <PublicRoute>
              <Login />
            </PublicRoute>
          }
        />
        <Route
          path="/auth/signup"
          element={
            <PublicRoute>
              <Signup />
            </PublicRoute>
          }
        />

        <Route
          path="/*"
          element={
            <PublicRoute>
              <PublicRoutes />
            </PublicRoute>
          }
        />
<<<<<<< HEAD

=======
        <Route
          path="/thank-you"
          element={
            <PublicRoute>
              <PaypalThankYouPage />
            </PublicRoute>
          }
        />
        {/* Dynamic page route for any URL */}
>>>>>>> 581bb6e6
        <Route
          path="/pages/*"
          element={
            <PublicRoute>
              <DynamicPage />
            </PublicRoute>
          }
        />

        <Route
          path="/profile/*"
          element={
            <PrivateRoute>
              <ProfileRoutes />
            </PrivateRoute>
          }
        />
        <Route
          path="/admin/*"
          element={
            <AdminRoute>
              <AdminRoutes />
            </AdminRoute>
          }
        />
      </Routes>
    </Suspense>
  );
};<|MERGE_RESOLUTION|>--- conflicted
+++ resolved
@@ -41,9 +41,6 @@
             </PublicRoute>
           }
         />
-<<<<<<< HEAD
-
-=======
         <Route
           path="/thank-you"
           element={
@@ -53,7 +50,6 @@
           }
         />
         {/* Dynamic page route for any URL */}
->>>>>>> 581bb6e6
         <Route
           path="/pages/*"
           element={
