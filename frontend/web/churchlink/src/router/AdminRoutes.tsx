
import { lazy } from "react";
import { Route, Routes } from "react-router-dom";
import AdminLayout from "../shared/layouts/AdminLayout";
import Settings from "../features/admin/pages/Settings";


// Lazy load admin components
const AdminDashboard = lazy(() => import("../features/admin/pages/AdminDashboard"));
const Permissions = lazy(() => import("../features/admin/pages/Permissions"));
const Notification = lazy(() => import("../features/admin/pages/Notification"));
const Finance = lazy(() => import("../features/admin/pages/Finance"));
const WebBuilder = lazy(() => import("../features/admin/pages/WebBuilder"));
const AddPage = lazy(() => import("../features/admin/components/WebBuilder/AddPage"));
const EditPage = lazy(() => import("../features/admin/components/WebBuilder/EditPage"));
const AdminPagePreview = lazy(() => import("../features/admin/components/WebBuilder/AdminPagePreview"));
const EditHeader = lazy(() => import("../features/admin/components/WebBuilder/EditHeader"));
const EditHeaderItem = lazy(() => import("../features/admin/components/WebBuilder/EditHeaderItem"));
const AddHeaderItem = lazy(() => import("../features/admin/components/WebBuilder/AddHeaderItem"));
const EditFooter = lazy(() => import("../features/admin/components/WebBuilder/EditFooter"));
const EditFooterSection = lazy(() => import("../features/admin/components/WebBuilder/EditFooterSection"));
const AddFooterSection = lazy(() => import("../features/admin/components/WebBuilder/AddFooterSection"));
const Users = lazy(() => import("../features/admin/pages/Users"));
const Events = lazy(() => import("../features/admin/pages/Events"));
const BiblePlanManager = lazy(() => import("../features/admin/pages/BiblePlanManager"));
const Settings = lazy(() => import("../features/admin/pages/Settings"));

const MobileUITab = lazy(() => import("../features/admin/pages/MobileUITab"));

export const AdminRoutes = () => {
  return (
    <Routes>
      <Route path="/" element={<AdminLayout></AdminLayout>}>
        <Route index element={<AdminDashboard />} />
        <Route path="/webbuilder" element={<WebBuilder />} />
        <Route path="/users" element={<Users />} />
        <Route path="/permissions" element={<Permissions />} />
        <Route path="/notifications" element={<Notification />} />
        <Route path="/finance" element={<Finance />} />
        <Route path="/events" element={<Events />} />
        <Route path="/bible-plan-manager" element={<BiblePlanManager />} />
<<<<<<< HEAD
        <Route path="/settings" element={<Settings />} />
=======
  <Route path="/settings" element={<Settings />} />
  <Route path="/mobile-ui-tab" element={<MobileUITab />} />
>>>>>>> 8d5bde9d
        <Route path="/webbuilder/add" element={<AddPage />} />
        <Route path="/webbuilder/edit/:slug" element={<EditPage />} />
        <Route path="/webbuilder/preview/:slug" element={<AdminPagePreview />} />
        <Route path="/webbuilder/header" element={<EditHeader />} />
        <Route path="/webbuilder/header/edit/:title" element={<EditHeaderItem />} />
        <Route path="/webbuilder/header/add" element={<AddHeaderItem />} />
        <Route path="/webbuilder/footer" element={<EditFooter />} />
        <Route path="/webbuilder/footer/edit/:title" element={<EditFooterSection />} />
        <Route path="/webbuilder/footer/add" element={<AddFooterSection />} />
      </Route>
    </Routes>
  );
};<|MERGE_RESOLUTION|>--- conflicted
+++ resolved
@@ -23,7 +23,6 @@
 const Users = lazy(() => import("../features/admin/pages/Users"));
 const Events = lazy(() => import("../features/admin/pages/Events"));
 const BiblePlanManager = lazy(() => import("../features/admin/pages/BiblePlanManager"));
-const Settings = lazy(() => import("../features/admin/pages/Settings"));
 
 const MobileUITab = lazy(() => import("../features/admin/pages/MobileUITab"));
 
@@ -39,12 +38,8 @@
         <Route path="/finance" element={<Finance />} />
         <Route path="/events" element={<Events />} />
         <Route path="/bible-plan-manager" element={<BiblePlanManager />} />
-<<<<<<< HEAD
-        <Route path="/settings" element={<Settings />} />
-=======
   <Route path="/settings" element={<Settings />} />
   <Route path="/mobile-ui-tab" element={<MobileUITab />} />
->>>>>>> 8d5bde9d
         <Route path="/webbuilder/add" element={<AddPage />} />
         <Route path="/webbuilder/edit/:slug" element={<EditPage />} />
         <Route path="/webbuilder/preview/:slug" element={<AdminPagePreview />} />
