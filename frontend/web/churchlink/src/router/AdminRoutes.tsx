--- conflicted
+++ resolved
@@ -2,11 +2,8 @@
 import { lazy } from "react";
 import { Route, Routes } from "react-router-dom";
 import AdminLayout from "../shared/layouts/AdminLayout";
-<<<<<<< HEAD
 import Settings from "../features/admin/pages/Settings";
-=======
 import WebBuilderLayout from "../features/admin/components/WebBuilder/layout/WebBuilderLayout";
->>>>>>> 6cb2622f
 
 
 // Lazy load admin components
@@ -15,6 +12,7 @@
 const Notification = lazy(() => import("../features/admin/pages/Notification"));
 const Finance = lazy(() => import("../features/admin/pages/Finance"));
 const WebBuilder = lazy(() => import("../features/admin/pages/WebBuilder"));
+const AddPage = lazy(() => import("../features/admin/components/WebBuilder/sub_pages/AddPage"));
 const EditPage = lazy(() => import("../features/admin/components/WebBuilder/sub_pages/EditPage"));
 const AdminPagePreview = lazy(() => import("../features/admin/components/WebBuilder/sub_pages/AdminPagePreview"));
 const EditHeader = lazy(() => import("../features/admin/components/WebBuilder/sub_pages/EditHeader"));
@@ -44,16 +42,13 @@
         <Route path="/events" element={<Events />} />
         <Route path="/finance" element={<Finance />} />
         <Route path="/bible-plan-manager" element={<BiblePlanManager />} />
-<<<<<<< HEAD
-  <Route path="/settings" element={<Settings />} />
-  <Route path="/mobile-ui-tab" element={<MobileUITab />} />
+        <Route path="/settings" element={<Settings />} />
+        <Route path="/mobile-ui-tab" element={<MobileUITab />} />
         <Route path="/webbuilder/add" element={<AddPage />} />
-=======
         <Route path="/forms/form-builder" element={<FormBuilder />} />
         <Route path="/forms/manage-forms" element={<ManageForms />} />
         <Route path="/forms/responses" element={<FormResponses />} />
         {/** Add Page is now an inline dialog within the Web Builder page list */}
->>>>>>> 6cb2622f
         <Route path="/webbuilder/edit/:slug" element={<EditPage />} />
         <Route path="/webbuilder/preview/:slug" element={<AdminPagePreview />} />
         <Route path="/webbuilder/header" element={<WebBuilderLayout type="header"><EditHeader /></WebBuilderLayout>} />
