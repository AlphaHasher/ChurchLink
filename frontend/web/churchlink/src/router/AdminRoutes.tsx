--- conflicted
+++ resolved
@@ -40,11 +40,7 @@
         <Route path="/forms/form-builder" element={<FormBuilder />} />
         <Route path="/forms/manage-forms" element={<ManageForms />} />
         <Route path="/forms/responses" element={<FormResponses />} />
-<<<<<<< HEAD
-        <Route path="/webbuilder/add" element={<AddPage />} />
-=======
         {/** Add Page is now an inline dialog within the Web Builder page list */}
->>>>>>> 90f30ea0
         <Route path="/webbuilder/edit/:slug" element={<EditPage />} />
         <Route path="/webbuilder/preview/:slug" element={<AdminPagePreview />} />
         <Route path="/webbuilder/header" element={<WebBuilderLayout type="header"><EditHeader /></WebBuilderLayout>} />
