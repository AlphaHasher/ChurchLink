
import { lazy } from "react";
import { Route, Routes } from "react-router-dom";
import AdminLayout from "../shared/layouts/AdminLayout";
<<<<<<< HEAD
=======
import Settings from "../features/admin/pages/Settings";
>>>>>>> df36a2bc
import WebBuilderLayout from "../features/admin/components/WebBuilder/layout/WebBuilderLayout";


// Lazy load admin components
const AdminDashboard = lazy(() => import("../features/admin/pages/AdminDashboard"));
const Permissions = lazy(() => import("../features/admin/pages/Permissions"));
const Notification = lazy(() => import("../features/admin/pages/Notification"));
const Finance = lazy(() => import("../features/admin/pages/Finance"));
const WebBuilder = lazy(() => import("../features/admin/pages/WebBuilder"));
<<<<<<< HEAD
const EditPage = lazy(() => import("../features/admin/components/WebBuilder/sub_pages/EditPage"));
const AdminPagePreview = lazy(() => import("../features/admin/components/WebBuilder/sub_pages/AdminPagePreview"));
const EditHeader = lazy(() => import("../features/admin/components/WebBuilder/sub_pages/EditHeader"));
const EditFooter = lazy(() => import("../features/admin/components/WebBuilder/sub_pages/EditFooter"));
=======
const AddPage = lazy(() => import("../features/admin/components/WebBuilder/sub_pages/AddPage"));
const EditPage = lazy(() => import("../features/admin/components/WebBuilder/sub_pages/EditPage"));
const AdminPagePreview = lazy(() => import("../features/admin/components/WebBuilder/sub_pages/AdminPagePreview"));
const EditHeader = lazy(() => import("../features/admin/components/WebBuilder/sub_pages/EditHeader"));
const EditHeaderItem = lazy(() => import("../features/admin/components/WebBuilder/sub_pages/EditHeaderItem"));
const AddHeaderItem = lazy(() => import("../features/admin/components/WebBuilder/sub_pages/AddHeaderItem"));
const EditFooter = lazy(() => import("../features/admin/components/WebBuilder/sub_pages/EditFooter"));
const EditFooterSection = lazy(() => import("../features/admin/components/WebBuilder/sub_pages/EditFooterSection"));
const AddFooterSection = lazy(() => import("../features/admin/components/WebBuilder/sub_pages/AddFooterSection"));
>>>>>>> df36a2bc
const Users = lazy(() => import("../features/admin/pages/Users"));
const Events = lazy(() => import("../features/admin/pages/Events"));
const BiblePlanManager = lazy(() => import("../features/admin/pages/BiblePlanManager"));
const FormBuilder = lazy(() => import("../features/admin/pages/FormBuilder"));
const ManageForms = lazy(() => import("../features/admin/pages/ManageForms"));
const FormResponses = lazy(() => import("../features/admin/pages/FormResponses"));
<<<<<<< HEAD
=======

const MobileUITab = lazy(() => import("../features/admin/pages/MobileUITab"));
>>>>>>> df36a2bc

export const AdminRoutes = () => {
  return (
    <Routes>
      <Route path="/" element={<AdminLayout></AdminLayout>}>
        <Route index element={<AdminDashboard />} />
        <Route path="/webbuilder" element={<WebBuilder />} />
        <Route path="/users" element={<Users />} />
        <Route path="/permissions" element={<Permissions />} />
        <Route path="/notifications" element={<Notification />} />
        <Route path="/events" element={<Events />} />
        <Route path="/finance" element={<Finance />} />
        <Route path="/bible-plan-manager" element={<BiblePlanManager />} />
<<<<<<< HEAD
        <Route path="/forms/form-builder" element={<FormBuilder />} />
        <Route path="/forms/manage-forms" element={<ManageForms />} />
        <Route path="/forms/responses" element={<FormResponses />} />
        <Route path="/webbuilder/edit/:slug" element={<EditPage />} />
        <Route path="/webbuilder/preview/:slug" element={<AdminPagePreview />} />
        <Route path="/webbuilder/header" element={<WebBuilderLayout type="header"><EditHeader /></WebBuilderLayout>} />
        <Route path="/webbuilder/footer" element={<WebBuilderLayout type="footer"><EditFooter /></WebBuilderLayout>} />
=======
        <Route path="/settings" element={<Settings />} />
        <Route path="/mobile-ui-tab" element={<MobileUITab />} />
        <Route path="/webbuilder/add" element={<AddPage />} />
        <Route path="/forms/form-builder" element={<FormBuilder />} />
        <Route path="/forms/manage-forms" element={<ManageForms />} />
        <Route path="/forms/responses" element={<FormResponses />} />
        {/** Add Page is now an inline dialog within the Web Builder page list */}
        <Route path="/webbuilder/edit/:slug" element={<EditPage />} />
        <Route path="/webbuilder/preview/:slug" element={<AdminPagePreview />} />
        <Route path="/webbuilder/header" element={<WebBuilderLayout type="header"><EditHeader /></WebBuilderLayout>} />
        <Route path="/webbuilder/header/edit/:title" element={<EditHeaderItem />} />
        <Route path="/webbuilder/header/add" element={<AddHeaderItem />} />
        <Route path="/webbuilder/footer" element={<WebBuilderLayout type="footer"><EditFooter /></WebBuilderLayout>} />
        <Route path="/webbuilder/footer/edit/:title" element={<EditFooterSection />} />
        <Route path="/webbuilder/footer/add" element={<AddFooterSection />} />
>>>>>>> df36a2bc
      </Route>
    </Routes>
  );
};<|MERGE_RESOLUTION|>--- conflicted
+++ resolved
@@ -2,10 +2,7 @@
 import { lazy } from "react";
 import { Route, Routes } from "react-router-dom";
 import AdminLayout from "../shared/layouts/AdminLayout";
-<<<<<<< HEAD
-=======
 import Settings from "../features/admin/pages/Settings";
->>>>>>> df36a2bc
 import WebBuilderLayout from "../features/admin/components/WebBuilder/layout/WebBuilderLayout";
 
 
@@ -15,33 +12,18 @@
 const Notification = lazy(() => import("../features/admin/pages/Notification"));
 const Finance = lazy(() => import("../features/admin/pages/Finance"));
 const WebBuilder = lazy(() => import("../features/admin/pages/WebBuilder"));
-<<<<<<< HEAD
 const EditPage = lazy(() => import("../features/admin/components/WebBuilder/sub_pages/EditPage"));
 const AdminPagePreview = lazy(() => import("../features/admin/components/WebBuilder/sub_pages/AdminPagePreview"));
 const EditHeader = lazy(() => import("../features/admin/components/WebBuilder/sub_pages/EditHeader"));
 const EditFooter = lazy(() => import("../features/admin/components/WebBuilder/sub_pages/EditFooter"));
-=======
-const AddPage = lazy(() => import("../features/admin/components/WebBuilder/sub_pages/AddPage"));
-const EditPage = lazy(() => import("../features/admin/components/WebBuilder/sub_pages/EditPage"));
-const AdminPagePreview = lazy(() => import("../features/admin/components/WebBuilder/sub_pages/AdminPagePreview"));
-const EditHeader = lazy(() => import("../features/admin/components/WebBuilder/sub_pages/EditHeader"));
-const EditHeaderItem = lazy(() => import("../features/admin/components/WebBuilder/sub_pages/EditHeaderItem"));
-const AddHeaderItem = lazy(() => import("../features/admin/components/WebBuilder/sub_pages/AddHeaderItem"));
-const EditFooter = lazy(() => import("../features/admin/components/WebBuilder/sub_pages/EditFooter"));
-const EditFooterSection = lazy(() => import("../features/admin/components/WebBuilder/sub_pages/EditFooterSection"));
-const AddFooterSection = lazy(() => import("../features/admin/components/WebBuilder/sub_pages/AddFooterSection"));
->>>>>>> df36a2bc
 const Users = lazy(() => import("../features/admin/pages/Users"));
 const Events = lazy(() => import("../features/admin/pages/Events"));
 const BiblePlanManager = lazy(() => import("../features/admin/pages/BiblePlanManager"));
 const FormBuilder = lazy(() => import("../features/admin/pages/FormBuilder"));
 const ManageForms = lazy(() => import("../features/admin/pages/ManageForms"));
 const FormResponses = lazy(() => import("../features/admin/pages/FormResponses"));
-<<<<<<< HEAD
-=======
 
 const MobileUITab = lazy(() => import("../features/admin/pages/MobileUITab"));
->>>>>>> df36a2bc
 
 export const AdminRoutes = () => {
   return (
@@ -55,15 +37,6 @@
         <Route path="/events" element={<Events />} />
         <Route path="/finance" element={<Finance />} />
         <Route path="/bible-plan-manager" element={<BiblePlanManager />} />
-<<<<<<< HEAD
-        <Route path="/forms/form-builder" element={<FormBuilder />} />
-        <Route path="/forms/manage-forms" element={<ManageForms />} />
-        <Route path="/forms/responses" element={<FormResponses />} />
-        <Route path="/webbuilder/edit/:slug" element={<EditPage />} />
-        <Route path="/webbuilder/preview/:slug" element={<AdminPagePreview />} />
-        <Route path="/webbuilder/header" element={<WebBuilderLayout type="header"><EditHeader /></WebBuilderLayout>} />
-        <Route path="/webbuilder/footer" element={<WebBuilderLayout type="footer"><EditFooter /></WebBuilderLayout>} />
-=======
         <Route path="/settings" element={<Settings />} />
         <Route path="/mobile-ui-tab" element={<MobileUITab />} />
         <Route path="/webbuilder/add" element={<AddPage />} />
@@ -74,12 +47,7 @@
         <Route path="/webbuilder/edit/:slug" element={<EditPage />} />
         <Route path="/webbuilder/preview/:slug" element={<AdminPagePreview />} />
         <Route path="/webbuilder/header" element={<WebBuilderLayout type="header"><EditHeader /></WebBuilderLayout>} />
-        <Route path="/webbuilder/header/edit/:title" element={<EditHeaderItem />} />
-        <Route path="/webbuilder/header/add" element={<AddHeaderItem />} />
         <Route path="/webbuilder/footer" element={<WebBuilderLayout type="footer"><EditFooter /></WebBuilderLayout>} />
-        <Route path="/webbuilder/footer/edit/:title" element={<EditFooterSection />} />
-        <Route path="/webbuilder/footer/add" element={<AddFooterSection />} />
->>>>>>> df36a2bc
       </Route>
     </Routes>
   );
