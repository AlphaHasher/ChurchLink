
import { lazy } from "react";
import { Route, Routes } from "react-router-dom";
import AdminLayout from "../shared/layouts/AdminLayout";
import WebBuilderLayout from "../features/admin/components/WebBuilder/layout/WebBuilderLayout";
import PermissionGuard from "../features/auth/guards/PermissionGuard";

// Lazy load admin components
const AdminDashboard = lazy(() => import("../features/admin/pages/AdminDashboard"));
const Permissions = lazy(() => import("../features/admin/pages/Permissions"));
const Notification = lazy(() => import("../features/admin/pages/Notification"));
const Finance = lazy(() => import("../features/admin/pages/Finance"));
const WebBuilder = lazy(() => import("../features/admin/pages/WebBuilder"));
const EditPage = lazy(() => import("../features/admin/components/WebBuilder/sub_pages/EditPage"));
const AdminPagePreview = lazy(() => import("../features/admin/components/WebBuilder/sub_pages/AdminPagePreview"));
const EditHeader = lazy(() => import("../features/admin/components/WebBuilder/sub_pages/EditHeader"));
const EditFooter = lazy(() => import("../features/admin/components/WebBuilder/sub_pages/EditFooter"));
const Users = lazy(() => import("../features/admin/pages/Users"));
const MembershipRequests = lazy(() => import("../features/admin/pages/ManageMemberships"));
const Events = lazy(() => import("../features/admin/pages/EventsV2"));
const EventInstances = lazy(() => import("../features/admin/pages/EventInstances"));
const EventInstancesDetails = lazy(() => import("../features/admin/pages/EventInstanceDetails"));
const DiscountCodes = lazy(() => import("../features/admin/pages/DiscountCodes"));
const ViewUserRegistration = lazy(() => import("../features/admin/pages/ViewUserRegistrationDetails"));
const Sermons = lazy(() => import("../features/admin/pages/Sermons"));
const Bulletins = lazy(() => import("../features/admin/pages/Bulletins"));
const BiblePlanBuilder = lazy(() => import("../features/admin/pages/BiblePlanBuilder"));
const ManageBiblePlans = lazy(() => import("../features/admin/pages/ManageBiblePlans"));
const FormBuilder = lazy(() => import("../features/admin/pages/FormBuilder"));
const ManageForms = lazy(() => import("../features/admin/pages/ManageForms"));
const FormResponses = lazy(() => import("../features/admin/pages/FormResponses"));
const Ministries = lazy(() => import("../features/admin/pages/Ministries"));
const RefundManagement = lazy(() => import("../features/admin/pages/RefundManagement"));

const MobileUITab = lazy(() => import("../features/admin/pages/MobileUITab"));
const MobileUIPages = lazy(() => import("../features/admin/pages/MobileUIPages"));
const MediaLibrary = lazy(() => import("../features/admin/pages/MediaLibrary"));

export const AdminRoutes = () => {
  return (
    <Routes>
      <Route path="/" element={<AdminLayout></AdminLayout>}>
        <Route index element={<AdminDashboard />} />
<<<<<<< HEAD
        <Route path="/webbuilder" element={<WebBuilder />} />
        <Route path="/users/manage-users" element={<Users />} />
        <Route path="/users/membership-requests" element={<MembershipRequests />} />
        <Route path="/permissions" element={<Permissions />} />
        <Route path="/notifications" element={<Notification />} />
        <Route path="/ministries" element={<Ministries />} />
        <Route path="/events" element={<Events />} />
        <Route path="/events/discount-codes" element={<DiscountCodes />} />
        <Route path="/events/:eventId" element={<EventInstances />} />
        <Route path="/events/:eventId/instance_details/:instanceId" element={<EventInstancesDetails />} />
        <Route path="/events/:eventId/instance_details/:instanceId/user_registrations/:userId" element={<ViewUserRegistration />} />
        <Route path="/finance" element={<Finance />} />
        <Route path="/finance/refunds" element={<RefundManagement />} />
        <Route path="/sermons" element={<Sermons />} />
        <Route path="/bible-plans/manage-plans" element={<ManageBiblePlans />} />
        <Route path="/bible-plans/plan-builder" element={<BiblePlanBuilder />} />
        <Route path="/bulletins" element={<Bulletins />} />
        <Route path="/mobile-ui-tab" element={<MobileUITab />} />
        <Route path="/mobile-ui-pages" element={<MobileUIPages />} />
        <Route path="forms/form-builder" element={<FormBuilder />} />
        <Route path="forms/manage-forms" element={<ManageForms />} />
        <Route path="forms/responses" element={<FormResponses />} />
        <Route path="webbuilder/edit/:slug" element={<EditPage />} />
        <Route path="webbuilder/preview/:slug" element={<AdminPagePreview />} />
        <Route path="webbuilder/header" element={<WebBuilderLayout type="header"><EditHeader /></WebBuilderLayout>} />
        <Route path="webbuilder/footer" element={<WebBuilderLayout type="footer"><EditFooter /></WebBuilderLayout>} />
        <Route path="/media-library" element={<MediaLibrary />} />
=======
        <Route path="/webbuilder" element={
          <PermissionGuard requiredPermission="web_builder_management">
            <WebBuilder />
          </PermissionGuard>
        } />
        <Route path="/users/manage-users" element={
          <PermissionGuard requiredPermission="permissions_management">
            <Users />
          </PermissionGuard>
        } />
        <Route path="/users/membership-requests" element={
          <PermissionGuard requiredPermission="permissions_management">
            <MembershipRequests />
          </PermissionGuard>
        } />
        <Route path="/permissions" element={
          <PermissionGuard requiredPermission="permissions_management">
            <Permissions />
          </PermissionGuard>
        } />
        <Route path="/notifications" element={
          <PermissionGuard requiredPermission="notification_management">
            <Notification />
          </PermissionGuard>
        } />
        <Route path="/ministries" element={
          <PermissionGuard requiredPermission="ministries_management">
            <Ministries />
          </PermissionGuard>
        } />
        <Route path="/events" element={
          <PermissionGuard requiredPermission={["event_management", "event_editing"]}>
            <Events />
          </PermissionGuard>
        } />
        <Route path="/events/:eventId" element={
          <PermissionGuard requiredPermission={["event_management", "event_editing"]}>
            <EventDetails />
          </PermissionGuard>
        } />
        <Route path="/finance" element={
          <PermissionGuard requiredPermission="finance">
            <Finance />
          </PermissionGuard>
        } />
        <Route path="/finance/refunds" element={
          <PermissionGuard requiredPermission="finance">
            <RefundManagement />
          </PermissionGuard>
        } />
        <Route path="/sermons" element={
          <PermissionGuard requiredPermission="sermon_editing">
            <Sermons />
          </PermissionGuard>
        } />
        <Route path="/bible-plans/manage-plans" element={
          <PermissionGuard requiredPermission="bible_plan_management">
            <ManageBiblePlans />
          </PermissionGuard>
        } />
        <Route path="/bible-plans/plan-builder" element={
          <PermissionGuard requiredPermission="bible_plan_management">
            <BiblePlanBuilder />
          </PermissionGuard>
        } />
        <Route path="/bulletins" element={
          <PermissionGuard requiredPermission="bulletin_editing">
            <Bulletins />
          </PermissionGuard>
        } />
        <Route path="/mobile-ui-tab" element={
          <PermissionGuard requiredPermission="mobile_ui_management">
            <MobileUITab />
          </PermissionGuard>
        } />
        <Route path="/mobile-ui-pages" element={
          <PermissionGuard requiredPermission="mobile_ui_management">
            <MobileUIPages />
          </PermissionGuard>
        } />
        <Route path="forms/form-builder" element={
          <PermissionGuard requiredPermission="forms_management">
            <FormBuilder />
          </PermissionGuard>
        } />
        <Route path="forms/manage-forms" element={
          <PermissionGuard requiredPermission="forms_management">
            <ManageForms />
          </PermissionGuard>
        } />
        <Route path="forms/responses" element={
          <PermissionGuard requiredPermission="forms_management">
            <FormResponses />
          </PermissionGuard>
        } />
        <Route path="webbuilder/edit/:slug" element={
          <PermissionGuard requiredPermission="web_builder_management">
            <EditPage />
          </PermissionGuard>
        } />
        <Route path="webbuilder/preview/:slug" element={
          <PermissionGuard requiredPermission="web_builder_management">
            <AdminPagePreview />
          </PermissionGuard>
        } />
        <Route path="webbuilder/header" element={
          <PermissionGuard requiredPermission="web_builder_management">
            <WebBuilderLayout type="header"><EditHeader /></WebBuilderLayout>
          </PermissionGuard>
        } />
        <Route path="webbuilder/footer" element={
          <PermissionGuard requiredPermission="web_builder_management">
            <WebBuilderLayout type="footer"><EditFooter /></WebBuilderLayout>
          </PermissionGuard>
        } />
        <Route path="/media-library" element={
          <PermissionGuard requiredPermission="media_management">
            <MediaLibrary />
          </PermissionGuard>
        } />
>>>>>>> 9d40a6d5
      </Route>
    </Routes>
  );
};<|MERGE_RESOLUTION|>--- conflicted
+++ resolved
@@ -41,156 +41,77 @@
     <Routes>
       <Route path="/" element={<AdminLayout></AdminLayout>}>
         <Route index element={<AdminDashboard />} />
-<<<<<<< HEAD
-        <Route path="/webbuilder" element={<WebBuilder />} />
-        <Route path="/users/manage-users" element={<Users />} />
-        <Route path="/users/membership-requests" element={<MembershipRequests />} />
-        <Route path="/permissions" element={<Permissions />} />
-        <Route path="/notifications" element={<Notification />} />
-        <Route path="/ministries" element={<Ministries />} />
-        <Route path="/events" element={<Events />} />
+        <Route path="/webbuilder" element={<PermissionGuard requiredPermission="web_builder_management">
+          <WebBuilder />
+        </PermissionGuard>} />
+        <Route path="/users/manage-users" element={<PermissionGuard requiredPermission="permissions_management">
+          <Users />
+        </PermissionGuard>} />
+        <Route path="/users/membership-requests" element={<PermissionGuard requiredPermission="permissions_management">
+          <MembershipRequests />
+        </PermissionGuard>} />
+        <Route path="/permissions" element={<PermissionGuard requiredPermission="permissions_management">
+          <Permissions />
+        </PermissionGuard>} />
+        <Route path="/notifications" element={<PermissionGuard requiredPermission="notification_management">
+          <Notification />
+        </PermissionGuard>} />
+        <Route path="/ministries" element={<PermissionGuard requiredPermission="ministries_management">
+          <Ministries />
+        </PermissionGuard>} />
+        <Route path="/events" element={<PermissionGuard requiredPermission={["event_management", "event_editing"]}>
+          <Events />
+        </PermissionGuard>} />
         <Route path="/events/discount-codes" element={<DiscountCodes />} />
         <Route path="/events/:eventId" element={<EventInstances />} />
         <Route path="/events/:eventId/instance_details/:instanceId" element={<EventInstancesDetails />} />
         <Route path="/events/:eventId/instance_details/:instanceId/user_registrations/:userId" element={<ViewUserRegistration />} />
-        <Route path="/finance" element={<Finance />} />
-        <Route path="/finance/refunds" element={<RefundManagement />} />
-        <Route path="/sermons" element={<Sermons />} />
-        <Route path="/bible-plans/manage-plans" element={<ManageBiblePlans />} />
-        <Route path="/bible-plans/plan-builder" element={<BiblePlanBuilder />} />
-        <Route path="/bulletins" element={<Bulletins />} />
-        <Route path="/mobile-ui-tab" element={<MobileUITab />} />
-        <Route path="/mobile-ui-pages" element={<MobileUIPages />} />
-        <Route path="forms/form-builder" element={<FormBuilder />} />
-        <Route path="forms/manage-forms" element={<ManageForms />} />
-        <Route path="forms/responses" element={<FormResponses />} />
-        <Route path="webbuilder/edit/:slug" element={<EditPage />} />
-        <Route path="webbuilder/preview/:slug" element={<AdminPagePreview />} />
-        <Route path="webbuilder/header" element={<WebBuilderLayout type="header"><EditHeader /></WebBuilderLayout>} />
-        <Route path="webbuilder/footer" element={<WebBuilderLayout type="footer"><EditFooter /></WebBuilderLayout>} />
-        <Route path="/media-library" element={<MediaLibrary />} />
-=======
-        <Route path="/webbuilder" element={
-          <PermissionGuard requiredPermission="web_builder_management">
-            <WebBuilder />
-          </PermissionGuard>
-        } />
-        <Route path="/users/manage-users" element={
-          <PermissionGuard requiredPermission="permissions_management">
-            <Users />
-          </PermissionGuard>
-        } />
-        <Route path="/users/membership-requests" element={
-          <PermissionGuard requiredPermission="permissions_management">
-            <MembershipRequests />
-          </PermissionGuard>
-        } />
-        <Route path="/permissions" element={
-          <PermissionGuard requiredPermission="permissions_management">
-            <Permissions />
-          </PermissionGuard>
-        } />
-        <Route path="/notifications" element={
-          <PermissionGuard requiredPermission="notification_management">
-            <Notification />
-          </PermissionGuard>
-        } />
-        <Route path="/ministries" element={
-          <PermissionGuard requiredPermission="ministries_management">
-            <Ministries />
-          </PermissionGuard>
-        } />
-        <Route path="/events" element={
-          <PermissionGuard requiredPermission={["event_management", "event_editing"]}>
-            <Events />
-          </PermissionGuard>
-        } />
-        <Route path="/events/:eventId" element={
-          <PermissionGuard requiredPermission={["event_management", "event_editing"]}>
-            <EventDetails />
-          </PermissionGuard>
-        } />
-        <Route path="/finance" element={
-          <PermissionGuard requiredPermission="finance">
-            <Finance />
-          </PermissionGuard>
-        } />
-        <Route path="/finance/refunds" element={
-          <PermissionGuard requiredPermission="finance">
-            <RefundManagement />
-          </PermissionGuard>
-        } />
-        <Route path="/sermons" element={
-          <PermissionGuard requiredPermission="sermon_editing">
-            <Sermons />
-          </PermissionGuard>
-        } />
-        <Route path="/bible-plans/manage-plans" element={
-          <PermissionGuard requiredPermission="bible_plan_management">
-            <ManageBiblePlans />
-          </PermissionGuard>
-        } />
-        <Route path="/bible-plans/plan-builder" element={
-          <PermissionGuard requiredPermission="bible_plan_management">
-            <BiblePlanBuilder />
-          </PermissionGuard>
-        } />
-        <Route path="/bulletins" element={
-          <PermissionGuard requiredPermission="bulletin_editing">
-            <Bulletins />
-          </PermissionGuard>
-        } />
-        <Route path="/mobile-ui-tab" element={
-          <PermissionGuard requiredPermission="mobile_ui_management">
-            <MobileUITab />
-          </PermissionGuard>
-        } />
-        <Route path="/mobile-ui-pages" element={
-          <PermissionGuard requiredPermission="mobile_ui_management">
-            <MobileUIPages />
-          </PermissionGuard>
-        } />
-        <Route path="forms/form-builder" element={
-          <PermissionGuard requiredPermission="forms_management">
-            <FormBuilder />
-          </PermissionGuard>
-        } />
-        <Route path="forms/manage-forms" element={
-          <PermissionGuard requiredPermission="forms_management">
-            <ManageForms />
-          </PermissionGuard>
-        } />
-        <Route path="forms/responses" element={
-          <PermissionGuard requiredPermission="forms_management">
-            <FormResponses />
-          </PermissionGuard>
-        } />
-        <Route path="webbuilder/edit/:slug" element={
-          <PermissionGuard requiredPermission="web_builder_management">
-            <EditPage />
-          </PermissionGuard>
-        } />
-        <Route path="webbuilder/preview/:slug" element={
-          <PermissionGuard requiredPermission="web_builder_management">
-            <AdminPagePreview />
-          </PermissionGuard>
-        } />
-        <Route path="webbuilder/header" element={
-          <PermissionGuard requiredPermission="web_builder_management">
-            <WebBuilderLayout type="header"><EditHeader /></WebBuilderLayout>
-          </PermissionGuard>
-        } />
-        <Route path="webbuilder/footer" element={
-          <PermissionGuard requiredPermission="web_builder_management">
+        <Route path="/finance" element={<PermissionGuard requiredPermission="finance">
+          <Finance />
+        </PermissionGuard>} />
+        <Route path="/finance/refunds" element={<PermissionGuard requiredPermission="finance">
+          <RefundManagement />
+        </PermissionGuard>} />
+        <Route path="/sermons" element={<PermissionGuard requiredPermission="sermon_editing">
+          <Sermons />
+        </PermissionGuard>} />
+        <Route path="/bible-plans/manage-plans" element={<PermissionGuard requiredPermission="bible_plan_management">
+          <ManageBiblePlans />
+        </PermissionGuard>} />
+        <Route path="/bible-plans/plan-builder" element={<PermissionGuard requiredPermission="bible_plan_management">
+          <BiblePlanBuilder />
+        </PermissionGuard>} />
+        <Route path="/bulletins" element={<PermissionGuard requiredPermission="bulletin_editing">
+          <Bulletins />
+        </PermissionGuard>} />
+        <Route path="/mobile-ui-tab" element={<PermissionGuard requiredPermission="mobile_ui_management">
+          <MobileUITab />
+        </PermissionGuard>} />
+        <Route path="/mobile-ui-pages" element={<PermissionGuard requiredPermission="mobile_ui_management">
+          <MobileUIPages />
+        </PermissionGuard>} />
+        <Route path="forms/form-builder" element={<PermissionGuard requiredPermission="forms_management">
+          <FormBuilder />
+        </PermissionGuard>} />
+        <Route path="forms/manage-forms" element={<PermissionGuard requiredPermission="forms_management">
+          <ManageForms />
+        </PermissionGuard>} />
+        <Route path="forms/responses" element={<PermissionGuard requiredPermission="forms_management">
+          <FormResponses />
+        </PermissionGuard>} />
+        <Route path="webbuilder/edit/:slug" element={<PermissionGuard requiredPermission="web_builder_management">
+          <EditPage />
+        </PermissionGuard>} />
+        <Route path="webbuilder/preview/:slug" element={<PermissionGuard requiredPermission="web_builder_management">
+          <AdminPagePreview />
+        </PermissionGuard>} />
+        <Route path="webbuilder/header" element={<PermissionGuard requiredPermission="web_builder_management">
+          <WebBuilderLayout type="header"><EditHeader /></WebBuilderLayout>
+        </PermissionGuard>} />
+        <Route path="webbuilder/footer" element={<PermissionGuard requiredPermission="web_builder_management">
             <WebBuilderLayout type="footer"><EditFooter /></WebBuilderLayout>
           </PermissionGuard>
-        } />
-        <Route path="/media-library" element={
-          <PermissionGuard requiredPermission="media_management">
-            <MediaLibrary />
-          </PermissionGuard>
-        } />
->>>>>>> 9d40a6d5
+        <Route path="/media-library" element={<MediaLibrary />} />
       </Route>
     </Routes>
   );
