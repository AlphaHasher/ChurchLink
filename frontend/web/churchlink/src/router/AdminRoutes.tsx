
import { lazy } from "react";
import { Route, Routes } from "react-router-dom";
import AdminLayout from "../shared/layouts/AdminLayout";
import Settings from "../features/admin/pages/Settings";
import WebBuilderLayout from "../features/admin/components/WebBuilder/layout/WebBuilderLayout";


// Lazy load admin components
const AdminDashboard = lazy(() => import("../features/admin/pages/AdminDashboard"));
const Permissions = lazy(() => import("../features/admin/pages/Permissions"));
const Notification = lazy(() => import("../features/admin/pages/Notification"));
const Finance = lazy(() => import("../features/admin/pages/Finance"));
const WebBuilder = lazy(() => import("../features/admin/pages/WebBuilder"));
const EditPage = lazy(() => import("../features/admin/components/WebBuilder/sub_pages/EditPage"));
const AdminPagePreview = lazy(() => import("../features/admin/components/WebBuilder/sub_pages/AdminPagePreview"));
const EditHeader = lazy(() => import("../features/admin/components/WebBuilder/sub_pages/EditHeader"));
const EditFooter = lazy(() => import("../features/admin/components/WebBuilder/sub_pages/EditFooter"));
const Users = lazy(() => import("../features/admin/pages/Users"));
const Events = lazy(() => import("../features/admin/pages/Events"));
const Sermons = lazy(() => import("../features/admin/pages/Sermons"));
const Bulletins = lazy(() => import("../features/admin/pages/Bulletins"));
const BiblePlanManager = lazy(() => import("../features/admin/pages/BiblePlanManager"));
const ManageBiblePlans = lazy(() => import("../features/admin/pages/ManageBiblePlans"));
const FormBuilder = lazy(() => import("../features/admin/pages/FormBuilder"));
const ManageForms = lazy(() => import("../features/admin/pages/ManageForms"));
const FormResponses = lazy(() => import("../features/admin/pages/FormResponses"));

const MobileUITab = lazy(() => import("../features/admin/pages/MobileUITab"));

export const AdminRoutes = () => {
  return (
    <Routes>
      <Route path="/" element={<AdminLayout></AdminLayout>}>
        <Route index element={<AdminDashboard />} />
        <Route path="/webbuilder" element={<WebBuilder />} />
        <Route path="/users" element={<Users />} />
        <Route path="/permissions" element={<Permissions />} />
        <Route path="/notifications" element={<Notification />} />
        <Route path="/events" element={<Events />} />
        <Route path="/finance" element={<Finance />} />
        <Route path="/sermons" element={<Sermons />} />
<<<<<<< HEAD
        <Route path="/bulletins" element={<Bulletins />} />
        <Route path="/bible-plan-manager" element={<BiblePlanManager />} />
=======
        <Route path="/bible-plans/manage-plans" element={<ManageBiblePlans />} />
        <Route path="/bible-plans/plan-builder" element={<BiblePlanManager />} />
>>>>>>> 1a24d627
        <Route path="/settings" element={<Settings />} />
        <Route path="/mobile-ui-tab" element={<MobileUITab />} />
        <Route path="/forms/form-builder" element={<FormBuilder />} />
        <Route path="/forms/manage-forms" element={<ManageForms />} />
        <Route path="/forms/responses" element={<FormResponses />} />
        <Route path="/webbuilder/edit/:slug" element={<EditPage />} />
        <Route path="/webbuilder/preview/:slug" element={<AdminPagePreview />} />
        <Route path="/webbuilder/header" element={<WebBuilderLayout type="header"><EditHeader /></WebBuilderLayout>} />
        <Route path="/webbuilder/footer" element={<WebBuilderLayout type="footer"><EditFooter /></WebBuilderLayout>} />
      </Route>
    </Routes>
  );
};<|MERGE_RESOLUTION|>--- conflicted
+++ resolved
@@ -40,13 +40,9 @@
         <Route path="/events" element={<Events />} />
         <Route path="/finance" element={<Finance />} />
         <Route path="/sermons" element={<Sermons />} />
-<<<<<<< HEAD
-        <Route path="/bulletins" element={<Bulletins />} />
-        <Route path="/bible-plan-manager" element={<BiblePlanManager />} />
-=======
         <Route path="/bible-plans/manage-plans" element={<ManageBiblePlans />} />
         <Route path="/bible-plans/plan-builder" element={<BiblePlanManager />} />
->>>>>>> 1a24d627
+        <Route path="/bulletins" element={<Bulletins />} />
         <Route path="/settings" element={<Settings />} />
         <Route path="/mobile-ui-tab" element={<MobileUITab />} />
         <Route path="/forms/form-builder" element={<FormBuilder />} />
