
import { lazy } from "react";
import { Route, Routes } from "react-router-dom";
import AdminLayout from "../shared/layouts/AdminLayout";
import WebBuilderLayout from "../features/admin/components/WebBuilder/layout/WebBuilderLayout";
import Settings from "../features/admin/pages/Settings";


// Lazy load admin components
const AdminDashboard = lazy(() => import("../features/admin/pages/AdminDashboard"));
const Permissions = lazy(() => import("../features/admin/pages/Permissions"));
const Notification = lazy(() => import("../features/admin/pages/Notification"));
const Finance = lazy(() => import("../features/admin/pages/Finance"));
const WebBuilder = lazy(() => import("../features/admin/pages/WebBuilder"));
const EditPage = lazy(() => import("../features/admin/components/WebBuilder/sub_pages/EditPage"));
const AdminPagePreview = lazy(() => import("../features/admin/components/WebBuilder/sub_pages/AdminPagePreview"));
const EditHeader = lazy(() => import("../features/admin/components/WebBuilder/sub_pages/EditHeader"));
const EditFooter = lazy(() => import("../features/admin/components/WebBuilder/sub_pages/EditFooter"));
const MediaLibrary = lazy(() => import("../features/admin/components/WebBuilder/sub_pages/MediaLibrary"));
const Users = lazy(() => import("../features/admin/pages/Users"));
const Events = lazy(() => import("../features/admin/pages/Events"));
const Sermons = lazy(() => import("../features/admin/pages/Sermons"));
const BiblePlanManager = lazy(() => import("../features/admin/pages/BiblePlanManager"));
const ManageBiblePlans = lazy(() => import("../features/admin/pages/ManageBiblePlans"));
const FormBuilder = lazy(() => import("../features/admin/pages/FormBuilder"));
const ManageForms = lazy(() => import("../features/admin/pages/ManageForms"));
const FormResponses = lazy(() => import("../features/admin/pages/FormResponses"));

const MobileUITab = lazy(() => import("../features/admin/pages/MobileUITab"));

export const AdminRoutes = () => {
  return (
    <Routes>
      <Route path="/" element={<AdminLayout></AdminLayout>}>
        <Route index element={<AdminDashboard />} />
<<<<<<< HEAD
        <Route path="webbuilder" element={<WebBuilder />} />
        <Route path="webbuilder/media" element={<MediaLibrary />} />
        <Route path="sermons" element={<Sermons />} />
        <Route path="users" element={<Users />} />
        <Route path="permissions" element={<Permissions />} />
        <Route path="notifications" element={<Notification />} />
        <Route path="events" element={<Events />} />
        <Route path="finance" element={<Finance />} />
        <Route path="bible-plan-manager" element={<BiblePlanManager />} />
=======
        <Route path="/webbuilder" element={<WebBuilder />} />
        <Route path="/users" element={<Users />} />
        <Route path="/permissions" element={<Permissions />} />
        <Route path="/notifications" element={<Notification />} />
        <Route path="/events" element={<Events />} />
        <Route path="/finance" element={<Finance />} />
        <Route path="/sermons" element={<Sermons />} />
        <Route path="/bible-plans/manage-plans" element={<ManageBiblePlans />} />
        <Route path="/bible-plans/plan-builder" element={<BiblePlanManager />} />
>>>>>>> 1a24d627
        <Route path="/settings" element={<Settings />} />
        <Route path="/mobile-ui-tab" element={<MobileUITab />} />
        <Route path="forms/form-builder" element={<FormBuilder />} />
        <Route path="forms/manage-forms" element={<ManageForms />} />
        <Route path="forms/responses" element={<FormResponses />} />
        <Route path="webbuilder/edit/:slug" element={<EditPage />} />
        <Route path="webbuilder/preview/:slug" element={<AdminPagePreview />} />
        <Route path="webbuilder/header" element={<WebBuilderLayout type="header"><EditHeader /></WebBuilderLayout>} />
        <Route path="webbuilder/footer" element={<WebBuilderLayout type="footer"><EditFooter /></WebBuilderLayout>} />
      </Route>
    </Routes>
  );
};<|MERGE_RESOLUTION|>--- conflicted
+++ resolved
@@ -33,7 +33,6 @@
     <Routes>
       <Route path="/" element={<AdminLayout></AdminLayout>}>
         <Route index element={<AdminDashboard />} />
-<<<<<<< HEAD
         <Route path="webbuilder" element={<WebBuilder />} />
         <Route path="webbuilder/media" element={<MediaLibrary />} />
         <Route path="sermons" element={<Sermons />} />
@@ -42,18 +41,8 @@
         <Route path="notifications" element={<Notification />} />
         <Route path="events" element={<Events />} />
         <Route path="finance" element={<Finance />} />
-        <Route path="bible-plan-manager" element={<BiblePlanManager />} />
-=======
-        <Route path="/webbuilder" element={<WebBuilder />} />
-        <Route path="/users" element={<Users />} />
-        <Route path="/permissions" element={<Permissions />} />
-        <Route path="/notifications" element={<Notification />} />
-        <Route path="/events" element={<Events />} />
-        <Route path="/finance" element={<Finance />} />
-        <Route path="/sermons" element={<Sermons />} />
-        <Route path="/bible-plans/manage-plans" element={<ManageBiblePlans />} />
+        <Route path="bible-plans/manage-plans" element={<ManageBiblePlans />} />
         <Route path="/bible-plans/plan-builder" element={<BiblePlanManager />} />
->>>>>>> 1a24d627
         <Route path="/settings" element={<Settings />} />
         <Route path="/mobile-ui-tab" element={<MobileUITab />} />
         <Route path="forms/form-builder" element={<FormBuilder />} />
