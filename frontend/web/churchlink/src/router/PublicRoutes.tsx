import { lazy } from "react";
import { Route, Routes } from "react-router-dom";
import Layout from "../shared/layouts/Layout";

const ArticlesListPage = lazy(() => import("../features/articles/pages/ArticlesListPage"));
const ArticlePage = lazy(() => import("../features/articles/pages/ArticlePage"));
const General = lazy(() => import("../shared/components/General"));
const Giving = lazy(() => import("../shared/components/Giving"));
const EventViewer = lazy(() => import("../features/events/pages/EventViewer"));
const Streams = lazy(() => import("../features/misc/pages/Streams"));
<<<<<<< HEAD
=======
const PaypalThankYouPage = lazy(() => import("../features/paypal/pages/thank-you"));
>>>>>>> 7d18316a

export const PublicRoutes = () => {
  return (
    <Layout>
      <Routes>
        <Route index element={<General name="Home" />} />
        <Route path="events" element={<EventViewer />} />
        <Route path="articles" element={<ArticlesListPage />} />
        <Route path="articles/:id" element={<ArticlePage />} />
        <Route path="giving" element={<Giving />} />
<<<<<<< HEAD
        <Route path="PaymentExample" element={<Payment />} />
        <Route path="live" element={<Streams />} />

=======
        <Route path="live" element={<Streams />} />
        <Route path="thank-you" element={<PaypalThankYouPage />} />
>>>>>>> 7d18316a
      </Routes>
    </Layout>
  );
};<|MERGE_RESOLUTION|>--- conflicted
+++ resolved
@@ -8,10 +8,7 @@
 const Giving = lazy(() => import("../shared/components/Giving"));
 const EventViewer = lazy(() => import("../features/events/pages/EventViewer"));
 const Streams = lazy(() => import("../features/misc/pages/Streams"));
-<<<<<<< HEAD
-=======
 const PaypalThankYouPage = lazy(() => import("../features/paypal/pages/thank-you"));
->>>>>>> 7d18316a
 
 export const PublicRoutes = () => {
   return (
@@ -22,14 +19,8 @@
         <Route path="articles" element={<ArticlesListPage />} />
         <Route path="articles/:id" element={<ArticlePage />} />
         <Route path="giving" element={<Giving />} />
-<<<<<<< HEAD
-        <Route path="PaymentExample" element={<Payment />} />
-        <Route path="live" element={<Streams />} />
-
-=======
         <Route path="live" element={<Streams />} />
         <Route path="thank-you" element={<PaypalThankYouPage />} />
->>>>>>> 7d18316a
       </Routes>
     </Layout>
   );
