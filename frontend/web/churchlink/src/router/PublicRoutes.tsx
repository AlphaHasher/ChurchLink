import { lazy } from "react";
import { Route, Routes } from "react-router-dom";
import Layout from "../shared/layouts/Layout";

const ArticlesListPage = lazy(() => import("../features/articles/pages/ArticlesListPage"));
const ArticlePage = lazy(() => import("../features/articles/pages/ArticlePage"));
const General = lazy(() => import("../shared/components/General"));
const Giving = lazy(() => import("../shared/components/Giving"));
const EventViewer = lazy(() => import("../features/events/pages/EventViewer"));
const Streams = lazy(() => import("../features/misc/pages/Streams"));

export const PublicRoutes = () => {
  return (
<<<<<<< HEAD
    <Layout>
      <Routes>
        <Route index element={<General name="Home" />} />
        <Route path="events" element={<EventViewer />} />
        <Route path="articles" element={<ArticlesListPage />} />
        <Route path="articles/:id" element={<ArticlePage />} />
        <Route path="giving" element={<Giving />} />
        <Route path="PaymentExample" element={<Payment />} />
        <Route path="live" element={<Streams />} />

      </Routes>
    </Layout>
=======
    <>
      <Layout>
        <Routes>
          <Route path="/events" element={<EventViewer />} />
          <Route path="/articles" element={<ArticlesListPage />} />
          <Route path="/articles/:id" element={<ArticlePage />} />
          <Route path="/giving" element={<Giving />} />
          <Route path="/:name?" element={<GeneralWrapper />} />
        </Routes>
      </Layout>
    </>
>>>>>>> 581bb6e6
  );
};<|MERGE_RESOLUTION|>--- conflicted
+++ resolved
@@ -11,7 +11,6 @@
 
 export const PublicRoutes = () => {
   return (
-<<<<<<< HEAD
     <Layout>
       <Routes>
         <Route index element={<General name="Home" />} />
@@ -24,18 +23,5 @@
 
       </Routes>
     </Layout>
-=======
-    <>
-      <Layout>
-        <Routes>
-          <Route path="/events" element={<EventViewer />} />
-          <Route path="/articles" element={<ArticlesListPage />} />
-          <Route path="/articles/:id" element={<ArticlePage />} />
-          <Route path="/giving" element={<Giving />} />
-          <Route path="/:name?" element={<GeneralWrapper />} />
-        </Routes>
-      </Layout>
-    </>
->>>>>>> 581bb6e6
   );
 };