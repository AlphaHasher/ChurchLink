--- conflicted
+++ resolved
@@ -7,11 +7,8 @@
 const ArticlePage = lazy(() => import("../features/articles/pages/ArticlePage"));
 const Streams = lazy(() => import("../features/misc/pages/Streams"));
 const PaypalThankYouPage = lazy(() => import("../features/paypal/pages/thank-you"));
-<<<<<<< HEAD
 const SermonsPage = lazy(() => import("../features/sermons/pages/SermonsPage"));
-=======
 const FormPublicPage = lazy(() => import("../features/forms/pages/FormPublic"));
->>>>>>> df36a2bc
 
 export const PublicRoutes = () => {
   return (
@@ -26,11 +23,8 @@
         <Route path="live" element={<Streams />} />
         
         <Route path="thank-you" element={<PaypalThankYouPage />} />
-<<<<<<< HEAD
+        <Route path="forms/:slug" element={<FormPublicPage />} />
         <Route path="sermons" element={<SermonsPage />} />
-=======
-        <Route path="forms/:slug" element={<FormPublicPage />} />
->>>>>>> df36a2bc
       </Routes>
     </Layout>
   );
