--- conflicted
+++ resolved
@@ -20,17 +20,7 @@
   const [status, setStatus] = useState<'processing' | 'success' | 'error'>('processing');
   const [message, setMessage] = useState('Processing your payment...');
   const [transactionId, setTransactionId] = useState<string | null>(null);
-<<<<<<< HEAD
-  
-  // Create unique lock keys for this payment
-  const paymentLockKey = `payment_processed_${token}_${payerId}`;
-  const paymentResultKey = `${paymentLockKey}_result`;
-  
-  // Single execution lock using useRef
-  const hasProcessedRef = useRef(false);
-=======
   const paymentProcessedRef = useRef<string | null>(null);
->>>>>>> 7e2d4a1b
 
   useEffect(() => {
     // Create a unique key for this payment attempt
@@ -42,47 +32,16 @@
     }
 
     const completePayment = async () => {
-      // Check if we already have result stored (for page refreshes)
-      const storedResult = localStorage.getItem(paymentResultKey);
-      if (storedResult) {
-        try {
-          const result = JSON.parse(storedResult);
-          setStatus(result.status);
-          setMessage(result.message);
-          setTransactionId(result.transactionId);
-          hasProcessedRef.current = true;
-          return;
-        } catch (e) {
-          console.error('Failed to parse stored result:', e);
-        }
-      }
-      
-      // Prevent duplicate processing
-      if (hasProcessedRef.current || localStorage.getItem(paymentLockKey) === 'true') {
-        hasProcessedRef.current = true;
-        return;
-      }
-      
-      // Set locks immediately to prevent race conditions
-      hasProcessedRef.current = true;
-      localStorage.setItem(paymentLockKey, 'true');
-         
-      // Helper function to set error state
-      const setError = (message: string) => {
-        const errorState = { status: 'error', message, transactionId: null };
-        setStatus('error');
-        setMessage(message);
-        localStorage.setItem(paymentResultKey, JSON.stringify(errorState));
-      };
-
       // Validate required parameters
       if (!token || !payerId) {
-        setError('Missing payment information. Please try again.');
+        setStatus('error');
+        setMessage('Missing payment information. Please try again.');
         return;
       }
 
       if (!user?.uid) {
-        setError('You must be logged in to complete this payment.');
+        setStatus('error');
+        setMessage('You must be logged in to complete this payment.');
         return;
       }
 
@@ -90,18 +49,20 @@
         paymentProcessedRef.current = paymentKey; // Mark as processing to prevent duplicate calls
         
         // Get saved form data
+        const savedFormData = localStorage.getItem(`form_data_${slug}`);
         let formResponseData = {};
-        const savedFormData = localStorage.getItem(`form_data_${slug}`);
+        
         if (savedFormData) {
           try {
-            const { _timestamp, ...restoredData } = JSON.parse(savedFormData);
+            const parsedData = JSON.parse(savedFormData);
+            const { _timestamp, ...restoredData } = parsedData;
             formResponseData = restoredData;
           } catch (e) {
             console.error('Failed to parse saved form data:', e);
           }
         }
-      
-        
+
+        // Complete the payment
         const response = await formPaymentApi.completeFormSubmission(slug, {
           payment_id: token,
           payer_id: payerId,
@@ -113,35 +74,19 @@
 
         if (response.success) {
           const realAmount = response.data?.total_amount || 0;
-          const successMessage = `Payment of $${realAmount.toFixed(2)} completed successfully! Your form submission has been recorded.`;
-          const successTransactionId = response.data?.payment_id || token;
           
           // Clean up saved form data
           localStorage.removeItem(`form_data_${slug}`);
           
           // Set success state
           setStatus('success');
-          setMessage(successMessage);
-          setTransactionId(successTransactionId);
-          
-          // Store result for future page loads
-          localStorage.setItem(paymentResultKey, JSON.stringify({
-            status: 'success',
-            message: successMessage,
-            transactionId: successTransactionId
-          }));
+          setMessage(`Payment of $${realAmount.toFixed(2)} completed successfully! Your form submission has been recorded.`);
+          setTransactionId(response.data?.payment_id || token);
         } else {
           throw new Error(response.error || 'Payment completion failed');
         }
       } catch (error) {
         console.error('Payment completion error:', error);
-<<<<<<< HEAD
-        const errorMessage = error instanceof Error 
-          ? `Payment completion failed: ${error.message}` 
-          : 'Payment completion failed. Please contact support.';
-        
-        setError(errorMessage);
-=======
         setStatus('error');
         paymentProcessedRef.current = null; // Reset flag to allow retry if needed
         setMessage(
@@ -149,14 +94,11 @@
             ? `Payment completion failed: ${error.message}` 
             : 'Payment completion failed. Please contact support.'
         );
->>>>>>> 7e2d4a1b
       }
     };
-    // Only run when all required parameters are available
-    if (token && payerId && user?.uid) {
-      completePayment();
-    }
-  }, [token, payerId, slug, user?.uid, paymentLockKey, paymentResultKey]);
+
+    completePayment();
+  }, [token, payerId, slug, user]);
 
   const handleReturnToForm = () => {
     navigate(`/forms/${slug}`);
