--- conflicted
+++ resolved
@@ -16,22 +16,12 @@
  * @returns A React element that renders the grid overlay as a repeating background.
  */
 export function GridOverlay({
-<<<<<<< HEAD
-  cols,
-  rows,
-=======
->>>>>>> b90460f4
   cellPx,
   offsetX,
   offsetY,
   opacity = 0.12,
   active = true,
 }: {
-<<<<<<< HEAD
-  cols: number;
-  rows: number;
-=======
->>>>>>> b90460f4
   cellPx: number;
   offsetX: number;
   offsetY: number;
