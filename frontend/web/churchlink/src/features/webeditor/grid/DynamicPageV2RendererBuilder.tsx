--- conflicted
+++ resolved
@@ -913,113 +913,6 @@
         resizeObserver.disconnect();
       };
     }, [updateTransform]);
-<<<<<<< HEAD
-
-    const locked = section.lockLayout === true;
-    const rootContainerNode = (section.children || []).find((n) => n.type === 'container') || null;
-    const rootContainerId = rootContainerNode?.id;
-
-    return (
-      <section
-        className={cn(
-          'w-full relative',
-          bg,
-          sectionFontFamily && '[&>*]:font-[inherit] [&>*_*]:font-[inherit]'
-        )}
-        style={{
-          ...(section.background?.style as React.CSSProperties),
-          ...(sectionFontFamily ? { fontFamily: sectionFontFamily } : {}),
-          ...(locked
-            ? {}
-            : { height: transform ? (transform.rows * transform.cellPx) : `${(section.heightPercent ?? 100)}vh` }),
-        }}
-      >
-        {gridEnabled && transform && (
-          <div className="pointer-events-none absolute inset-0">
-            <GridOverlay
-              cellPx={transform.cellPx}
-              offsetX={transform.offsetX}
-              offsetY={transform.offsetY}
-              active={shouldShowGrid}
-            />
-          </div>
-        )}
-
-        {/* Content wrapper with original grid classes for layout constraints - remains relative for absolute children */}
-        <div
-          ref={contentRef}
-          className={cn(gridClasses, 'relative', !locked && 'h-full min-h-full')}
-          id={`section-content-${section.id}`}
-          style={{ ...(locked ? {} : { minHeight: 'inherit' }), position: 'relative' }}
-        >
-          {transform &&
-            (() => {
-              const sectionUnits = { xu: 0, yu: 0, wu: transform.cols, hu: transform.rows };
-              const normalizeUnits = (units?: { xu?: number; yu?: number; wu?: number; hu?: number } | null, fallback = sectionUnits) => ({
-                xu: typeof units?.xu === 'number' ? units.xu : fallback.xu,
-                yu: typeof units?.yu === 'number' ? units.yu : fallback.yu,
-                wu: typeof units?.wu === 'number' ? units.wu : fallback.wu,
-                hu: typeof units?.hu === 'number' ? units.hu : fallback.hu,
-              });
-              const rootUnits = normalizeUnits(rootContainerNode?.layout?.units, sectionUnits);
-
-              return section.children.map((node) => {
-                const hasLayout = !!node.layout?.units;
-                let rendered: React.ReactNode;
-                if (hasLayout && !locked) {
-                  const topLevelSize = transform.toPx(node.layout!.units);
-                  const w = topLevelSize.w;
-                  const h = topLevelSize.h;
-                  rendered = renderNode(node, highlightNodeId, sectionFontFamily, section.id, onNodeHover, onNodeClick, onNodeDoubleClick, hoveredNodeId, selectedNodeId, transform, onUpdateNodeLayout, false, activeLocale, defaultLocale, localize);
-
-                  const handleCommitLayout = (nodeId: string, units: Partial<{ xu: number; yu: number; wu: number; hu: number }>) => {
-                    if (node.type !== 'container') {
-                      onUpdateNodeLayout(section.id, nodeId, units as any);
-                      return;
-                    }
-
-                    const prevUnits = node.layout?.units ?? { xu: 0, yu: 0, wu: node.layout?.units?.wu, hu: node.layout?.units?.hu };
-
-                    const nextUnits = {
-                      xu: units.xu ?? prevUnits.xu ?? 0,
-                      yu: units.yu ?? prevUnits.yu ?? 0,
-                      wu: units.wu ?? prevUnits.wu,
-                      hu: units.hu ?? prevUnits.hu,
-                    };
-
-                    onUpdateNodeLayout(section.id, nodeId, nextUnits);
-                  };
-
-                  return (
-                    <DraggableNode
-                      key={node.id}
-                      sectionId={section.id}
-                      node={{
-                        ...node,
-                        layout: { units: node.layout!.units },
-                      }}
-                      transform={transform}
-                      defaultSize={{ w, h }}
-                      selected={node.id === selectedNodeId}
-                      onCommitLayout={handleCommitLayout}
-                      onSelect={() => !locked && onNodeClick?.(section.id, node.id)}
-                      onDoubleSelect={() => !locked && onNodeDoubleClick?.(section.id, node.id)}
-                      render={() => rendered}
-                      containerId={node.type === 'container' ? `section-content-${section.id}` : (rootContainerId ?? `section-content-${section.id}`)}
-                      parentUnits={node.type === 'container' ? sectionUnits : rootUnits}
-                      enforceChildFullSize
-                      allowContentPointerEvents={node.type === 'container' || node.type === 'button'}
-                      disabled={locked}
-                    />
-                  );
-                } else {
-                  rendered = renderNode(node, highlightNodeId, sectionFontFamily, section.id, onNodeHover, onNodeClick, onNodeDoubleClick, hoveredNodeId, selectedNodeId, transform, onUpdateNodeLayout, locked, activeLocale, defaultLocale, localize);
-                  return <div key={node.id} className="relative">{rendered}</div>;
-                }
-              });
-            })()}
-
-=======
 
     const locked = section.lockLayout === true;
     const rootContainerNode = (section.children || []).find((n) => n.type === 'container') || null;
@@ -1149,7 +1042,6 @@
               });
             })()}
 
->>>>>>> 0042906f
           {activePaddingOverlay && activePaddingOverlay.sectionId === section.id && activePaddingOverlay.nodeId && transform && (
             <PaddingOverlay
               layer={activePaddingOverlay}
