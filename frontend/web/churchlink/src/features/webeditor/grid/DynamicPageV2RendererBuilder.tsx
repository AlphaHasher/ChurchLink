--- conflicted
+++ resolved
@@ -577,6 +577,64 @@
           <ContactInfoSection data={data} isEditing={false} />
         </div>
       );
+    }
+    case 'contactInfo': {
+      const nodeStyleRaw = (node as any).style || {};
+      const BASE_W = 200;
+      const BASE_H = 200;
+      let scale = 1;
+      if (!forceFlowLayout && transform && (node as any)?.layout?.units) {
+        const size = transform.toPx((node as any).layout.units);
+        const w = (size && typeof size.w === 'number') ? size.w : 0;
+        const h = (size && typeof size.h === 'number') ? size.h : 0;
+        const widthScale = w > 0 ? (w / BASE_W) : 1;
+        const heightScale = h > 0 ? (h / BASE_H) : 1;
+        scale = Math.max(0.2, Math.min(widthScale, heightScale));
+      } else if (!forceFlowLayout && transform) {
+        scale = Math.max(0.2, transform.cellPx / 16);
+      }
+      const inlineStyle: React.CSSProperties = {
+        ...nodeStyle,
+        ...((nodeStyleRaw as any)?.background ? { background: (nodeStyleRaw as any).background } : {}),
+        ...(nodeStyleRaw?.backgroundColor ? { backgroundColor: nodeStyleRaw.backgroundColor } : {}),
+        ...(typeof nodeStyleRaw?.borderRadius === 'number' ? { borderRadius: nodeStyleRaw.borderRadius } : {}),
+        display: 'block',
+        width: '100%',
+        overflow: 'visible',
+      };
+      if (forceFlowLayout) {
+        return (
+          <div
+            className={cn(interactiveClass, outlineClass)}
+            style={inlineStyle}
+            onMouseEnter={handleMouseEnter}
+            onMouseLeave={handleMouseLeave}
+            onClick={handleClick}
+          >
+            <PaypalSection data={{}} isEditing={false} />
+          </div>
+        );
+      } else {
+        return (
+          <div
+            className={cn(interactiveClass, outlineClass)}
+            style={inlineStyle}
+            onMouseEnter={handleMouseEnter}
+            onMouseLeave={handleMouseLeave}
+            onClick={handleClick}
+          >
+            <div
+              style={{
+                transform: `scale(${scale})`,
+                transformOrigin: 'top left',
+                width: `${100 / (scale || 1)}%`,
+              }}
+            >
+              <PaypalSection data={{}} isEditing={false} />
+            </div>
+          </div>
+        );
+      }
     }
     case 'paypal': {
       const nodeStyleRaw = (node as any).style || {};
@@ -889,28 +947,14 @@
     const hasInvalidAspectNum = !aspect || typeof aspect.num !== 'number' || aspect.num <= 0 || Number.isNaN(aspect.num);
     const safeCols = hasInvalidCols ? 1 : cols;
     const safeAspectNum = hasInvalidAspectNum ? 1 : aspect.num;
-<<<<<<< HEAD
-    if (hasInvalidCols || hasInvalidAspectNum) {
-=======
     const hasInvalidAspectDen = !aspect || typeof aspect.den !== 'number' || aspect.den <= 0 || Number.isNaN(aspect.den);
     const safeAspectDen = hasInvalidAspectDen ? 1 : aspect.den;
     if (hasInvalidCols || hasInvalidAspectNum || hasInvalidAspectDen) {
->>>>>>> b90460f4
       console.warn('SectionWithVirtualGrid: Invalid grid config detected; coercing to safe defaults.', {
         cols,
         aspect,
       });
     }
-<<<<<<< HEAD
-    const virtualHeightPx = rect.width * aspect.den / safeAspectNum;
-    const newTransform = makeVirtualTransform(
-      { width: rect.width, height: virtualHeightPx },
-      safeCols,
-      { num: safeAspectNum, den: aspect.den }
-    );
-    setTransform(newTransform);
-  }, [cols, aspect]);
-=======
     const virtualHeightPx = rect.width * safeAspectDen / safeAspectNum;
     const newTransform = makeVirtualTransform(
       { width: rect.width, height: virtualHeightPx },
@@ -919,7 +963,6 @@
     );
     setTransform(newTransform);
   }, [cols, aspect, aspect?.den]);
->>>>>>> b90460f4
 
   useEffect(() => {
     updateTransform();
@@ -956,11 +999,6 @@
       {gridEnabled && transform && (
         <div className="pointer-events-none absolute inset-0">
           <GridOverlay
-<<<<<<< HEAD
-            cols={transform.cols}
-            rows={transform.rows}
-=======
->>>>>>> b90460f4
             cellPx={transform.cellPx}
             offsetX={transform.offsetX}
             offsetY={transform.offsetY}
