--- conflicted
+++ resolved
@@ -230,11 +230,7 @@
     return action;
   }
 
-<<<<<<< HEAD
-  clearNodePixelLayout(sectionId: string, nodeId: string) {
-=======
   clearNodePixelLayout(nodeId: string) {
->>>>>>> b90460f4
     this._nodePixelLayouts.delete(nodeId);
   }
 
