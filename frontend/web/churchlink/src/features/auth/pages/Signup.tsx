import { useAuth } from "../hooks/auth-context";
import { useEffect, useState } from "react";
import { Link, useNavigate } from "react-router-dom";
import { auth, createUserWithEmailAndPassword } from "@/lib/firebase";
import { signInWithPopup, GoogleAuthProvider } from "firebase/auth";
import { verifyAndSyncUser } from "@/helpers/UserHelper";
<<<<<<< HEAD
import { getAuthErrorMessage } from "../utils/errorMessages";
=======
import { getChurchName } from "@/helpers/ChurchSettingsHelper";
>>>>>>> a10eaed1

function Signup() {
  const [email, setEmail] = useState("");
  const [password, setPassword] = useState("");
  const [confirmPassword, setConfirmPassword] = useState("");
  const [error, setError] = useState("");
  const [churchName, setChurchName] = useState("Your Church Name");
  const { user } = useAuth();
  const navigate = useNavigate();

  useEffect(() => {
    if (user) {
      navigate("/");
    }
  }, [user]);

  // Fetch church name on component mount
  useEffect(() => {
    const fetchChurchName = async () => {
      try {
        const name = await getChurchName();
        setChurchName(name);
      } catch (error) {
        console.warn("Failed to fetch church name for signup page:", error);
        // Keep default value
      }
    };

    fetchChurchName();
  }, []);

  const handleGoogleSignup = async () => {
    setError(""); // Clear any existing errors
    try {
      const provider = new GoogleAuthProvider();
      await signInWithPopup(auth, provider);

      const verified = await verifyAndSyncUser(setError);
      if (!verified) return;
      // Successful signup will trigger the useEffect above and redirect
    } catch (err: unknown) {
      if (err instanceof Error) {
        setError(getAuthErrorMessage(err.message));
      } else {
        setError("An error occurred. Please try again.");
      }
    }
  };

  const handleSignup = async (e: React.FormEvent) => {
    e.preventDefault();
    setError("");

    if (password !== confirmPassword) {
      setError("Passwords do not match. Please try again.");
      return;
    }

    if (password.length < 6) {
      setError("Password must be at least 6 characters long.");
      return;
    }

    try {
      await createUserWithEmailAndPassword(auth, email, password);

      const verified = await verifyAndSyncUser(setError);
      if (!verified) return;
      // Successful signup will trigger the useEffect above and redirect
    } catch (err: unknown) {
      if (err instanceof Error) {
        setError(getAuthErrorMessage(err.message));
      } else {
        setError("An error occurred. Please try again.");
      }
    }
  };

  return (
    <div className="min-h-screen bg-gradient-to-br from-blue-50 to-indigo-100 flex items-center justify-center p-4">
      <div
        className="w-full max-w-md bg-white rounded-2xl shadow-lg p-8"
      >
        <h2
          className="text-3xl font-bold text-gray-900 mb-2"
        >
          Sign Up
        </h2>
        <div className="text-gray-600 mb-6">
          {churchName} welcomes you! Please create your
          credentials below.
        </div>

        {error && (
          <div className="bg-red-50 text-red-600 p-3 rounded-lg mb-6">
            {error}
          </div>
        )}

        <form onSubmit={handleSignup} className="space-y-4">
          <div>
            <label className="block text-sm font-medium text-gray-700 mb-1">
              Email Address
            </label>
            <input
              className="w-full px-4 py-2 border border-gray-300 rounded-lg focus:ring-2 focus:ring-blue-500 focus:border-blue-500 transition-colors"
              type="email"
              placeholder="Enter email address"
              value={email}
              onChange={(e) => setEmail(e.target.value)}
              required
            />
          </div>

          <div>
            <label className="block text-sm font-medium text-gray-700 mb-1">
              Password
            </label>
            <input
              className="w-full px-4 py-2 border border-gray-300 rounded-lg focus:ring-2 focus:ring-blue-500 focus:border-blue-500 transition-colors"
              type="password"
              placeholder="Enter password"
              value={password}
              onChange={(e) => setPassword(e.target.value)}
              required
            />
          </div>

          <div>
            <label className="block text-sm font-medium text-gray-700 mb-1">
              Confirm Password
            </label>
            <input
              className="w-full px-4 py-2 border border-gray-300 rounded-lg focus:ring-2 focus:ring-blue-500 focus:border-blue-500 transition-colors"
              type="password"
              placeholder="Confirm password"
              value={confirmPassword}
              onChange={(e) => setConfirmPassword(e.target.value)}
              required
            />
          </div>

          <button
            type="submit"
            className="w-full bg-blue-600 hover:bg-blue-700 text-white font-medium py-2 px-4 rounded-lg transition-all transform hover:-translate-y-0.5 hover:shadow-lg"
          >
            Sign Up
          </button>
        </form>

        <div className="relative my-6">
          <div className="absolute inset-0 flex items-center">
            <div className="w-full border-t border-gray-300"></div>
          </div>
          <div className="relative flex justify-center text-sm">
            <span className="px-2 bg-white text-gray-500">Or continue with</span>
          </div>
        </div>

        <button
          onClick={handleGoogleSignup}
          type="button"
          className="w-full bg-white text-white border-2 border-gray-400 hover:bg-gray-50 !text-gray-800 font-semibold py-2 px-4 rounded-lg transition-all transform hover:-translate-y-0.5 hover:shadow-lg flex items-center justify-center gap-2"
        >
          <svg className="w-5 h-5" viewBox="0 0 24 24">
            <path
              d="M22.56 12.25c0-.78-.07-1.53-.2-2.25H12v4.26h5.92c-.26 1.37-1.04 2.53-2.21 3.31v2.77h3.57c2.08-1.92 3.28-4.74 3.28-8.09z"
              fill="#4285F4"
            />
            <path
              d="M12 23c2.97 0 5.46-.98 7.28-2.66l-3.57-2.77c-.98.66-2.23 1.06-3.71 1.06-2.86 0-5.29-1.93-6.16-4.53H2.18v2.84C3.99 20.53 7.7 23 12 23z"
              fill="#34A853"
            />
            <path
              d="M5.84 14.09c-.22-.66-.35-1.36-.35-2.09s.13-1.43.35-2.09V7.07H2.18C1.43 8.55 1 10.22 1 12s.43 3.45 1.18 4.93l2.85-2.22.81-.62z"
              fill="#FBBC05"
            />
            <path
              d="M12 5.38c1.62 0 3.06.56 4.21 1.64l3.15-3.15C17.45 2.09 14.97 1 12 1 7.7 1 3.99 3.47 2.18 7.07l3.66 2.84c.87-2.6 3.3-4.53 6.16-4.53z"
              fill="#EA4335"
            />
          </svg>
          Sign up with Google
        </button>

        <div className="mt-6 text-center text-sm text-gray-600">
          Already have an account?{" "}
          <Link to="/auth/login" className="text-blue-600 hover:text-blue-700 font-medium">
            Go back to login
          </Link>
        </div>
      </div>
    </div>
  );
}

export default Signup;<|MERGE_RESOLUTION|>--- conflicted
+++ resolved
@@ -4,11 +4,8 @@
 import { auth, createUserWithEmailAndPassword } from "@/lib/firebase";
 import { signInWithPopup, GoogleAuthProvider } from "firebase/auth";
 import { verifyAndSyncUser } from "@/helpers/UserHelper";
-<<<<<<< HEAD
+import { getChurchName } from "@/helpers/ChurchSettingsHelper";
 import { getAuthErrorMessage } from "../utils/errorMessages";
-=======
-import { getChurchName } from "@/helpers/ChurchSettingsHelper";
->>>>>>> a10eaed1
 
 function Signup() {
   const [email, setEmail] = useState("");
