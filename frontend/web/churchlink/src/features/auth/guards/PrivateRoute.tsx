--- conflicted
+++ resolved
@@ -4,10 +4,7 @@
 import React from 'react';
 import { Navigate, useLocation } from 'react-router-dom';
 import { LOGIN_PATH } from '@/router/paths';
-<<<<<<< HEAD
-=======
 import { getIsInit } from '@/helpers/UserHelper';
->>>>>>> 3ac7ec63
 
 
 interface ProtectedRouteProps {
@@ -17,11 +14,8 @@
 export const PrivateRoute: React.FC<ProtectedRouteProps> = ({ children }) => {
   const { user, loading } = useAuth();
   const location = useLocation();
-<<<<<<< HEAD
-=======
   const [initLoading, setInitLoading] = useState(true);
   const [isInit, setIsInit] = useState<boolean | null>(null);
->>>>>>> 3ac7ec63
 
   useEffect(() => {
     let alive = true;
@@ -57,18 +51,6 @@
     );
   }
 
-<<<<<<< HEAD
-  // If logged in, show the dashboard (or whatever content is wrapped)
-  return user ? (
-    <>{children}</>
-  ) : (
-    <Navigate
-      to={LOGIN_PATH}
-      replace
-      state={{ redirectTo: location.pathname + location.search }}
-    />
-  );
-=======
   if (!user) {
     return <Navigate to="/auth/login" replace />;
   }
@@ -82,7 +64,6 @@
   }
 
   return <>{children}</>;
->>>>>>> 3ac7ec63
 };
 
 export default PrivateRoute;