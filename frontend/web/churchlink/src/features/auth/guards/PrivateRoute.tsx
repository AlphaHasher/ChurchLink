--- conflicted
+++ resolved
@@ -1,16 +1,9 @@
-<<<<<<< HEAD
-import React, { useEffect, useState } from "react";
-import { Navigate } from "react-router-dom";
-import { useAuth } from "../hooks/auth-context";
-import { getIsInit } from "../../../helpers/UserHelper";
-=======
 // src/components/ProtectedRoute.tsx
 import { useAuth } from '../hooks/auth-context';
 import React from 'react';
 import { Navigate, useLocation } from 'react-router-dom';
 import { LOGIN_PATH } from '@/router/paths';
 
->>>>>>> 6d09c24f
 
 interface ProtectedRouteProps {
   children: React.ReactNode;
@@ -20,7 +13,7 @@
 
 export const PrivateRoute: React.FC<ProtectedRouteProps> = ({ children }) => {
   const { user, loading } = useAuth();
-<<<<<<< HEAD
+  const location = useLocation();
   const [initLoading, setInitLoading] = useState(true);
   const [isInit, setIsInit] = useState<boolean | null>(null);
 
@@ -50,9 +43,6 @@
       alive = false;
     };
   }, [user, loading]);
-=======
-  const location = useLocation();
->>>>>>> 6d09c24f
 
   if (loading || (user && initLoading)) {
     return (
@@ -61,28 +51,19 @@
     );
   }
 
-<<<<<<< HEAD
   if (!user) {
     return <Navigate to="/auth/login" replace />;
   }
 
   if (isInit === false) {
-    return <Navigate to={INIT_ROUTE} replace />;
+    return <Navigate
+      to={LOGIN_PATH}
+      replace
+      state={{ redirectTo: location.pathname + location.search }}
+    />;
   }
 
   return <>{children}</>;
-=======
-  // If logged in, show the dashboard (or whatever content is wrapped)
-  return user ? (
-    <>{children}</>
-  ) : (
-    <Navigate
-      to={LOGIN_PATH}
-      replace
-      state={{ redirectTo: location.pathname + location.search }}
-    />
-  );
->>>>>>> 6d09c24f
 };
 
 export default PrivateRoute;