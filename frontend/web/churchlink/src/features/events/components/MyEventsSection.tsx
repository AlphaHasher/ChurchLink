import { useState, useMemo, useEffect } from 'react';
import { motion } from 'framer-motion';
import { toast } from 'react-toastify';
import 'react-toastify/dist/ReactToastify.css';
import { useMyEvents } from '../hooks/useMyEvents';
import { MyEventCard } from './MyEventCard';
import { EventFiltersComponent } from './EventFilters';
import { EventDetailsModal } from './EventDetailsModal';
import { myEventsApi } from '@/features/events/api/myEventsApi';
import { getMyProfileInfo } from '@/helpers/UserHelper';
import { MyEvent, EventFilters, GroupedEvent, EventWithGroupedData } from '../types/myEvents';
import { ProfileInfo } from '@/shared/types/ProfileInfo';
<<<<<<< HEAD
import {
  AlertDialog,
  AlertDialogAction,
  AlertDialogCancel,
  AlertDialogContent,
  AlertDialogFooter,
  AlertDialogHeader,
  AlertDialogTitle,
} from '@/shared/components/ui/alert-dialog';
import { useRefundRequest } from '../hooks/useRefundRequest';
=======
import { useLocalize } from '@/shared/utils/localizationUtils';
>>>>>>> 199806cc

export function MyEventsSection() {
  const localize = useLocalize();
  // State management
  const [filters, setFilters] = useState<EventFilters>({
    showUpcoming: true,
    showPast: true,
    showFamily: true,
    searchTerm: '',
  });
  // State
  const [selectedEvent, setSelectedEvent] = useState<EventWithGroupedData | null>(null);
  const [, setUserProfile] = useState<ProfileInfo | null>(null);
  
  // Cancellation confirmation dialog state
  const [cancelConfirmation, setCancelConfirmation] = useState<{
    isOpen: boolean;
    eventRef: MyEvent | null;
    isProcessing: boolean;
  }>({
    isOpen: false,
    eventRef: null,
    isProcessing: false,
  });

  // Load user profile for eligibility checking
  useEffect(() => {
    const loadUserProfile = async () => {
      try {
        const profile = await getMyProfileInfo();
        setUserProfile(profile);
      } catch (error) {
        console.error('Failed to load user profile:', error);
      }
    };

    loadUserProfile();
  }, []);

  // Memoize the API parameters to prevent infinite re-renders
  const apiParams = useMemo(() => ({
    include_family: filters.showFamily,
    expanded: true, // Get full event details for display
  }), [filters.showFamily]);

  // Data fetching - use expanded mode to get full event details
  const { events, loading, error, refetch } = useMyEvents(apiParams);

  // Group and filter events based on current filters
  const groupedEvents = useMemo(() => {
    // First, deduplicate events based on unique key (event_id + person_id combination)
    const uniqueEventsMap = new Map<string, MyEvent>();

    events.forEach(eventRef => {
      const uniqueKey = eventRef.person_id
        ? `${eventRef.event_id}-${eventRef.person_id}`
        : `${eventRef.event_id}-user`;

      // Keep the most recent occurrence (latest addedOn timestamp)
      if (!uniqueEventsMap.has(uniqueKey)) {
        uniqueEventsMap.set(uniqueKey, eventRef);
      } else {
        const existing = uniqueEventsMap.get(uniqueKey)!;
        const existingDate = new Date(existing.addedOn);
        const currentDate = new Date(eventRef.addedOn);
        
        // Replace with more recent registration
        if (currentDate > existingDate) {
          uniqueEventsMap.set(uniqueKey, eventRef);
        }
      }
    });

    const deduplicatedEvents = Array.from(uniqueEventsMap.values());

    // Group events by event_id
    const eventGroups = new Map<string, GroupedEvent>();

    deduplicatedEvents.forEach(eventRef => {
      const event = eventRef.event;
      if (!event) return; // Skip if no event details loaded

      const eventDate = new Date(event.date);
      const isUpcoming = eventDate > new Date();

      if (!eventGroups.has(eventRef.event_id)) {
        // Create new group for this event
        eventGroups.set(eventRef.event_id, {
          event_id: eventRef.event_id,
          event: event,
          registrants: { family: [] },
          isUpcoming,
          eventDate,
          allRegistrants: []
        });
      }

      const group = eventGroups.get(eventRef.event_id)!;

      // Add registrant to appropriate category
      if (eventRef.person_id) {
        group.registrants.family.push(eventRef);
      } else {
        group.registrants.user = eventRef;
      }

      group.allRegistrants.push(eventRef);
    });

    // Filter groups based on current filters
    return Array.from(eventGroups.values()).filter(group => {
      const event = group.event;

      // Date filtering
      if (!filters.showUpcoming && group.isUpcoming) return false;
      if (!filters.showPast && !group.isUpcoming) return false;

      // Family filtering - if showFamily is false, only show events where user is registered
      if (!filters.showFamily && !group.registrants.user) return false;

      // Search filtering
      if (filters.searchTerm) {
        const searchLower = filters.searchTerm.toLowerCase();
        return (
          event?.name.toLowerCase().includes(searchLower) ||
          event?.description.toLowerCase().includes(searchLower) ||
          event?.location.toLowerCase().includes(searchLower) ||
          event?.ministry.some((m: string) => m.toLowerCase().includes(searchLower))
        );
      }

      return true;
    });
  }, [events, filters]);

  // Event handlers
  const handleEventClick = (groupedEvent: GroupedEvent) => {
    // For modal, we'll pass the primary registration (user's if available, otherwise first family member)
    const primaryEvent = groupedEvent.registrants.user || groupedEvent.registrants.family[0];
    if (primaryEvent) {
      // Add all registrants info to the event for the modal
      const allRegistrants = [
        ...(groupedEvent.registrants.user ? [groupedEvent.registrants.user] : []),
        ...groupedEvent.registrants.family
      ];

      const eventWithAllRegistrants: EventWithGroupedData = {
        ...primaryEvent,
        groupedEventData: {
          totalRegistrants: allRegistrants.length,
          allRegistrants
        }
      };
      setSelectedEvent(eventWithAllRegistrants);
    }
  };

  const handleCancelRSVP = async (eventRef: MyEvent): Promise<void> => {
    // Safety check - determine if this is a paid event that needs confirmation
    const isPaidEvent = ((eventRef.event?.price ?? 0) > 0);
    const hasPaidStatus = eventRef.computed_payment_status === 'completed';
    
    // For paid events or events with completed payments, show confirmation dialog
    if (isPaidEvent || hasPaidStatus) {
      setCancelConfirmation({
        isOpen: true,
        eventRef: eventRef,
        isProcessing: false,
      });
      return; // Let the confirmation dialog handle the actual cancellation
    }

    // For free events, proceed directly with a simple confirmation
    if (!window.confirm(`Are you sure you want to cancel your RSVP for "${eventRef.event?.name}"?`)) {
      return;
    }

    // Execute the cancellation
    try {
      await myEventsApi.cancelRSVP(eventRef.event_id, eventRef.person_id);
      refetch(); // Refresh the events list
      
      // Show success notification
      const personName = eventRef.display_name ? ` for ${eventRef.display_name}` : '';
      toast.success(`RSVP cancelled successfully${personName}`);
      
    } catch (error: any) {
      console.error('Failed to cancel RSVP:', error);
      
      // Show error notification with more details
      const errorMessage = error?.response?.data?.detail || error?.message || 'Failed to cancel RSVP';
      toast.error(`Error: ${errorMessage}`);
      
      throw error; // Re-throw so the modal can handle it
    }
  };

  // Handle confirmed cancellation from dialog
  const handleConfirmedCancellation = async (): Promise<void> => {
    const { eventRef } = cancelConfirmation;
    if (!eventRef) return;

    setCancelConfirmation(prev => ({ ...prev, isProcessing: true }));

    try {
      await myEventsApi.cancelRSVP(eventRef.event_id, eventRef.person_id);
      refetch(); // Refresh the events list
      
      // Show success notification
      const personName = eventRef.display_name ? ` for ${eventRef.display_name}` : '';
      toast.success(`RSVP cancelled successfully${personName}`);
      
      // Close the confirmation dialog
      setCancelConfirmation({
        isOpen: false,
        eventRef: null,
        isProcessing: false,
      });
      
    } catch (error: any) {
      console.error('Failed to cancel RSVP:', error);
      
      // Show error notification with more details
      const errorMessage = error?.response?.data?.detail || error?.message || 'Failed to cancel RSVP';
      toast.error(`Error: ${errorMessage}`);
      
      setCancelConfirmation(prev => ({ ...prev, isProcessing: false }));
      throw error;
    }
  };

  const { handleRefundRequest } = useRefundRequest();

  // Wrapper to handle refund success and close modal
  const handleRefundRequestWithModalClose = async (eventRef: MyEvent) => {
    try {
      await handleRefundRequest(eventRef, () => {
        // Close modal and refresh events on success
        setSelectedEvent(null);
        // Simple refresh after refund request
        setTimeout(() => {
          refetch();
        }, 500); // Small delay to ensure backend has processed the request
      });
    } catch (error) {
      // Error is already handled in the hook
      console.error('Refund request failed:', error);
    }
  };

  // Render loading state
  if (loading) {
    return (
      <div className="space-y-4">
        <p>{localize('Loading events...')}</p>
      </div>
    );
  }

  // Render error state
  if (error) {
    return (
      <div className="space-y-4">
        <div className="text-center py-8">
          <p className="text-red-600 mb-4">{localize('Error')}: {error}</p>
          <button
            onClick={refetch}
            className="px-4 py-2 bg-blue-600 text-white rounded hover:bg-blue-700"
          >
            {localize('Try Again')}
          </button>
        </div>
      </div>
    );
  }

  return (
    <div className="space-y-6">
      {/* Filters */}
      <EventFiltersComponent
        filters={filters}
        onFiltersChange={setFilters}
        onRefresh={refetch}
      />

      {/* Events Grid */}
      {groupedEvents.length === 0 ? (
        <div className="text-center py-12">
          <div className="text-gray-500">
            {events.length === 0
              ? localize("You haven't registered for any events yet.")
              : localize('No events match your current filters.')
            }
          </div>
        </div>
      ) : (
        <div className="grid grid-cols-1 md:grid-cols-2 xl:grid-cols-3 gap-4">
          {groupedEvents.map((groupedEvent, index) => {
            // Create unique key for grouped events
            const uniqueKey = `grouped-${groupedEvent.event_id}`;

            return (
              <motion.div
                key={uniqueKey}
                initial={{ opacity: 0, y: 20 }}
                animate={{ opacity: 1, y: 0 }}
                transition={{ delay: index * 0.05, duration: 0.3, ease: "easeOut" }}
                data-testid="event-card"
              >
                <MyEventCard
                  groupedEvent={groupedEvent}
                  onClick={() => handleEventClick(groupedEvent)}
                />
              </motion.div>
            );
          })}
        </div>
      )}

      {/* Event Details Modal */}
      {selectedEvent && (
        <EventDetailsModal
          eventRef={selectedEvent}
          isOpen={Boolean(selectedEvent)}
          onClose={() => setSelectedEvent(null)}
          onCancelRSVP={handleCancelRSVP}
          onRefundRequest={handleRefundRequestWithModalClose}
        />
      )}

      {/* Cancel RSVP Confirmation Dialog */}
      <AlertDialog
        open={cancelConfirmation.isOpen}
        onOpenChange={(open) => {
          if (!open && !cancelConfirmation.isProcessing) {
            setCancelConfirmation({ isOpen: false, eventRef: null, isProcessing: false });
          }
        }}
      >
        <AlertDialogContent>
          <AlertDialogHeader>
            <AlertDialogTitle>Cancel Event Registration</AlertDialogTitle>
            <div className="space-y-3">
                {cancelConfirmation.eventRef && (
                  <>
                    <div>
                      Are you sure you want to cancel your registration for{' '}
                      <span className="font-semibold">"{cancelConfirmation.eventRef.event?.name}"</span>
                      {cancelConfirmation.eventRef.display_name && (
                        <span> for {cancelConfirmation.eventRef.display_name}</span>
                      )}?
                    </div>
                  
                  {/* Show payment warning for paid events */}
                  {(cancelConfirmation.eventRef.event?.price && cancelConfirmation.eventRef.event.price > 0) && (
                    <div className="p-3 bg-yellow-50 border border-yellow-200 rounded-md">
                      <div className="text-yellow-800">
                        <strong>⚠️ This is a paid event (${cancelConfirmation.eventRef.event.price})</strong>
                        {cancelConfirmation.eventRef.computed_payment_status === 'completed' ? (
                          <div className="mt-2 text-sm">
                            You have already completed payment for this event. Cancelling may require a 
                            separate refund request depending on the event's refund policy.
                          </div>
                        ) : (
                          <div className="mt-2 text-sm">
                            This will cancel your registration and any pending payment.
                          </div>
                        )}
                      </div>
                    </div>
                  )}

                    {/* Event date information */}
                    {cancelConfirmation.eventRef.event?.date && (
                      <div className="text-sm text-gray-600">
                        Event Date: {new Date(cancelConfirmation.eventRef.event.date).toLocaleString('en-US', {
                          weekday: 'long',
                          year: 'numeric',
                          month: 'long',
                          day: 'numeric',
                          hour: 'numeric',
                          minute: '2-digit'
                        })}
                      </div>
                    )}
                  </>
                )}
              </div>
          </AlertDialogHeader>
          <AlertDialogFooter>
            <AlertDialogCancel 
              disabled={cancelConfirmation.isProcessing}
              onClick={() => {
                if (!cancelConfirmation.isProcessing) {
                  setCancelConfirmation({ isOpen: false, eventRef: null, isProcessing: false });
                }
              }}
            >
              Keep Registration
            </AlertDialogCancel>
            <AlertDialogAction
              onClick={handleConfirmedCancellation}
              disabled={cancelConfirmation.isProcessing}
              className="bg-red-600 hover:bg-red-700 focus:ring-red-500"
            >
              {cancelConfirmation.isProcessing ? 'Cancelling...' : 'Yes, Cancel RSVP'}
            </AlertDialogAction>
          </AlertDialogFooter>
        </AlertDialogContent>
      </AlertDialog>
    </div>
  );
}<|MERGE_RESOLUTION|>--- conflicted
+++ resolved
@@ -10,7 +10,6 @@
 import { getMyProfileInfo } from '@/helpers/UserHelper';
 import { MyEvent, EventFilters, GroupedEvent, EventWithGroupedData } from '../types/myEvents';
 import { ProfileInfo } from '@/shared/types/ProfileInfo';
-<<<<<<< HEAD
 import {
   AlertDialog,
   AlertDialogAction,
@@ -21,9 +20,7 @@
   AlertDialogTitle,
 } from '@/shared/components/ui/alert-dialog';
 import { useRefundRequest } from '../hooks/useRefundRequest';
-=======
 import { useLocalize } from '@/shared/utils/localizationUtils';
->>>>>>> 199806cc
 
 export function MyEventsSection() {
   const localize = useLocalize();
