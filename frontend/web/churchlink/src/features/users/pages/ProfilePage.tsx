import * as React from "react";
import { motion } from "framer-motion";
import { UserCog, CalendarDays, IdCard } from "lucide-react";
import { ProfileCard } from "@/features/users/components/Profile/ProfileCard";
import { PersonRail } from "@/features/users/components/Profile/PersonRail";
import { PersonDetails } from "@/shared/types/Person";
import { ProfileEditDialog } from "@/features/users/components/Profile/ProfileEditDialog";
import { MyEventsSection } from "@/features/events/components/MyEventsSection";
import { Tabs, TabsContent, TabsList, TabsTrigger } from "@/shared/components/ui/tabs";
import Layout from "@/shared/layouts/Layout";
import { Skeleton } from "@/shared/components/ui/skeleton";

import { ProfileInfo, toContactInfo, toProfileInfo, ContactInfo } from "@/shared/types/ProfileInfo";
import { getMyProfileInfo, getMyFamilyMembers } from "@/helpers/UserHelper";
import {
    Gender,
    PersonInfo as EditPersonInfo,
} from "@/features/users/components/Profile/PersonInfoInput";
import { ContactCard } from "../components/Profile/ContactCard";
import { EditContactDialog } from "../components/Profile/EditContactDialog";

import MembershipCard from "../components/Profile/MembershipCard";
import MembershipRequestDialog from "../components/Profile/MembershipRequestDialog";
import { readMembershipDetails } from "@/helpers/MembershipHelper";
import type { MembershipDetails } from "@/shared/types/MembershipRequests";

const toGender = (g?: string | null): Gender => (g === "M" || g === "F" ? g : "");

const toPersonInfo = (p: ProfileInfo): EditPersonInfo => ({
    firstName: p.first_name,
    lastName: p.last_name,
    dob: {
        mm: p.birthday ? String(p.birthday.getMonth() + 1).padStart(2, "0") : "01",
        dd: p.birthday ? String(p.birthday.getDate()).padStart(2, "0") : "01",
        yyyy: p.birthday ? String(p.birthday.getFullYear()) : "2000",
    },
    gender: toGender(p.gender),
});

const ProfilePage: React.FC = () => {
    const [loading, setLoading] = React.useState(true);
    const [profile, setProfile] = React.useState<ProfileInfo | null>(null);
    const [contact, setContact] = React.useState<ContactInfo | null>(null);
    const [members, setMembers] = React.useState<PersonDetails[]>([]);

    const [dialogOpen, setDialogOpen] = React.useState(false);
    const [dialogResubmission, setDialogResubmission] = React.useState(false);
    const [dialogDetails, setDialogDetails] = React.useState<MembershipDetails | null>(null);

    const [refreshKey, setRefreshKey] = React.useState(0);
    const refreshCard = () => setRefreshKey((k) => k + 1);

    React.useEffect(() => {
        let alive = true;
        (async () => {
            const data = await getMyProfileInfo();
            const p = toProfileInfo(data.profile_info);
            const c = toContactInfo(data.contact_info);
            const m = await getMyFamilyMembers();
            if (alive) {
                setProfile(p);
                setContact(c);
                setMembers(m);
                setLoading(false);
            }
        })();
        return () => {
            alive = false;
        };
    }, []);

<<<<<<< HEAD
    const openMembershipDialog = async (resubmission: boolean) => {
        const latest = await readMembershipDetails();
        setDialogDetails(latest);
        setDialogResubmission(resubmission);
        setDialogOpen(true);
    };

    if (loading) return <div>Loading...</div>;
=======
    if (loading) return (
        <Layout>
            <div className="mx-auto max-w-5xl p-6">
                <div className="space-y-4">
                    <Skeleton className="h-10 w-1/3" />
                    <Skeleton className="h-48 w-full" />
                </div>
            </div>
        </Layout>
    );
>>>>>>> bf1ff186

    if (!profile) {
        return (
            <Layout>
                <div className="mx-auto max-w-5xl p-6">Failed to load profile.</div>
            </Layout>
        );
    }

    return (
        <Layout>
            <div className="mx-auto max-w-7xl p-6">
                <Tabs defaultValue="profile" className="w-full">
                    <div className="flex justify-center mb-8">
                        <motion.div
                            initial={{ opacity: 0, y: -20 }}
                            animate={{ opacity: 1, y: 0 }}
                            transition={{ duration: 0.3, ease: "easeOut" }}
                        >
                            <TabsList className="bg-neutral-300 p-4 rounded-xl gap-4 flex-wrap md:flex-nowrap">
                                <TabsTrigger
                                    value="profile"
                                    className="px-8 py-4 text-[18px] font-['Playfair_Display'] font-bold text-neutral-800 hover:text-black data-[state=active]:bg-black data-[state=active]:text-white transition-all duration-300 ease-out rounded-lg group flex items-center gap-3"
                                >
                                    <UserCog className="h-5 w-5 transition-transform duration-300 group-hover:rotate-12 group-data-[state=active]:rotate-12" />
                                    Profile
                                </TabsTrigger>
                                <TabsTrigger
                                    value="membership"
                                    className="px-8 py-4 text-[18px] font-['Playfair_Display'] font-bold text-neutral-800 hover:text-black data-[state=active]:bg-black data-[state=active]:text-white transition-all duration-300 ease-out rounded-lg group flex items-center gap-3"
                                >
                                    <IdCard className="h-5 w-5 transition-transform duration-300 group-hover:rotate-12 group-data-[state=active]:rotate-12" />
                                    Membership
                                </TabsTrigger>
                                <TabsTrigger
                                    value="events"
                                    className="px-8 py-4 text-[18px] font-['Playfair_Display'] font-bold text-neutral-800 hover:text-black data-[state=active]:bg-black data-[state=active]:text-white transition-all duration-300 ease-out rounded-lg group flex items-center gap-3"
                                >
                                    <CalendarDays className="h-5 w-5 transition-transform duration-300 group-hover:rotate-12 group-data-[state=active]:rotate-12" />
                                    My Events
                                </TabsTrigger>
                            </TabsList>
                        </motion.div>
                    </div>

                    <TabsContent value="profile">
                        <motion.div
                            className="flex flex-col items-center gap-6 lg:flex-row lg:items-start"
                            initial={{ opacity: 0 }}
                            animate={{ opacity: 1 }}
                            transition={{ duration: 0.2 }}
                        >
                            <ProfileCard
                                firstName={profile.first_name}
                                lastName={profile.last_name}
                                email={profile.email}
                                membership={profile.membership}
                                birthday={profile.birthday}
                                gender={profile.gender}
                                footer={
                                    <ProfileEditDialog
                                        email={profile.email}
                                        membership={profile.membership}
                                        initialPerson={toPersonInfo(profile)}
                                        onUpdated={(p) => setProfile(p)}
                                    />
                                }
                            />
                            <ContactCard
                                className="lg:ml-6"
                                phone={contact?.phone ?? null}
                                address={contact?.address ?? null}
                                footer={<EditContactDialog initialContact={contact!} onUpdated={(c) => setContact(c)} />}
                            />
                            <PersonRail className="lg:ml-6" people={members} />
                        </motion.div>
                    </TabsContent>

                    <TabsContent value="membership">
                        <motion.div
                            className="flex justify-center"
                            initial={{ opacity: 0 }}
                            animate={{ opacity: 1 }}
                            transition={{ duration: 0.2 }}
                        >
                            <div className="w-full max-w-3xl">
                                <MembershipCard
                                    key={refreshKey}
                                    onRequest={() => openMembershipDialog(false)}
                                    onResubmit={() => openMembershipDialog(true)}
                                    onRead={() => openMembershipDialog(false)}
                                />
                            </div>
                        </motion.div>
                    </TabsContent>

                    <TabsContent value="events">
                        <MyEventsSection />
                    </TabsContent>
                </Tabs>
            </div>

            {dialogDetails && (
                <MembershipRequestDialog
                    open={dialogOpen}
                    onOpenChange={setDialogOpen}
                    details={dialogDetails}
                    resubmission={dialogResubmission}
                    onSubmitted={refreshCard}
                />
            )}
        </Layout>
    );
};

export default ProfilePage;<|MERGE_RESOLUTION|>--- conflicted
+++ resolved
@@ -69,7 +69,6 @@
         };
     }, []);
 
-<<<<<<< HEAD
     const openMembershipDialog = async (resubmission: boolean) => {
         const latest = await readMembershipDetails();
         setDialogDetails(latest);
@@ -77,8 +76,13 @@
         setDialogOpen(true);
     };
 
-    if (loading) return <div>Loading...</div>;
-=======
+    const openMembershipDialog = async (resubmission: boolean) => {
+        const latest = await readMembershipDetails();
+        setDialogDetails(latest);
+        setDialogResubmission(resubmission);
+        setDialogOpen(true);
+    };
+
     if (loading) return (
         <Layout>
             <div className="mx-auto max-w-5xl p-6">
@@ -89,7 +93,6 @@
             </div>
         </Layout>
     );
->>>>>>> bf1ff186
 
     if (!profile) {
         return (
