<<<<<<< HEAD
import {
    ColumnDef,
    ColumnFiltersState,
    SortingState,
    VisibilityState,
    flexRender,
    getCoreRowModel,
    getFilteredRowModel,
    getPaginationRowModel,
    getSortedRowModel,
    useReactTable,
} from "@tanstack/react-table"
import { ArrowUpDown, Eye } from "lucide-react"
import { useNavigate } from "react-router-dom"

import { Button } from "@/shared/components/ui/button"
import { Input } from "@/shared/components/ui/input"
import {
    Table,
    TableBody,
    TableCell,
    TableHead,
    TableHeader,
    TableRow,
} from "@/shared/components/ui/DataTable"

import { useState } from "react"
import { ChurchEvent, eventLabels } from "@/shared/types/ChurchEvent"
import { CreateEventDialog } from "./CreateEventDialog"
import { DeleteEventDialog } from "./DeleteEventDialog"
import { EditEventDialog } from "./EditEventDialog"
import { getDisplayValue, roleIdListToRoleStringList } from "@/helpers/DataFunctions"
import { AccountPermissions } from "@/shared/types/AccountPermissions"
=======
import { useState, useRef, useMemo, useCallback } from "react";
import { AgGridReact } from "ag-grid-react";
import { ClientSideRowModelModule } from "ag-grid-community";
import "ag-grid-community/styles/ag-theme-quartz.css";

import { Button } from "@/shared/components/ui/button";
import { Input } from "@/shared/components/ui/input";
import { cn } from "@/lib/utils";
import { ChurchEvent, eventLabels } from "@/shared/types/ChurchEvent";
import { CreateEventDialog } from "./CreateEventDialog";
import { DeleteEventDialog } from "./DeleteEventDialog";
import { EditEventDialog } from "./EditEventDialog";
import { getDisplayValue, roleIdListToRoleStringList } from "@/helpers/DataFunctions";
import { AccountPermissions } from "@/shared/types/AccountPermissions";
>>>>>>> b2261891

interface EventsTableProps {
    data: ChurchEvent[];
    permData: AccountPermissions[];
    onSave: () => Promise<void>;
}

const skipTerms = ["id", "description", "image_url", "thumbnail_url", "ru_name", "ru_description"];

<<<<<<< HEAD

const createPermColumn = (accessorKey: keyof ChurchEvent, onSave: () => Promise<void>, permData: AccountPermissions[], navigate: (path: string) => void): ColumnDef<ChurchEvent> => {
    const label = eventLabels[accessorKey];

    return {
        accessorKey,
        header: ({ column }) => (
            <div className={`flex items-center space-x-2 w-full ${accessorKey === "name" ? "justify-start" : "justify-center"
                } text-center`}>
                <Button
                    variant="ghost"
                    className="!bg-white text-black border border-gray-300 shadow-sm hover:bg-gray-100"
                    onClick={() => column.toggleSorting(column.getIsSorted() === "asc")}
                >
                    {label}
                    <ArrowUpDown />
                </Button>
            </div>

        ),
        cell: ({ row }) => {
            const rowData = row.original;
            return (
                <div
                    className={`flex items-center space-x-2 w-full ${accessorKey === "name" ? "justify-end" : "justify-center"
                        } text-center`}
                >
                    <div>
                        {accessorKey === 'roles' ? getDisplayValue(roleIdListToRoleStringList(permData, row.getValue(accessorKey)), accessorKey) : getDisplayValue(row.getValue(accessorKey), accessorKey)}
                    </div>
                    {accessorKey === "name" && (
                        <div className="ml-auto flex space-x-2">
                            <Button
                                variant="outline"
                                size="sm"
                                onClick={() => navigate(`/admin/events/${rowData.id}`)}
                                className="h-8 w-8 p-0"
                                title="View Details"
                            >
                                <Eye className="h-4 w-4" />
                            </Button>
                            <EditEventDialog event={rowData} onSave={onSave} />
                            <DeleteEventDialog event={rowData} onSave={onSave} />
                        </div>
                    )}
                </div>
            )
        },
    }
}

export function EventsTable({ data, permData, onSave }: EventsTableProps) {
    const navigate = useNavigate();
    const [sorting, setSorting] = useState<SortingState>([]);
    const [columnFilters, setColumnFilters] = useState<ColumnFiltersState>([]);
    const [columnVisibility, setColumnVisibility] = useState<VisibilityState>({});
    const [rowSelection, setRowSelection] = useState({});

    const columns: ColumnDef<ChurchEvent>[] = []
    Object.keys(eventLabels).forEach((key) => {
        if (!skipTerms.includes(key)) {
            columns.push(createPermColumn(key as keyof ChurchEvent, onSave, permData, navigate))
=======
export function EventsTable({ data, permData, onSave }: EventsTableProps) {
    const gridRef = useRef<AgGridReact>(null);
    const [searchValue, setSearchValue] = useState("");
    const [isFirstPage, setIsFirstPage] = useState(true);
    const [isLastPage, setIsLastPage] = useState(false);
    const [currentPageNum, setCurrentPageNum] = useState(1);

    const columnDefs = useMemo(() => {
        const nameCol: any = {
            field: "name",
            headerName: eventLabels.name,
            pinned: "left",
            sortable: true,
            filter: true,
            flex: 1,
            minWidth: 150,
            cellStyle: {
                whiteSpace: "nowrap",
                overflow: "hidden",
                textOverflow: "ellipsis",
                display: "block"
            }
        };

        const actionsCol: any = {
            headerName: "Actions",
            pinned: "right",
            cellRenderer: (params: any) => {
                const rowData = params.data as ChurchEvent;
                return (
                    <div className="flex items-center space-x-2 justify-end">
                        <EditEventDialog event={rowData} onSave={onSave} />
                        <DeleteEventDialog event={rowData} onSave={onSave} />
                    </div>
                );
            },
            sortable: false,
            filter: false,
            width: 120,
            suppressSizeToFit: true
        };

        const restCols = Object.keys(eventLabels)
            .filter((key) => key !== "name" && !skipTerms.includes(key))
            .map((key) => {
                const field = key as keyof ChurchEvent;
                const headerName = eventLabels[field];
                const colDef: any = {
                    field,
                    headerName,
                    sortable: true,
                    filter: true,
                    width: 150,
                };

                if (field === "roles") {
                    colDef.valueGetter = (params: any) => {
                        const roles = roleIdListToRoleStringList(permData, params.data.roles);
                        return getDisplayValue(roles, field);
                    };
                } else {
                    colDef.cellRenderer = (params: any) => getDisplayValue(params.value, field);
                }

                return colDef;
            });

        return [nameCol, actionsCol, ...restCols];
    }, [permData, onSave]);

    const defaultColDef = useMemo(() => ({
        resizable: true,
        sortable: true,
        filter: true,
        floatingFilter: false,
    }), []);

    const onGridReady = useCallback((params: any) => {
        if (searchValue) {
            (params.api as any).setQuickFilter(searchValue);
        }
        setIsFirstPage(params.api.isFirstPage());
        setIsLastPage(params.api.isLastPage());
        setCurrentPageNum(params.api.paginationGetCurrentPage() + 1);
    }, [searchValue]);

    const handlePaginationChanged = useCallback((params: any) => {
        const api = params.api;
        setIsFirstPage(api.isFirstPage());
        setIsLastPage(api.isLastPage());
        setCurrentPageNum(api.paginationGetCurrentPage() + 1);
    }, []);

    const onSearchChange = useCallback((event: React.ChangeEvent<HTMLInputElement>) => {
        const value = event.target.value;
        setSearchValue(value);
        if (gridRef.current?.api) {
            (gridRef.current.api as any).setQuickFilter(value);
>>>>>>> b2261891
        }
    }, []);

    const paginationOptions = {
        suppressPaginationPanel: true,
        pagination: true,
        paginationPageSize: 10,
        rowBuffer: 10,
    };

    return (
        <div className="container mx-auto">
            <div className="flex items-center py-4">
                <Input
                    placeholder="Search Events..."
                    value={searchValue}
                    onChange={onSearchChange}
                    className="max-w-sm"
                />
                <div className="ml-auto">
                    <CreateEventDialog onSave={onSave} />
                </div>
            </div>

            <div className="ag-theme-quartz h-[500px] w-full border border-border rounded-md">
                <AgGridReact
                    ref={gridRef}
                    rowData={data}
                    columnDefs={columnDefs}
                    defaultColDef={defaultColDef}
                    modules={[ClientSideRowModelModule]}
                    onGridReady={onGridReady}
                    onPaginationChanged={handlePaginationChanged}
                    {...paginationOptions}
                    suppressRowClickSelection={true}
                    animateRows={true}
                />
            </div>

            {/* Custom Pagination */}
            <div className="flex items-center justify-end space-x-2 py-4">
                <div className="flex-1 text-sm text-muted-foreground">
                    Showing {((currentPageNum - 1) * 10 + 1)} to {Math.min(currentPageNum * 10, data.length)} of {data.length} events
                </div>
                <div className="space-x-2">
                    <Button
                        variant="outline"
                        size="sm"
                        onClick={() => gridRef.current?.api?.paginationGoToFirstPage()}
                        disabled={isFirstPage}
                    >
                        First
                    </Button>
                    <Button
                        variant="outline"
                        size="sm"
                        onClick={() => gridRef.current?.api?.paginationGoToPreviousPage()}
                        disabled={isFirstPage}
                    >
                        Previous
                    </Button>
                    <Button
                        variant="outline"
                        size="sm"
                        onClick={() => gridRef.current?.api?.paginationGoToNextPage()}
                        disabled={isLastPage}
                    >
                        Next
                    </Button>
                    <Button
                        variant="outline"
                        size="sm"
                        onClick={() => gridRef.current?.api?.paginationGoToLastPage()}
                        disabled={isLastPage}
                    >
                        Last
                    </Button>
                </div>
            </div>
        </div>
    );
}

export default EventsTable;<|MERGE_RESOLUTION|>--- conflicted
+++ resolved
@@ -1,4 +1,3 @@
-<<<<<<< HEAD
 import {
     ColumnDef,
     ColumnFiltersState,
@@ -13,26 +12,6 @@
 } from "@tanstack/react-table"
 import { ArrowUpDown, Eye } from "lucide-react"
 import { useNavigate } from "react-router-dom"
-
-import { Button } from "@/shared/components/ui/button"
-import { Input } from "@/shared/components/ui/input"
-import {
-    Table,
-    TableBody,
-    TableCell,
-    TableHead,
-    TableHeader,
-    TableRow,
-} from "@/shared/components/ui/DataTable"
-
-import { useState } from "react"
-import { ChurchEvent, eventLabels } from "@/shared/types/ChurchEvent"
-import { CreateEventDialog } from "./CreateEventDialog"
-import { DeleteEventDialog } from "./DeleteEventDialog"
-import { EditEventDialog } from "./EditEventDialog"
-import { getDisplayValue, roleIdListToRoleStringList } from "@/helpers/DataFunctions"
-import { AccountPermissions } from "@/shared/types/AccountPermissions"
-=======
 import { useState, useRef, useMemo, useCallback } from "react";
 import { AgGridReact } from "ag-grid-react";
 import { ClientSideRowModelModule } from "ag-grid-community";
@@ -47,7 +26,6 @@
 import { EditEventDialog } from "./EditEventDialog";
 import { getDisplayValue, roleIdListToRoleStringList } from "@/helpers/DataFunctions";
 import { AccountPermissions } from "@/shared/types/AccountPermissions";
->>>>>>> b2261891
 
 interface EventsTableProps {
     data: ChurchEvent[];
@@ -57,71 +35,9 @@
 
 const skipTerms = ["id", "description", "image_url", "thumbnail_url", "ru_name", "ru_description"];
 
-<<<<<<< HEAD
-
-const createPermColumn = (accessorKey: keyof ChurchEvent, onSave: () => Promise<void>, permData: AccountPermissions[], navigate: (path: string) => void): ColumnDef<ChurchEvent> => {
-    const label = eventLabels[accessorKey];
-
-    return {
-        accessorKey,
-        header: ({ column }) => (
-            <div className={`flex items-center space-x-2 w-full ${accessorKey === "name" ? "justify-start" : "justify-center"
-                } text-center`}>
-                <Button
-                    variant="ghost"
-                    className="!bg-white text-black border border-gray-300 shadow-sm hover:bg-gray-100"
-                    onClick={() => column.toggleSorting(column.getIsSorted() === "asc")}
-                >
-                    {label}
-                    <ArrowUpDown />
-                </Button>
-            </div>
-
-        ),
-        cell: ({ row }) => {
-            const rowData = row.original;
-            return (
-                <div
-                    className={`flex items-center space-x-2 w-full ${accessorKey === "name" ? "justify-end" : "justify-center"
-                        } text-center`}
-                >
-                    <div>
-                        {accessorKey === 'roles' ? getDisplayValue(roleIdListToRoleStringList(permData, row.getValue(accessorKey)), accessorKey) : getDisplayValue(row.getValue(accessorKey), accessorKey)}
-                    </div>
-                    {accessorKey === "name" && (
-                        <div className="ml-auto flex space-x-2">
-                            <Button
-                                variant="outline"
-                                size="sm"
-                                onClick={() => navigate(`/admin/events/${rowData.id}`)}
-                                className="h-8 w-8 p-0"
-                                title="View Details"
-                            >
-                                <Eye className="h-4 w-4" />
-                            </Button>
-                            <EditEventDialog event={rowData} onSave={onSave} />
-                            <DeleteEventDialog event={rowData} onSave={onSave} />
-                        </div>
-                    )}
-                </div>
-            )
-        },
-    }
-}
 
 export function EventsTable({ data, permData, onSave }: EventsTableProps) {
     const navigate = useNavigate();
-    const [sorting, setSorting] = useState<SortingState>([]);
-    const [columnFilters, setColumnFilters] = useState<ColumnFiltersState>([]);
-    const [columnVisibility, setColumnVisibility] = useState<VisibilityState>({});
-    const [rowSelection, setRowSelection] = useState({});
-
-    const columns: ColumnDef<ChurchEvent>[] = []
-    Object.keys(eventLabels).forEach((key) => {
-        if (!skipTerms.includes(key)) {
-            columns.push(createPermColumn(key as keyof ChurchEvent, onSave, permData, navigate))
-=======
-export function EventsTable({ data, permData, onSave }: EventsTableProps) {
     const gridRef = useRef<AgGridReact>(null);
     const [searchValue, setSearchValue] = useState("");
     const [isFirstPage, setIsFirstPage] = useState(true);
@@ -129,67 +45,81 @@
     const [currentPageNum, setCurrentPageNum] = useState(1);
 
     const columnDefs = useMemo(() => {
-        const nameCol: any = {
-            field: "name",
-            headerName: eventLabels.name,
-            pinned: "left",
-            sortable: true,
-            filter: true,
-            flex: 1,
-            minWidth: 150,
-            cellStyle: {
-                whiteSpace: "nowrap",
-                overflow: "hidden",
-                textOverflow: "ellipsis",
-                display: "block"
-            }
-        };
-
-        const actionsCol: any = {
-            headerName: "Actions",
-            pinned: "right",
-            cellRenderer: (params: any) => {
-                const rowData = params.data as ChurchEvent;
-                return (
-                    <div className="flex items-center space-x-2 justify-end">
-                        <EditEventDialog event={rowData} onSave={onSave} />
-                        <DeleteEventDialog event={rowData} onSave={onSave} />
-                    </div>
-                );
-            },
-            sortable: false,
-            filter: false,
-            width: 120,
-            suppressSizeToFit: true
-        };
-
-        const restCols = Object.keys(eventLabels)
-            .filter((key) => key !== "name" && !skipTerms.includes(key))
-            .map((key) => {
+        // Create columns using createPermColumn approach
+        const columns: any[] = [];
+        
+        Object.keys(eventLabels).forEach((key) => {
+            if (!skipTerms.includes(key)) {
                 const field = key as keyof ChurchEvent;
                 const headerName = eventLabels[field];
+                
                 const colDef: any = {
                     field,
                     headerName,
                     sortable: true,
                     filter: true,
-                    width: 150,
+                    width: field === "name" ? 200 : 150,
+                    pinned: field === "name" ? "left" : undefined,
+                    flex: field === "name" ? 1 : undefined,
+                    minWidth: field === "name" ? 150 : undefined,
                 };
 
-                if (field === "roles") {
+                // Custom cell renderer based on field type
+                if (field === "name") {
+                    colDef.cellRenderer = (params: any) => {
+                        const rowData = params.data as ChurchEvent;
+                        return (
+                            <div className="flex items-center justify-between w-full">
+                                <span className="font-medium">{params.value}</span>
+                                <div className="flex space-x-2 ml-auto">
+                                    <Button
+                                        variant="outline"
+                                        size="sm"
+                                        onClick={() => navigate(`/admin/events/${rowData.id}`)}
+                                        className="h-8 w-8 p-0"
+                                        title="View Details"
+                                    >
+                                        <Eye className="h-4 w-4" />
+                                    </Button>
+                                    <EditEventDialog event={rowData} onSave={onSave} />
+                                    <DeleteEventDialog event={rowData} onSave={onSave} />
+                                </div>
+                            </div>
+                        );
+                    };
+                    colDef.cellStyle = {
+                        whiteSpace: "nowrap",
+                        overflow: "visible",
+                        display: "flex",
+                        alignItems: "center"
+                    };
+                } else if (field === "roles") {
                     colDef.valueGetter = (params: any) => {
                         const roles = roleIdListToRoleStringList(permData, params.data.roles);
                         return getDisplayValue(roles, field);
                     };
                 } else {
-                    colDef.cellRenderer = (params: any) => getDisplayValue(params.value, field);
+                    colDef.cellRenderer = (params: any) => {
+                        return (
+                            <div className="flex items-center justify-center text-center">
+                                {getDisplayValue(params.value, field)}
+                            </div>
+                        );
+                    };
+                    colDef.cellStyle = {
+                        textAlign: "center",
+                        display: "flex",
+                        alignItems: "center",
+                        justifyContent: "center"
+                    };
                 }
 
-                return colDef;
-            });
-
-        return [nameCol, actionsCol, ...restCols];
-    }, [permData, onSave]);
+                columns.push(colDef);
+            }
+        });
+
+        return columns;
+    }, [permData, onSave, navigate]);
 
     const defaultColDef = useMemo(() => ({
         resizable: true,
@@ -219,7 +149,6 @@
         setSearchValue(value);
         if (gridRef.current?.api) {
             (gridRef.current.api as any).setQuickFilter(value);
->>>>>>> b2261891
         }
     }, []);
 
