--- conflicted
+++ resolved
@@ -81,10 +81,6 @@
                     <DialogHeader className="p-4 border-b">
                         <DialogTitle>Select or Upload Event Image</DialogTitle>
                     </DialogHeader>
-<<<<<<< HEAD
-                    <div className="p-4 overflow-auto max-h-[70vh]">
-                        <MediaLibrary onSelect={handleSelectImage} selectionMode={false} />
-=======
 
                     <div className="p-4 overflow-auto max-h-[75vh]">
                         {/* selectionMode makes the library read-only and emits the chosen asset */}
@@ -92,7 +88,6 @@
                             selectionMode
                             onSelect={handlePick}
                         />
->>>>>>> 3ac3ebe3
                     </div>
                 </DialogContent>
             </Dialog>
