import { useState, useEffect } from 'react';
import { Button } from '@/shared/components/ui/button';
import { Dialog, DialogContent, DialogHeader, DialogTitle, DialogFooter, DialogDescription } from '@/shared/components/ui/Dialog';
import { Loader2 } from 'lucide-react';
import { cn } from '@/lib/utils';

import { ChurchEvent } from "@/shared/types/ChurchEvent"
import { GenderOption } from "./EventPersonType"
import { EventTextInputs } from "./EventTextInputs"
import { EventDatePicker } from "./EventDatePicker"
import { EventPersonType } from "./EventPersonType"
import { EventRSVPSelection } from "./EventRSVPSelection"
import { EventMinistryDropdown } from "./EventMinistryDropdown"
import { EventImageSelector } from "./EventImageSelector"
import { EventPaymentSettings } from "./EventPaymentSettings"
import { handleEventCreation } from "@/helpers/EventsHelper"
import { getMyPermissions } from "@/helpers/UserHelper"
import { MyPermsRequest } from "@/shared/types/MyPermsRequest"
import { EventManagementOptions } from "./EventManagementOptions"

interface CreateEventProps {
    onSave: () => Promise<void>;
}

export function CreateEventDialog({ onSave }: CreateEventProps) {
    const initialEvent: ChurchEvent = {
        id: "",
        name: "",
        ru_name: "",
        description: "",
        ru_description: "",
        date: new Date(),
        location: "",
        price: 0,
        spots: 0,
        rsvp: false,
        recurring: "never" as const,
        ministry: [] as string[],
        min_age: 0,
        max_age: 100,
        gender: "all" as const,
        image_url: "",
        roles: [] as string[],
        published: true,
        // Payment processing fields
        payment_options: [],
        refund_policy: "",
    }

    const requestOptions: MyPermsRequest = {
        user_assignable_roles: true,
        event_editor_roles: true,
        user_role_ids: true,
    }

    const [event, setEvent] = useState<ChurchEvent>(initialEvent)
    const [isOpen, setIsOpen] = useState(false)
    const [saving, setSaving] = useState(false)
    const [checkingPerms, setCheckingPerms] = useState(false)
    const [roleList, setRoleList] = useState<any[]>([]);

    useEffect(() => {
        if (isOpen) setEvent(initialEvent)
    }, [isOpen])

    const handleDialogClose = () => {
        setEvent(initialEvent)
        setIsOpen(false)
    }

    const handleSaveChanges = async () => {
        setSaving(true)
        try {
            // Validate payment options for paid events
            if (event.price > 0 && (!event.payment_options || event.payment_options.length === 0)) {
                alert("Paid events must have at least one payment option selected (PayPal or Pay at Door)")
                setSaving(false)
                return
            }
            
            await handleEventCreation(event)
            await onSave()
            handleDialogClose()
        } catch (err: any) {
            console.error("Failed to create event:", err)
            alert(err?.message || "Something went wrong.")
        }
        setSaving(false)
    }

    const handleDialogCloseChange = (open: boolean) => {
        if (!open) {
            handleDialogClose()
        }
        setIsOpen(open)
    }

    const handleTextInputChange = <K extends keyof ChurchEvent>(field: K, value: ChurchEvent[K]) => {
        setEvent({ ...event, [field]: value })
    }

    const handleArrayChange = <K extends 'ministry' | 'roles'>(field: K, value: string[]) => {
        setEvent({ ...event, [field]: value as ChurchEvent[K] })
    }

    return (
        <>
            {/* Physical Manifestation of the Dialog, the Button that opens it */}
            <Button
                variant="outline"
                className={cn(
                    "!bg-blue-500 text-white border border-blue-600 shadow-sm hover:bg-blue-600",
                    "dark:!bg-blue-600 dark:border-blue-500 dark:text-white dark:hover:bg-blue-700"
                )}
                onClick={async () => {
                    setCheckingPerms(true)
                    try {
                        const result = await getMyPermissions(requestOptions)

                        if (result?.success) {
                            if (result?.perms.admin || result?.perms.event_editing || result?.perms.event_management) {
                                const available_roles = result?.user_assignable_roles
                                setRoleList(available_roles)
                                if (result?.perms.admin || result?.perms.event_management) {
                                    setIsOpen(true)
                                } else if (available_roles.length > 0) {
                                    setIsOpen(true)
                                } else {
                                    alert("There are no permission roles with the Event Editor permission! Please create at least one such role to create events")
                                }

                            } else {
                                alert("You must be an Administrator, Event Editor, or Event Manager to create new events.")
                            }
                        } else {
                            alert(result?.msg || "You don't have permission to create new events.")
                        }
                    } catch (err) {
                        alert("An error occurred while checking your permissions.")
                        console.error(err)
                    }
                    setCheckingPerms(false)
                }}
                disabled={checkingPerms}
            >
                {checkingPerms ? (
                    <>
                        <Loader2 className="animate-spin mr-2 h-4 w-4" />
                        Checking...
                    </>
                ) : (
                    "Create New Event"
                )}
            </Button>

            <Dialog open={isOpen} onOpenChange={handleDialogCloseChange}>
                <DialogContent className={cn(
                    "sm:max-w-[100vh] max-h-[80vh] overflow-y-auto",
                    "bg-white dark:bg-gray-800 text-black dark:text-white",
                    "border border-gray-200 dark:border-gray-600"
                )}>
                    <DialogHeader>
                        <DialogTitle className="text-black dark:text-white">New Event</DialogTitle>
                        <div className="pt-6">
                            <DialogDescription className="text-muted-foreground dark:text-muted-foreground/80">
                                Create your new event by filling out the information below
                            </DialogDescription>
                        </div>
                    </DialogHeader>
                    <div className={cn(
                        "grid gap-4 py-4",
                        "bg-white dark:bg-gray-800"
                    )}>
                        <EventTextInputs
                            name={event.name}
                            ru_name={event.ru_name}
                            description={event.description}
                            ru_description={event.ru_description}
                            location={event.location}
                            onChange={handleTextInputChange}
                        />
                        <EventImageSelector
                            value={event.image_url}
                            onChange={(url) => handleTextInputChange('image_url' as keyof ChurchEvent, url)}
                        />
                        <EventDatePicker
                            date={event.date}
                            recurring={event.recurring}
                            onDateChange={(d) => handleTextInputChange('date' as keyof ChurchEvent, d)}
                            onRecurrenceChange={(val) => handleTextInputChange('recurring' as keyof ChurchEvent, val)}
                        />
                        <EventMinistryDropdown
                            selected={event.ministry}
                            ministries={[
                                "Youth", "Children", "Women", "Men", "Family",
                                "Worship", "Outreach", "Bible Study", "Young Adults", "Seniors"
                            ]}
                            onChange={(updated) => handleArrayChange('ministry', updated)}
                        />
                        <EventPersonType
                            min_age={event.min_age}
                            max_age={event.max_age}
                            gender={event.gender}
                            onChange={(field: "min_age" | "max_age" | "gender", value: number | GenderOption) => {
                                if (field === 'gender') {
                                    handleTextInputChange('gender' as keyof ChurchEvent, value)
                                } else {
                                    handleTextInputChange(field as keyof ChurchEvent, value as number)
                                }
                            }}
                        />
                        <EventRSVPSelection
                            rsvp={event.rsvp}
                            price={event.price}
                            spots={event.spots}
                            onChange={(field: "rsvp" | "price" | "spots", value: boolean | number) => {
                                if (field === 'rsvp') {
                                    handleTextInputChange('rsvp' as keyof ChurchEvent, value as boolean)
                                } else if (field === 'price') {
                                    handleTextInputChange('price' as keyof ChurchEvent, value as number)
                                } else {
                                    handleTextInputChange('spots' as keyof ChurchEvent, value as number)
                                }
                            }}
                        />
<<<<<<< HEAD

                        <EventPaymentSettings
                            payment_options={event.payment_options}
                            refund_policy={event.refund_policy}
                            price={event.price}
                            onChange={(field, value) => {
                                console.log('CreateEventDialog onChange:', { field, value })
                                setEvent((prev) => {
                                    const updated = {
                                        ...prev,
                                        [field]: value,
                                    }
                                    console.log('Updated event state:', updated)
                                    return updated
                                })
                            }}
                        />

=======
>>>>>>> b2261891
                        <EventManagementOptions
                            event={event}
                            setEvent={setEvent}
                            rawRoles={roleList}
                            roleSwitchEnabled={true}
                        />
                    </div>
                    <DialogFooter className="bg-white dark:bg-gray-800 border-t border-gray-200 dark:border-gray-600">
                        <Button type="button" onClick={handleDialogClose} variant="outline" disabled={saving} className="dark:bg-gray-700 dark:border-gray-600 dark:text-white">
                            Cancel
                        </Button>
                        <Button type="button" onClick={handleSaveChanges} disabled={saving} className="dark:bg-blue-600 dark:border-blue-500 dark:text-white">
                            {saving ? (
                                <>
                                    <Loader2 className="animate-spin mr-2 h-4 w-4" />
                                    Saving...
                                </>
                            ) : (
                                "Save changes"
                            )}
                        </Button>
                    </DialogFooter>
                </DialogContent>
            </Dialog>
        </>
    )
}<|MERGE_RESOLUTION|>--- conflicted
+++ resolved
@@ -223,7 +223,6 @@
                                 }
                             }}
                         />
-<<<<<<< HEAD
 
                         <EventPaymentSettings
                             payment_options={event.payment_options}
@@ -242,8 +241,6 @@
                             }}
                         />
 
-=======
->>>>>>> b2261891
                         <EventManagementOptions
                             event={event}
                             setEvent={setEvent}
