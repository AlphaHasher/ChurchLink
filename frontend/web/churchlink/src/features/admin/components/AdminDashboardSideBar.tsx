--- conflicted
+++ resolved
@@ -85,21 +85,6 @@
     { title: "Mobile UI", url: "/admin/mobile-ui-tab", icon: Shield },
     { title: "Media Library", icon: Folder, onClick: handleMediaRedirect, loadingKey: "media" },
     { title: "Events", url: "/admin/events", icon: CalendarFold },
-<<<<<<< HEAD
-    { title: "Forms", icon: Folder, children: [
-      { title: "Manage Forms", url: "/admin/forms/manage-forms" },
-      { title: "Form Builder", url: "/admin/forms/form-builder" },
-    ] },
-    { title: "Weekly Bulletin", url: "/admin/bulletins", icon: FileText },
-    { title: "Sermons Manager", url: "/admin/sermons", icon: BookOpen },
-        { title: "Bible Plans", icon: BookOpen, children: [
-          { title: "Manage Plans", url: "/admin/bible-plans/manage-plans" },
-          { title: "Plan Builder", url: "/admin/bible-plans/plan-builder" },
-        ] },
-        { title: "Finance", url: "/admin/finance", icon: DollarSign },
-        { title: "Notifications", url: "/admin/notifications", icon: Bell },
-      ];
-=======
     {
       title: "Forms", icon: Folder, children: [
         { title: "Manage Forms", url: "/admin/forms/manage-forms" },
@@ -117,7 +102,6 @@
     { title: "Finance", url: "/admin/finance", icon: DollarSign },
     { title: "Notifications", url: "/admin/notifications", icon: Bell },
   ];
->>>>>>> 719bd572
 
   return (
     <Sidebar collapsible="icon">
