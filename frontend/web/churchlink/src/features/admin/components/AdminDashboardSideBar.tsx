--- conflicted
+++ resolved
@@ -1,211 +1,161 @@
-import { useMemo, useState, type ComponentType } from "react";
-import { Link, useLocation } from "react-router-dom";
-import {
-  BarChart2,
-<<<<<<< HEAD
-  Settings,
-  LogOut,
-=======
->>>>>>> 90f30ea0
-  Home,
-  Shield,
-  User,
-  Folder,
-  Loader2,
-  CalendarFold,
-  BookOpen,
-  Bell,
-  DollarSign,
-} from "lucide-react";
-<<<<<<< HEAD
-import { signOut } from "firebase/auth";
-import { auth } from "@/lib/firebase";
-=======
->>>>>>> 90f30ea0
-import { processStrapiRedirect } from "@/helpers/StrapiInteraction";
-import {
-  Sidebar,
-  SidebarContent,
-  SidebarFooter,
-  SidebarGroup,
-  SidebarGroupContent,
-  SidebarGroupLabel,
-  SidebarRail,
-  SidebarMenu,
-  SidebarMenuItem,
-  SidebarMenuButton,
-  SidebarMenuSub,
-  SidebarMenuSubItem,
-  SidebarMenuSubButton,
-} from "@/shared/components/ui/sidebar";
-import { Collapsible, CollapsibleContent, CollapsibleTrigger } from "@/shared/components/ui/collapsible";
-<<<<<<< HEAD
-import { useAuth } from "@/features/auth/hooks/auth-context";
-
-const AdminDashboardSideBar = () => {
-  const location = useLocation();
-  const { user } = useAuth();
-=======
-import ProfilePill from "@/shared/components/ProfilePill";
-
-const AdminDashboardSideBar = () => {
-  const location = useLocation();
->>>>>>> 90f30ea0
-  const [loadingKey, setLoadingKey] = useState<string | null>(null);
-
-  const isActive = (path?: string) =>
-    !!path && (location.pathname === path || location.pathname.startsWith(path + "/"));
-
-  type Item = {
-    title: string;
-    url?: string;
-    icon: ComponentType<{ className?: string }>;
-    onClick?: (e: React.MouseEvent) => void | Promise<void>;
-    loadingKey?: string;
-    children?: { title: string; url: string }[];
-  };
-
-  const webBuilderChildren = useMemo(
-    () => [
-      { title: "Pages", url: "/admin/webbuilder" },
-      { title: "Header", url: "/admin/webbuilder/header" },
-      { title: "Footer", url: "/admin/webbuilder/footer" },
-      { title: "Media", url: "/admin/webbuilder/media" },
-      { title: "Settings", url: "/admin/webbuilder/settings" },
-    ],
-    []
-  );
-
-  const handleMediaRedirect = async (e: React.MouseEvent) => {
-    e.preventDefault();
-    setLoadingKey("media");
-    try {
-      await processStrapiRedirect();
-    } finally {
-      setLoadingKey(null);
-    }
-  };
-
-  const items: Item[] = [
-<<<<<<< HEAD
-    { title: "Home", url: "/pages/home", icon: Home },
-=======
-    { title: "Home", url: "/", icon: Home },
->>>>>>> 90f30ea0
-    { title: "Dashboard", url: "/admin", icon: BarChart2 },
-    { title: "Manage Users", url: "/admin/users", icon: User },
-    { title: "Permissions", url: "/admin/permissions", icon: Shield },
-    { title: "Web Builder", icon: Folder, children: webBuilderChildren },
-    { title: "Media Library", icon: Folder, onClick: handleMediaRedirect, loadingKey: "media" },
-    { title: "Events", url: "/admin/events", icon: CalendarFold },
-    { title: "Forms", icon: Folder, children: [
-      { title: "Manage Forms", url: "/admin/forms/manage-forms" },
-      { title: "Form Builder", url: "/admin/forms/form-builder" },
-    ] },
-    { title: "Bible Plan Manager", url: "/admin/bible-plan-manager", icon: BookOpen },
-    { title: "Finance", url: "/admin/finance", icon: DollarSign },
-    { title: "Notifications", url: "/admin/notifications", icon: Bell },
-<<<<<<< HEAD
-    { title: "Settings", url: "/admin/settings", icon: Settings },
-    { title: "Logout", icon: LogOut, onClick: () => signOut(auth) },
-=======
->>>>>>> 90f30ea0
-  ];
-
-  return (
-    <Sidebar collapsible="icon">
-      <SidebarContent>
-        <SidebarGroup>
-          <SidebarGroupLabel>Admin</SidebarGroupLabel>
-          <SidebarGroupContent>
-            <SidebarMenu>
-              {items.map((item) => (
-                item.children ? (
-                  <Collapsible key={item.title} defaultOpen className="group/collapsible">
-                    <SidebarMenuItem>
-                      <CollapsibleTrigger asChild>
-                        <SidebarMenuButton tooltip={item.title}>
-                          <item.icon />
-                          <span>{item.title}</span>
-                        </SidebarMenuButton>
-                      </CollapsibleTrigger>
-                      <CollapsibleContent>
-                        <SidebarMenuSub>
-                          {item.children.map((child) => (
-                            <SidebarMenuSubItem key={child.url}>
-                              <SidebarMenuSubButton asChild isActive={isActive(child.url)}>
-                                <Link to={child.url}>{child.title}</Link>
-                              </SidebarMenuSubButton>
-                            </SidebarMenuSubItem>
-                          ))}
-                        </SidebarMenuSub>
-                      </CollapsibleContent>
-                    </SidebarMenuItem>
-                  </Collapsible>
-                ) : (
-                  <SidebarMenuItem key={item.title}>
-                    {item.onClick ? (
-                      <SidebarMenuButton
-                        onClick={item.onClick}
-                        aria-disabled={item.loadingKey ? loadingKey === item.loadingKey : undefined}
-                        isActive={isActive(item.url)}
-                        tooltip={item.title}
-                      >
-                        {item.loadingKey && loadingKey === item.loadingKey ? (
-                          <Loader2 className="animate-spin" />
-                        ) : (
-                          <item.icon />
-                        )}
-                        <span>
-                          {item.loadingKey && loadingKey === item.loadingKey ? "Loading..." : item.title}
-                        </span>
-                      </SidebarMenuButton>
-                    ) : item.url ? (
-                      <SidebarMenuButton asChild isActive={isActive(item.url)} tooltip={item.title}>
-                        <Link to={item.url}>
-                          <item.icon />
-                          <span>{item.title}</span>
-                        </Link>
-                      </SidebarMenuButton>
-                    ) : null}
-                  </SidebarMenuItem>
-                )
-              ))}
-            </SidebarMenu>
-          </SidebarGroupContent>
-        </SidebarGroup>
-      </SidebarContent>
-
-      <SidebarRail />
-
-      <SidebarFooter>
-<<<<<<< HEAD
-        <div className="flex items-center justify-between gap-2 p-2 text-sm">
-          <div className="flex items-center gap-2">
-            <User className="h-4 w-4" />
-            <span className="truncate max-w-[12rem]">
-              {user?.email ?? "You're not supposed to be here"}
-            </span>
-          </div>
-          <div className="flex items-center gap-2">
-            <SidebarMenuButton asChild>
-              <Link to="/admin/settings">
-                <Settings />
-                <span className="sr-only">Settings</span>
-              </Link>
-            </SidebarMenuButton>
-            <SidebarMenuButton onClick={() => signOut(auth)}>
-              <LogOut />
-              <span className="sr-only">Logout</span>
-            </SidebarMenuButton>
-          </div>
-        </div>
-=======
-        <ProfilePill className="mx-2 mb-2" />
->>>>>>> 90f30ea0
-      </SidebarFooter>
-    </Sidebar>
-  );
-};
-
-export default AdminDashboardSideBar;
+import { useMemo, useState, type ComponentType } from "react";
+import { Link, useLocation } from "react-router-dom";
+import {
+  BarChart2,
+  Home,
+  Shield,
+  User,
+  Folder,
+  Loader2,
+  CalendarFold,
+  BookOpen,
+  Bell,
+  DollarSign,
+} from "lucide-react";
+import { processStrapiRedirect } from "@/helpers/StrapiInteraction";
+import {
+  Sidebar,
+  SidebarContent,
+  SidebarFooter,
+  SidebarGroup,
+  SidebarGroupContent,
+  SidebarGroupLabel,
+  SidebarRail,
+  SidebarMenu,
+  SidebarMenuItem,
+  SidebarMenuButton,
+  SidebarMenuSub,
+  SidebarMenuSubItem,
+  SidebarMenuSubButton,
+} from "@/shared/components/ui/sidebar";
+import { Collapsible, CollapsibleContent, CollapsibleTrigger } from "@/shared/components/ui/collapsible";
+import ProfilePill from "@/shared/components/ProfilePill";
+
+const AdminDashboardSideBar = () => {
+  const location = useLocation();
+  const [loadingKey, setLoadingKey] = useState<string | null>(null);
+
+  const isActive = (path?: string) =>
+    !!path && (location.pathname === path || location.pathname.startsWith(path + "/"));
+
+  type Item = {
+    title: string;
+    url?: string;
+    icon: ComponentType<{ className?: string }>;
+    onClick?: (e: React.MouseEvent) => void | Promise<void>;
+    loadingKey?: string;
+    children?: { title: string; url: string }[];
+  };
+
+  const webBuilderChildren = useMemo(
+    () => [
+      { title: "Pages", url: "/admin/webbuilder" },
+      { title: "Header", url: "/admin/webbuilder/header" },
+      { title: "Footer", url: "/admin/webbuilder/footer" },
+      { title: "Media", url: "/admin/webbuilder/media" },
+      { title: "Settings", url: "/admin/webbuilder/settings" },
+    ],
+    []
+  );
+
+  const handleMediaRedirect = async (e: React.MouseEvent) => {
+    e.preventDefault();
+    setLoadingKey("media");
+    try {
+      await processStrapiRedirect();
+    } finally {
+      setLoadingKey(null);
+    }
+  };
+
+  const items: Item[] = [
+    { title: "Home", url: "/", icon: Home },
+    { title: "Dashboard", url: "/admin", icon: BarChart2 },
+    { title: "Manage Users", url: "/admin/users", icon: User },
+    { title: "Permissions", url: "/admin/permissions", icon: Shield },
+    { title: "Web Builder", icon: Folder, children: webBuilderChildren },
+    { title: "Media Library", icon: Folder, onClick: handleMediaRedirect, loadingKey: "media" },
+    { title: "Events", url: "/admin/events", icon: CalendarFold },
+    { title: "Forms", icon: Folder, children: [
+      { title: "Manage Forms", url: "/admin/forms/manage-forms" },
+      { title: "Form Builder", url: "/admin/forms/form-builder" },
+    ] },
+    { title: "Bible Plan Manager", url: "/admin/bible-plan-manager", icon: BookOpen },
+    { title: "Finance", url: "/admin/finance", icon: DollarSign },
+    { title: "Notifications", url: "/admin/notifications", icon: Bell },
+  ];
+
+  return (
+    <Sidebar collapsible="icon">
+      <SidebarContent>
+        <SidebarGroup>
+          <SidebarGroupLabel>Admin</SidebarGroupLabel>
+          <SidebarGroupContent>
+            <SidebarMenu>
+              {items.map((item) => (
+                item.children ? (
+                  <Collapsible key={item.title} defaultOpen className="group/collapsible">
+                    <SidebarMenuItem>
+                      <CollapsibleTrigger asChild>
+                        <SidebarMenuButton tooltip={item.title}>
+                          <item.icon />
+                          <span>{item.title}</span>
+                        </SidebarMenuButton>
+                      </CollapsibleTrigger>
+                      <CollapsibleContent>
+                        <SidebarMenuSub>
+                          {item.children.map((child) => (
+                            <SidebarMenuSubItem key={child.url}>
+                              <SidebarMenuSubButton asChild isActive={isActive(child.url)}>
+                                <Link to={child.url}>{child.title}</Link>
+                              </SidebarMenuSubButton>
+                            </SidebarMenuSubItem>
+                          ))}
+                        </SidebarMenuSub>
+                      </CollapsibleContent>
+                    </SidebarMenuItem>
+                  </Collapsible>
+                ) : (
+                  <SidebarMenuItem key={item.title}>
+                    {item.onClick ? (
+                      <SidebarMenuButton
+                        onClick={item.onClick}
+                        aria-disabled={item.loadingKey ? loadingKey === item.loadingKey : undefined}
+                        isActive={isActive(item.url)}
+                        tooltip={item.title}
+                      >
+                        {item.loadingKey && loadingKey === item.loadingKey ? (
+                          <Loader2 className="animate-spin" />
+                        ) : (
+                          <item.icon />
+                        )}
+                        <span>
+                          {item.loadingKey && loadingKey === item.loadingKey ? "Loading..." : item.title}
+                        </span>
+                      </SidebarMenuButton>
+                    ) : item.url ? (
+                      <SidebarMenuButton asChild isActive={isActive(item.url)} tooltip={item.title}>
+                        <Link to={item.url}>
+                          <item.icon />
+                          <span>{item.title}</span>
+                        </Link>
+                      </SidebarMenuButton>
+                    ) : null}
+                  </SidebarMenuItem>
+                )
+              ))}
+            </SidebarMenu>
+          </SidebarGroupContent>
+        </SidebarGroup>
+      </SidebarContent>
+
+      <SidebarRail />
+
+      <SidebarFooter>
+        <ProfilePill className="mx-2 mb-2" />
+      </SidebarFooter>
+    </Sidebar>
+  );
+};
+
+export default AdminDashboardSideBar;