--- conflicted
+++ resolved
@@ -93,9 +93,9 @@
     { title: "Go Back to Main Site", url: "/", icon: ArrowLeft },
     { title: "Admin Panel Home", url: "/admin/", icon: Home },
     {
-      title: "Users", 
-      url: "/admin/users", 
-      icon: User, 
+      title: "Users",
+      url: "/admin/users",
+      icon: User,
       requiresPermission: "permissions_management",
       children: [
         { title: "Management", url: "/admin/users/manage-users" },
@@ -103,80 +103,71 @@
       ]
     },
 
-    { 
-      title: "Permissions", 
-      url: "/admin/permissions", 
-      icon: Shield, 
-      requiresPermission: "permissions_management" 
-    },
-    { 
-      title: "Ministries", 
-      url: "/admin/ministries", 
-      icon: Church, 
-      requiresPermission: "ministries_management" 
-    },
-    { 
-      title: "Web Builder", 
-      icon: FileText, 
+    {
+      title: "Permissions",
+      url: "/admin/permissions",
+      icon: Shield,
+      requiresPermission: "permissions_management"
+    },
+    {
+      title: "Ministries",
+      url: "/admin/ministries",
+      icon: Church,
+      requiresPermission: "ministries_management"
+    },
+    {
+      title: "Web Builder",
+      icon: FileText,
       requiresPermission: "web_builder_management",
-      children: webBuilderChildren 
-    },
-    { 
-      title: "Media Library", 
-      url: "/admin/media-library", 
-      icon: Image, 
-      requiresPermission: "media_management" 
-    },
-    {
-      title: "Mobile UI", 
-      icon: Smartphone, 
+      children: webBuilderChildren
+    },
+    {
+      title: "Media Library",
+      url: "/admin/media-library",
+      icon: Image,
+      requiresPermission: "media_management"
+    },
+    {
+      title: "Mobile UI",
+      icon: Smartphone,
       requiresPermission: "mobile_ui_management",
       children: [
         { title: "Tabs", url: "/admin/mobile-ui-tab" },
         { title: "Pages", url: "/admin/mobile-ui-pages" },
       ]
     },
-<<<<<<< HEAD
-
-    {
-      title: "Events", icon: CalendarFold, children: [
+
+    {
+      title: "Events", icon: CalendarFold, requiresPermission["event_management", "event_editing"] , children: [
         { title: "Manage Events", url: "/admin/events/" },
         { title: "Manage Discount Codes", url: "/admin/events/discount-codes" },
       ]
     },
 
-=======
-    { 
-      title: "Events", 
-      url: "/admin/events", 
-      icon: CalendarFold, 
-      requiresPermission: ["event_management", "event_editing"],
-    },
->>>>>>> 9d40a6d5
-    {
-      title: "Forms", 
-      icon: ClipboardList, 
+    {
+      title: "Forms",
+      icon: ClipboardList,
       requiresPermission: "forms_management",
       children: [
         { title: "Manage Forms", url: "/admin/forms/manage-forms" },
         { title: "Form Builder", url: "/admin/forms/form-builder" },
       ]
     },
-    { 
-      title: "Weekly Bulletin", 
-      url: "/admin/bulletins", 
-      icon: Newspaper, 
-      requiresPermission: "bulletin_editing" 
-    },
-    { 
-      title: "Sermons Manager", 
-      url: "/admin/sermons", 
-      icon: Lectern, 
-      requiresPermission: "sermon_editing" 
-    },
-    {
-      title: "Bible Plans", 
-      icon: BookOpen, 
+    {
+      title: "Weekly Bulletin",
+      url: "/admin/bulletins",
+      icon: Newspaper,
+      requiresPermission: "bulletin_editing"
+    },
+    {
+      title: "Sermons Manager",
+      url: "/admin/sermons",
+      icon: Lectern,
+      requiresPermission: "sermon_editing"
+    },
+    {
+      title: "Bible Plans",
+      icon: BookOpen,
       requiresPermission: "bible_plan_management",
       children: [
         { title: "Manage Plans", url: "/admin/bible-plans/manage-plans" },
@@ -184,19 +175,19 @@
       ]
     },
     {
-      title: "Finance", 
-      icon: Wallet, 
+      title: "Finance",
+      icon: Wallet,
       requiresPermission: "finance",
       children: [
         { title: "Overview", url: "/admin/finance" },
         { title: "Refund Management", url: "/admin/finance/refunds" },
       ]
     },
-    { 
-      title: "Notifications", 
-      url: "/admin/notifications", 
-      icon: Bell, 
-      requiresPermission: "notification_management" 
+    {
+      title: "Notifications",
+      url: "/admin/notifications",
+      icon: Bell,
+      requiresPermission: "notification_management"
     },
   ];
 
