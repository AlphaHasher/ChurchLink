import type { ChangeEvent, CSSProperties } from "react";
import { Controller, Control } from "react-hook-form";
import { AnyField, widthToCols } from "./types";
import { Input } from "@/shared/components/ui/input";
import { Label } from "@/shared/components/ui/label";
import { Checkbox } from "@/shared/components/ui/checkbox";
import { Switch } from "@/shared/components/ui/switch";
import { Select, SelectContent, SelectItem, SelectTrigger, SelectValue } from "@/shared/components/ui/select";
import { Textarea } from "@/shared/components/ui/textarea";
import { cn } from "@/lib/utils";
import { RadioGroup, RadioGroupItem } from "@/shared/components/ui/radio-group";
import { Button } from "@/shared/components/ui/button";
import { Popover, PopoverContent, PopoverTrigger } from "@/shared/components/ui/popover";
import { Calendar } from "@/shared/components/ui/calendar";
import { Calendar as CalendarIcon } from "lucide-react";
import { format } from "date-fns";
import { normalizeDateOnly } from '@/helpers/DateHelper'
import { useBuilderStore } from "./store";

const PHONE_MAX_DIGITS = 10;
const NON_DIGIT_REGEX = /\D/g;

const normalizePhoneDigits = (value: unknown): string => {
  if (typeof value !== "string") return "";
  return value.replace(NON_DIGIT_REGEX, "").slice(0, PHONE_MAX_DIGITS);
};

const formatPhoneDisplay = (value: unknown): string => {
  const digits = normalizePhoneDigits(value);
  if (!digits) return "";
  const area = digits.slice(0, 3);
  const prefix = digits.slice(3, 6);
  const line = digits.slice(6, 10);
  if (digits.length <= 3) {
    return `(${area}`;
  }
  if (digits.length <= 6) {
    return `(${area}) ${prefix}`;
  }
  return `(${area}) ${prefix}-${line}`;
};

const startOfDay = (date: Date | undefined): Date | undefined => {
  if (!date) return undefined;
  return new Date(date.getFullYear(), date.getMonth(), date.getDate());
};

type Props = {
  field: AnyField;
  control: Control<any>;
  error?: string;
};

export function FieldRenderer({ field, control, error }: Props) {
  const colClass = cn("col-span-12", widthToCols(field.width));
  const activeLocale = useBuilderStore((s) => s.activeLocale);
<<<<<<< HEAD
  const allFields = useBuilderStore((s) => s.schema.data);
  
=======

>>>>>>> c9309a08
  // Handle price field separately to avoid double layout
  if (field.type === "price") {
    const priceField = field as any;
    let amount = priceField.amount || 0;
    
    // Calculate total from pricelabel fields if they exist
    const pricelabelFields = allFields.filter(f => f.type === 'pricelabel') as any[];
    const calculatedTotal = pricelabelFields.reduce((sum, f) => sum + (f.amount || 0), 0);
    
    // Use calculated total if pricelabel fields exist, otherwise use manual amount
    if (pricelabelFields.length > 0) {
      amount = calculatedTotal;
    }
    
    const paymentMethods = priceField.paymentMethods || {};
    const allowPayPal = paymentMethods.allowPayPal !== false; // default true
    const allowInPerson = paymentMethods.allowInPerson !== false; // default true
    const localizedLabel = priceField.label;

    // Determine UI behavior based on enabled payment methods
    const paypalOnly = allowPayPal && !allowInPerson;
    const inPersonOnly = !allowPayPal && allowInPerson;
    const bothEnabled = allowPayPal && allowInPerson;

    return (
      <div className={cn("flex flex-col gap-3", colClass)}>
        {/* Price field header */}
        {localizedLabel && (
          <div className="flex items-center justify-between">
            <Label className="text-sm font-medium flex items-center gap-1">
              <span>{localizedLabel}</span>
              {field.required ? <span className="text-destructive" aria-hidden>*</span> : null}
            </Label>
            <span className="text-lg font-semibold text-primary">
              ${amount.toFixed(2)}
            </span>
          </div>
        )}

        {/* Scenario 1: PayPal Only - Show PayPal info */}
        {paypalOnly && (
          <div className="border rounded-lg p-4 space-y-3 bg-blue-50">
            <div className="flex items-center gap-2 text-blue-700">
              <div className="w-5 h-5 bg-blue-600 rounded flex items-center justify-center">
                <span className="text-white text-xs font-bold">P</span>
              </div>
              <span className="font-medium">PayPal Payment Required</span>
            </div>
            <p className="text-sm text-blue-600">
              This form requires payment through PayPal. You'll be redirected to PayPal to complete the payment when submitting.
            </p>
          </div>
        )}

        {/* Scenario 2: In-Person Only - Show note */}
        {inPersonOnly && (
          <div className="border rounded-lg p-4 space-y-3 bg-green-50">
            <div className="flex items-center gap-2 text-green-700">
              <div className="w-5 h-5 bg-green-600 rounded flex items-center justify-center">
                <span className="text-white text-xs">💵</span>
              </div>
              <span className="font-medium">In-Person Payment Required</span>
            </div>
            <p className="text-sm text-green-600">
              This payment will be collected in-person at the event or location.
              You can submit the form now and complete payment when you arrive.
            </p>
          </div>
        )}

        {/* Scenario 3: Both Enabled - Show selection options */}
        {bothEnabled && (
          <div className="border rounded-lg p-4 space-y-3">
            <div className="text-sm font-medium mb-2">Choose Payment Method:</div>

            <Controller
              name={`${field.name}_payment_method`}
              control={control}
              defaultValue="paypal"
              render={({ field: rhf }) => (
                <div className="space-y-2">
                  {/* PayPal Option */}
                  <label className="flex items-center gap-3 p-2 border rounded-md cursor-pointer hover:bg-muted/20 transition-colors">
                    <input
                      type="radio"
                      name={rhf.name}
                      value="paypal"
                      checked={rhf.value === 'paypal'}
                      onChange={() => rhf.onChange('paypal')}
                      className="w-4 h-4"
                    />
                    <div className="flex items-center gap-2 flex-1">
                      <div className="w-5 h-5 bg-blue-600 rounded flex items-center justify-center">
                        <span className="text-white text-xs font-bold">P</span>
                      </div>
                      <span className="text-sm font-medium">Pay with PayPal</span>
                      <span className="text-xs text-muted-foreground ml-auto">
                        (Secure online payment)
                      </span>
                    </div>
                  </label>

                  {/* In-Person Option */}
                  <label className="flex items-center gap-3 p-2 border rounded-md cursor-pointer hover:bg-muted/20 transition-colors">
                    <input
                      type="radio"
                      name={rhf.name}
                      value="in-person"
                      checked={rhf.value === 'in-person'}
                      onChange={() => rhf.onChange('in-person')}
                      className="w-4 h-4"
                    />
                    <div className="flex items-center gap-2 flex-1">
                      <div className="w-5 h-5 bg-green-600 rounded flex items-center justify-center">
                        <span className="text-white text-xs">💵</span>
                      </div>
                      <span className="text-sm font-medium">Pay In-Person</span>
                      <span className="text-xs text-muted-foreground ml-auto">
                        (Pay at location)
                      </span>
                    </div>
                  </label>
                </div>
              )}
            />

            <div className="text-xs text-muted-foreground text-center pt-2 border-t">
              Submit button will adapt based on your selection
            </div>
          </div>
        )}

        {/* No payment methods configured */}
        {!allowPayPal && !allowInPerson && (
          <div className="text-sm text-amber-600 bg-amber-50 border border-amber-200 rounded-lg p-3">
            ⚠️ No payment methods configured
          </div>
        )}

        {error && <p className="text-xs text-destructive">{String(error)}</p>}
      </div>
    );
  }
<<<<<<< HEAD
  
  // Handle pricelabel field separately for display
  if (field.type === "pricelabel") {
    const pricelabelField = field as any;
    const amount = pricelabelField.amount || 0;
    
    // Use translation system for the label
    const translations = useBuilderStore((s) => s.translations);
    const t = (key: 'label', base?: string) => {
      // If no active locale or it's English, return base
      if (!activeLocale || activeLocale === 'en') return base;
      
      // Get translations for this field
      const fieldTranslations = translations[field.id]?.[activeLocale];
      if (!fieldTranslations) return base;
      
      // Check if translation exists
      const val = (fieldTranslations as any)[key];
      return (val != null && val !== '') ? val : base;
    };
    
    const localizedLabel = t('label', pricelabelField.label);
    
    return (
      <div className={cn("flex items-center justify-between py-2", colClass)}>
        <Label className="text-sm font-medium">
          {localizedLabel || "Price Component"}
        </Label>
        <span className="text-lg font-semibold text-primary">
          ${amount.toFixed(2)}
        </span>
      </div>
    );
  }
  
=======

>>>>>>> c9309a08
  const translations = useBuilderStore((s) => s.translations);

  const t = (key: 'label' | 'placeholder' | 'helpText' | 'content', base?: string) => {
    // If no active locale or it's English, return base
    if (!activeLocale || activeLocale === 'en') return base;

    // Get translations for this field
    const fieldTranslations = translations[field.id]?.[activeLocale];
    if (!fieldTranslations) return base;

    // For helpText and content, check if it exists in the translations
    const val = (fieldTranslations as any)[key];
    return (val != null && val !== '') ? val : base;
  };

  const tOption = (optionIdx: number, base: string) => {
    // If no active locale or it's English, return base
    if (!activeLocale || activeLocale === 'en') return base;

    // Get translations for this field's options
    const fieldTranslations = translations[field.id]?.[activeLocale];
    if (!fieldTranslations) return base;

    const val = (fieldTranslations as any)[`option_${optionIdx}`];
    return (val != null && val !== '') ? val : base;
  };

  const localizedLabel = t('label', field.label);
  const localizedPlaceholder = t('placeholder', (field as any).placeholder);
  const localizedHelp = t('helpText', (field as any).helpText);
  if (field.type === "static") {
    const f: any = field as any;
    const Tag = (f.as || "p") as any;
    const sizeClass = (() => {
      switch (f.as) {
        case "h1":
          return "text-4xl";
        case "h2":
          return "text-3xl";
        case "h3":
          return "text-2xl";
        case "h4":
          return "text-xl";
        case "small":
          return "text-sm";
        case "p":
        default:
          return "text-base";
      }
    })();
    const baseStyle: CSSProperties = {
      color: f.color || undefined,
      fontWeight: f.bold ? 600 : undefined,
    };
    const staticText = t('content', f.content) || "Modify Me!";
    return (
      <div className={cn("flex flex-col gap-2", colClass)}>
        <Tag
          className={cn(sizeClass, "whitespace-pre-wrap")}
          style={{ ...baseStyle, whiteSpace: 'pre-wrap' }}
        >
          {staticText}
        </Tag>
        {localizedHelp && (
          <p className="text-sm text-muted-foreground">{localizedHelp}</p>
        )}
      </div>
    );
  }
  return (
    <div className={cn("flex flex-col gap-2", colClass)}>
      {localizedLabel && (
        <Label htmlFor={field.name} className="text-sm font-medium flex items-center gap-1">
          <span>{localizedLabel}</span>
          {field.required ? <span className="text-destructive" aria-hidden>*</span> : null}
        </Label>
      )}

      <Controller
        name={field.name}
        control={control}
        render={({ field: rhf }) => {
          switch (field.type) {
            case "text":
              return (
                <Input id={field.name} placeholder={localizedPlaceholder} {...rhf} />
              );
            case "email":
              return (
                <Input id={field.name} type="email" placeholder={localizedPlaceholder || "you@example.com"} {...rhf} />
              );
            case "url":
              return (
                <Input id={field.name} type="url" placeholder={localizedPlaceholder || "https://"} {...rhf} />
              );
            case "tel": {
              const handlePhoneChange = (event: ChangeEvent<HTMLInputElement>) => {
                const digits = normalizePhoneDigits(event.target.value);
                rhf.onChange(digits || undefined);
              };
              return (
                <Input
                  id={field.name}
                  type="tel"
                  inputMode="tel"
                  placeholder={localizedPlaceholder || "(555) 123-4567"}
                  value={formatPhoneDisplay(rhf.value)}
                  onChange={handlePhoneChange}
                  onBlur={rhf.onBlur}
                  name={rhf.name}
                  ref={rhf.ref}
                  maxLength={14}
                />
              );
            }
            case "textarea":
              return (
                <Textarea id={field.name} placeholder={localizedPlaceholder} {...rhf} />
              );
            case "number":
              return (
                <Input
                  id={field.name}
                  type="number"
                  placeholder={localizedPlaceholder}
                  min={(field as any).min}
                  max={(field as any).max}
                  step={(field as any).step}
                  value={rhf.value ?? ""}
                  onChange={(e) => rhf.onChange(e.target.value === "" ? undefined : Number(e.target.value))}
                />
              );
            case "checkbox":
              return (
                <div className="flex items-center gap-2">
                  <Checkbox id={field.name} checked={!!rhf.value} onCheckedChange={rhf.onChange} />
                  {localizedPlaceholder && (
                    <Label htmlFor={field.name} className="text-sm text-muted-foreground">
                      {localizedPlaceholder}
                    </Label>
                  )}
                </div>
              );
            case "switch":
              return (
                <div className="flex items-center gap-2">
                  <Switch checked={!!rhf.value} onCheckedChange={rhf.onChange} id={field.name} />
                  <Label htmlFor={field.name} className="text-sm text-muted-foreground">
                    {rhf.value ? ((field as any).onText || localizedPlaceholder) : ((field as any).offText || localizedPlaceholder)}
                  </Label>
                </div>
              );
            case "select": {
              const f: any = field as any;
              const opts = f.options || [];
              const safeOpts = opts.filter((o: any) => (o?.value ?? "").toString().trim() !== "");
              if (f.multiple) {
                const current: string[] = Array.isArray(rhf.value) ? rhf.value : [];
                const toggle = (val: string, checked: boolean) => {
                  const next = checked ? [...current, val] : current.filter((v) => v !== val);
                  rhf.onChange(next);
                };
                return (
                  <div className="flex flex-col gap-2">
                    {safeOpts.map((o: any, idx: number) => (
                      <label key={o.value} className="flex items-center gap-2">
                        <Checkbox
                          checked={current.includes(o.value)}
                          onCheckedChange={(v) => toggle(o.value, !!v)}
                        />
                        <span>{tOption(idx, o.label)}</span>
                      </label>
                    ))}
                  </div>
                );
              }
              return (
                <Select value={rhf.value} onValueChange={rhf.onChange}>
                  <SelectTrigger id={field.name}>
                    <SelectValue placeholder={localizedPlaceholder} />
                  </SelectTrigger>
                  <SelectContent>
                    {safeOpts.map((o: any, idx: number) => (
                      <SelectItem key={o.value} value={o.value}>
                        {tOption(idx, o.label)}
                      </SelectItem>
                    ))}
                  </SelectContent>
                </Select>
              );
            }
            case "radio": {
              const opts = (field as any).options || [];
              return (
                <RadioGroup value={rhf.value} onValueChange={rhf.onChange}>
                  {opts.map((o: any, idx: number) => (
                    <div className="flex items-center space-x-2" key={o.value}>
                      <RadioGroupItem id={`${field.name}-${o.value}`} value={o.value} />
                      <Label htmlFor={`${field.name}-${o.value}`}>{tOption(idx, o.label)}</Label>
                    </div>
                  ))}
                </RadioGroup>
              );
            }
            case "date": {
              const f: any = field as any;
              const mode = f.mode || "single";
              const minDate = normalizeDateOnly(f.minDate);
              const maxDate = normalizeDateOnly(f.maxDate);
              const disabled = (date: Date) => {
                const day = startOfDay(date);
                if (!day) return false;
                if (minDate && day.getTime() < minDate.getTime()) return true;
                if (maxDate && day.getTime() > maxDate.getTime()) return true;
                return false;
              };

              if (mode === "range") {
                const raw = (rhf.value as { from?: Date; to?: Date } | undefined) || {};
                const selected = {
                  from: startOfDay(raw.from),
                  to: startOfDay(raw.to),
                };
                const label = selected.from && selected.to
                  ? `${format(selected.from, "PPP")} – ${format(selected.to, "PPP")}`
                  : selected.from
                    ? `${format(selected.from, "PPP")} – …`
                    : field.placeholder || "Pick a date range";
                const selectedRange = selected.from ? selected : undefined;
                return (
                  <Popover>
                    <PopoverTrigger asChild>
                      <Button variant="outline" className={cn("justify-start", !selected.from && "text-muted-foreground")}>
                        {label}
                        <CalendarIcon className="ml-auto h-4 w-4 opacity-50" />
                      </Button>
                    </PopoverTrigger>
                    <PopoverContent className="w-auto p-0" align="start">
                      <Calendar
                        mode="range"
                        selected={selectedRange as any}
                        onSelect={(r: { from?: Date; to?: Date } | undefined) => {
                          if (!r || !r.from) {
                            rhf.onChange(undefined);
                            return;
                          }
                          rhf.onChange({
                            from: startOfDay(r.from),
                            to: startOfDay(r.to),
                          });
                        }}
                        disabled={disabled}
                        captionLayout="dropdown"
                      />
                    </PopoverContent>
                  </Popover>
                );
              }


              const selectedDate: Date | undefined = startOfDay(rhf.value as Date | undefined);
              return (
                <Popover>
                  <PopoverTrigger asChild>
                    <Button
                      variant="outline"
                      className={cn("justify-start", !selectedDate && "text-muted-foreground")}
                    >
                      {selectedDate ? format(selectedDate, "PPP") : (field.placeholder || "Pick a date")}
                      <CalendarIcon className="ml-auto h-4 w-4 opacity-50" />
                    </Button>
                  </PopoverTrigger>
                  <PopoverContent className="w-auto p-0" align="start">
                    <Calendar
                      mode="single"
                      selected={selectedDate}
                      onSelect={(d: Date | undefined) => rhf.onChange(startOfDay(d))}
                      disabled={disabled}
                      captionLayout="dropdown"
                    />
                  </PopoverContent>
                </Popover>
              );
            }
            case "time": {
              const val: string | undefined = rhf.value;
              return (
                <Input
                  id={field.name}
                  type="time"
                  value={val ?? ""}
                  onChange={(e) => rhf.onChange(e.target.value || undefined)}
                  min={(field as any).minTime}
                  max={(field as any).maxTime}
                />
              );
            }
            default:
              return <div />;
          }
        }}
      />

      {localizedHelp && (
        <p className="text-xs text-muted-foreground">{localizedHelp}</p>
      )}
      {error && <p className="text-xs text-destructive">{String(error)}</p>}
    </div>
  );
}
<|MERGE_RESOLUTION|>--- conflicted
+++ resolved
@@ -1,554 +1,548 @@
-import type { ChangeEvent, CSSProperties } from "react";
-import { Controller, Control } from "react-hook-form";
-import { AnyField, widthToCols } from "./types";
-import { Input } from "@/shared/components/ui/input";
-import { Label } from "@/shared/components/ui/label";
-import { Checkbox } from "@/shared/components/ui/checkbox";
-import { Switch } from "@/shared/components/ui/switch";
-import { Select, SelectContent, SelectItem, SelectTrigger, SelectValue } from "@/shared/components/ui/select";
-import { Textarea } from "@/shared/components/ui/textarea";
-import { cn } from "@/lib/utils";
-import { RadioGroup, RadioGroupItem } from "@/shared/components/ui/radio-group";
-import { Button } from "@/shared/components/ui/button";
-import { Popover, PopoverContent, PopoverTrigger } from "@/shared/components/ui/popover";
-import { Calendar } from "@/shared/components/ui/calendar";
-import { Calendar as CalendarIcon } from "lucide-react";
-import { format } from "date-fns";
-import { normalizeDateOnly } from '@/helpers/DateHelper'
-import { useBuilderStore } from "./store";
-
-const PHONE_MAX_DIGITS = 10;
-const NON_DIGIT_REGEX = /\D/g;
-
-const normalizePhoneDigits = (value: unknown): string => {
-  if (typeof value !== "string") return "";
-  return value.replace(NON_DIGIT_REGEX, "").slice(0, PHONE_MAX_DIGITS);
-};
-
-const formatPhoneDisplay = (value: unknown): string => {
-  const digits = normalizePhoneDigits(value);
-  if (!digits) return "";
-  const area = digits.slice(0, 3);
-  const prefix = digits.slice(3, 6);
-  const line = digits.slice(6, 10);
-  if (digits.length <= 3) {
-    return `(${area}`;
-  }
-  if (digits.length <= 6) {
-    return `(${area}) ${prefix}`;
-  }
-  return `(${area}) ${prefix}-${line}`;
-};
-
-const startOfDay = (date: Date | undefined): Date | undefined => {
-  if (!date) return undefined;
-  return new Date(date.getFullYear(), date.getMonth(), date.getDate());
-};
-
-type Props = {
-  field: AnyField;
-  control: Control<any>;
-  error?: string;
-};
-
-export function FieldRenderer({ field, control, error }: Props) {
-  const colClass = cn("col-span-12", widthToCols(field.width));
-  const activeLocale = useBuilderStore((s) => s.activeLocale);
-<<<<<<< HEAD
-  const allFields = useBuilderStore((s) => s.schema.data);
-  
-=======
-
->>>>>>> c9309a08
-  // Handle price field separately to avoid double layout
-  if (field.type === "price") {
-    const priceField = field as any;
-    let amount = priceField.amount || 0;
-    
-    // Calculate total from pricelabel fields if they exist
-    const pricelabelFields = allFields.filter(f => f.type === 'pricelabel') as any[];
-    const calculatedTotal = pricelabelFields.reduce((sum, f) => sum + (f.amount || 0), 0);
-    
-    // Use calculated total if pricelabel fields exist, otherwise use manual amount
-    if (pricelabelFields.length > 0) {
-      amount = calculatedTotal;
-    }
-    
-    const paymentMethods = priceField.paymentMethods || {};
-    const allowPayPal = paymentMethods.allowPayPal !== false; // default true
-    const allowInPerson = paymentMethods.allowInPerson !== false; // default true
-    const localizedLabel = priceField.label;
-
-    // Determine UI behavior based on enabled payment methods
-    const paypalOnly = allowPayPal && !allowInPerson;
-    const inPersonOnly = !allowPayPal && allowInPerson;
-    const bothEnabled = allowPayPal && allowInPerson;
-
-    return (
-      <div className={cn("flex flex-col gap-3", colClass)}>
-        {/* Price field header */}
-        {localizedLabel && (
-          <div className="flex items-center justify-between">
-            <Label className="text-sm font-medium flex items-center gap-1">
-              <span>{localizedLabel}</span>
-              {field.required ? <span className="text-destructive" aria-hidden>*</span> : null}
-            </Label>
-            <span className="text-lg font-semibold text-primary">
-              ${amount.toFixed(2)}
-            </span>
-          </div>
-        )}
-
-        {/* Scenario 1: PayPal Only - Show PayPal info */}
-        {paypalOnly && (
-          <div className="border rounded-lg p-4 space-y-3 bg-blue-50">
-            <div className="flex items-center gap-2 text-blue-700">
-              <div className="w-5 h-5 bg-blue-600 rounded flex items-center justify-center">
-                <span className="text-white text-xs font-bold">P</span>
-              </div>
-              <span className="font-medium">PayPal Payment Required</span>
-            </div>
-            <p className="text-sm text-blue-600">
-              This form requires payment through PayPal. You'll be redirected to PayPal to complete the payment when submitting.
-            </p>
-          </div>
-        )}
-
-        {/* Scenario 2: In-Person Only - Show note */}
-        {inPersonOnly && (
-          <div className="border rounded-lg p-4 space-y-3 bg-green-50">
-            <div className="flex items-center gap-2 text-green-700">
-              <div className="w-5 h-5 bg-green-600 rounded flex items-center justify-center">
-                <span className="text-white text-xs">💵</span>
-              </div>
-              <span className="font-medium">In-Person Payment Required</span>
-            </div>
-            <p className="text-sm text-green-600">
-              This payment will be collected in-person at the event or location.
-              You can submit the form now and complete payment when you arrive.
-            </p>
-          </div>
-        )}
-
-        {/* Scenario 3: Both Enabled - Show selection options */}
-        {bothEnabled && (
-          <div className="border rounded-lg p-4 space-y-3">
-            <div className="text-sm font-medium mb-2">Choose Payment Method:</div>
-
-            <Controller
-              name={`${field.name}_payment_method`}
-              control={control}
-              defaultValue="paypal"
-              render={({ field: rhf }) => (
-                <div className="space-y-2">
-                  {/* PayPal Option */}
-                  <label className="flex items-center gap-3 p-2 border rounded-md cursor-pointer hover:bg-muted/20 transition-colors">
-                    <input
-                      type="radio"
-                      name={rhf.name}
-                      value="paypal"
-                      checked={rhf.value === 'paypal'}
-                      onChange={() => rhf.onChange('paypal')}
-                      className="w-4 h-4"
-                    />
-                    <div className="flex items-center gap-2 flex-1">
-                      <div className="w-5 h-5 bg-blue-600 rounded flex items-center justify-center">
-                        <span className="text-white text-xs font-bold">P</span>
-                      </div>
-                      <span className="text-sm font-medium">Pay with PayPal</span>
-                      <span className="text-xs text-muted-foreground ml-auto">
-                        (Secure online payment)
-                      </span>
-                    </div>
-                  </label>
-
-                  {/* In-Person Option */}
-                  <label className="flex items-center gap-3 p-2 border rounded-md cursor-pointer hover:bg-muted/20 transition-colors">
-                    <input
-                      type="radio"
-                      name={rhf.name}
-                      value="in-person"
-                      checked={rhf.value === 'in-person'}
-                      onChange={() => rhf.onChange('in-person')}
-                      className="w-4 h-4"
-                    />
-                    <div className="flex items-center gap-2 flex-1">
-                      <div className="w-5 h-5 bg-green-600 rounded flex items-center justify-center">
-                        <span className="text-white text-xs">💵</span>
-                      </div>
-                      <span className="text-sm font-medium">Pay In-Person</span>
-                      <span className="text-xs text-muted-foreground ml-auto">
-                        (Pay at location)
-                      </span>
-                    </div>
-                  </label>
-                </div>
-              )}
-            />
-
-            <div className="text-xs text-muted-foreground text-center pt-2 border-t">
-              Submit button will adapt based on your selection
-            </div>
-          </div>
-        )}
-
-        {/* No payment methods configured */}
-        {!allowPayPal && !allowInPerson && (
-          <div className="text-sm text-amber-600 bg-amber-50 border border-amber-200 rounded-lg p-3">
-            ⚠️ No payment methods configured
-          </div>
-        )}
-
-        {error && <p className="text-xs text-destructive">{String(error)}</p>}
-      </div>
-    );
-  }
-<<<<<<< HEAD
-  
-  // Handle pricelabel field separately for display
-  if (field.type === "pricelabel") {
-    const pricelabelField = field as any;
-    const amount = pricelabelField.amount || 0;
-    
-    // Use translation system for the label
-    const translations = useBuilderStore((s) => s.translations);
-    const t = (key: 'label', base?: string) => {
-      // If no active locale or it's English, return base
-      if (!activeLocale || activeLocale === 'en') return base;
-      
-      // Get translations for this field
-      const fieldTranslations = translations[field.id]?.[activeLocale];
-      if (!fieldTranslations) return base;
-      
-      // Check if translation exists
-      const val = (fieldTranslations as any)[key];
-      return (val != null && val !== '') ? val : base;
-    };
-    
-    const localizedLabel = t('label', pricelabelField.label);
-    
-    return (
-      <div className={cn("flex items-center justify-between py-2", colClass)}>
-        <Label className="text-sm font-medium">
-          {localizedLabel || "Price Component"}
-        </Label>
-        <span className="text-lg font-semibold text-primary">
-          ${amount.toFixed(2)}
-        </span>
-      </div>
-    );
-  }
-  
-=======
-
->>>>>>> c9309a08
-  const translations = useBuilderStore((s) => s.translations);
-
-  const t = (key: 'label' | 'placeholder' | 'helpText' | 'content', base?: string) => {
-    // If no active locale or it's English, return base
-    if (!activeLocale || activeLocale === 'en') return base;
-
-    // Get translations for this field
-    const fieldTranslations = translations[field.id]?.[activeLocale];
-    if (!fieldTranslations) return base;
-
-    // For helpText and content, check if it exists in the translations
-    const val = (fieldTranslations as any)[key];
-    return (val != null && val !== '') ? val : base;
-  };
-
-  const tOption = (optionIdx: number, base: string) => {
-    // If no active locale or it's English, return base
-    if (!activeLocale || activeLocale === 'en') return base;
-
-    // Get translations for this field's options
-    const fieldTranslations = translations[field.id]?.[activeLocale];
-    if (!fieldTranslations) return base;
-
-    const val = (fieldTranslations as any)[`option_${optionIdx}`];
-    return (val != null && val !== '') ? val : base;
-  };
-
-  const localizedLabel = t('label', field.label);
-  const localizedPlaceholder = t('placeholder', (field as any).placeholder);
-  const localizedHelp = t('helpText', (field as any).helpText);
-  if (field.type === "static") {
-    const f: any = field as any;
-    const Tag = (f.as || "p") as any;
-    const sizeClass = (() => {
-      switch (f.as) {
-        case "h1":
-          return "text-4xl";
-        case "h2":
-          return "text-3xl";
-        case "h3":
-          return "text-2xl";
-        case "h4":
-          return "text-xl";
-        case "small":
-          return "text-sm";
-        case "p":
-        default:
-          return "text-base";
-      }
-    })();
-    const baseStyle: CSSProperties = {
-      color: f.color || undefined,
-      fontWeight: f.bold ? 600 : undefined,
-    };
-    const staticText = t('content', f.content) || "Modify Me!";
-    return (
-      <div className={cn("flex flex-col gap-2", colClass)}>
-        <Tag
-          className={cn(sizeClass, "whitespace-pre-wrap")}
-          style={{ ...baseStyle, whiteSpace: 'pre-wrap' }}
-        >
-          {staticText}
-        </Tag>
-        {localizedHelp && (
-          <p className="text-sm text-muted-foreground">{localizedHelp}</p>
-        )}
-      </div>
-    );
-  }
-  return (
-    <div className={cn("flex flex-col gap-2", colClass)}>
-      {localizedLabel && (
-        <Label htmlFor={field.name} className="text-sm font-medium flex items-center gap-1">
-          <span>{localizedLabel}</span>
-          {field.required ? <span className="text-destructive" aria-hidden>*</span> : null}
-        </Label>
-      )}
-
-      <Controller
-        name={field.name}
-        control={control}
-        render={({ field: rhf }) => {
-          switch (field.type) {
-            case "text":
-              return (
-                <Input id={field.name} placeholder={localizedPlaceholder} {...rhf} />
-              );
-            case "email":
-              return (
-                <Input id={field.name} type="email" placeholder={localizedPlaceholder || "you@example.com"} {...rhf} />
-              );
-            case "url":
-              return (
-                <Input id={field.name} type="url" placeholder={localizedPlaceholder || "https://"} {...rhf} />
-              );
-            case "tel": {
-              const handlePhoneChange = (event: ChangeEvent<HTMLInputElement>) => {
-                const digits = normalizePhoneDigits(event.target.value);
-                rhf.onChange(digits || undefined);
-              };
-              return (
-                <Input
-                  id={field.name}
-                  type="tel"
-                  inputMode="tel"
-                  placeholder={localizedPlaceholder || "(555) 123-4567"}
-                  value={formatPhoneDisplay(rhf.value)}
-                  onChange={handlePhoneChange}
-                  onBlur={rhf.onBlur}
-                  name={rhf.name}
-                  ref={rhf.ref}
-                  maxLength={14}
-                />
-              );
-            }
-            case "textarea":
-              return (
-                <Textarea id={field.name} placeholder={localizedPlaceholder} {...rhf} />
-              );
-            case "number":
-              return (
-                <Input
-                  id={field.name}
-                  type="number"
-                  placeholder={localizedPlaceholder}
-                  min={(field as any).min}
-                  max={(field as any).max}
-                  step={(field as any).step}
-                  value={rhf.value ?? ""}
-                  onChange={(e) => rhf.onChange(e.target.value === "" ? undefined : Number(e.target.value))}
-                />
-              );
-            case "checkbox":
-              return (
-                <div className="flex items-center gap-2">
-                  <Checkbox id={field.name} checked={!!rhf.value} onCheckedChange={rhf.onChange} />
-                  {localizedPlaceholder && (
-                    <Label htmlFor={field.name} className="text-sm text-muted-foreground">
-                      {localizedPlaceholder}
-                    </Label>
-                  )}
-                </div>
-              );
-            case "switch":
-              return (
-                <div className="flex items-center gap-2">
-                  <Switch checked={!!rhf.value} onCheckedChange={rhf.onChange} id={field.name} />
-                  <Label htmlFor={field.name} className="text-sm text-muted-foreground">
-                    {rhf.value ? ((field as any).onText || localizedPlaceholder) : ((field as any).offText || localizedPlaceholder)}
-                  </Label>
-                </div>
-              );
-            case "select": {
-              const f: any = field as any;
-              const opts = f.options || [];
-              const safeOpts = opts.filter((o: any) => (o?.value ?? "").toString().trim() !== "");
-              if (f.multiple) {
-                const current: string[] = Array.isArray(rhf.value) ? rhf.value : [];
-                const toggle = (val: string, checked: boolean) => {
-                  const next = checked ? [...current, val] : current.filter((v) => v !== val);
-                  rhf.onChange(next);
-                };
-                return (
-                  <div className="flex flex-col gap-2">
-                    {safeOpts.map((o: any, idx: number) => (
-                      <label key={o.value} className="flex items-center gap-2">
-                        <Checkbox
-                          checked={current.includes(o.value)}
-                          onCheckedChange={(v) => toggle(o.value, !!v)}
-                        />
-                        <span>{tOption(idx, o.label)}</span>
-                      </label>
-                    ))}
-                  </div>
-                );
-              }
-              return (
-                <Select value={rhf.value} onValueChange={rhf.onChange}>
-                  <SelectTrigger id={field.name}>
-                    <SelectValue placeholder={localizedPlaceholder} />
-                  </SelectTrigger>
-                  <SelectContent>
-                    {safeOpts.map((o: any, idx: number) => (
-                      <SelectItem key={o.value} value={o.value}>
-                        {tOption(idx, o.label)}
-                      </SelectItem>
-                    ))}
-                  </SelectContent>
-                </Select>
-              );
-            }
-            case "radio": {
-              const opts = (field as any).options || [];
-              return (
-                <RadioGroup value={rhf.value} onValueChange={rhf.onChange}>
-                  {opts.map((o: any, idx: number) => (
-                    <div className="flex items-center space-x-2" key={o.value}>
-                      <RadioGroupItem id={`${field.name}-${o.value}`} value={o.value} />
-                      <Label htmlFor={`${field.name}-${o.value}`}>{tOption(idx, o.label)}</Label>
-                    </div>
-                  ))}
-                </RadioGroup>
-              );
-            }
-            case "date": {
-              const f: any = field as any;
-              const mode = f.mode || "single";
-              const minDate = normalizeDateOnly(f.minDate);
-              const maxDate = normalizeDateOnly(f.maxDate);
-              const disabled = (date: Date) => {
-                const day = startOfDay(date);
-                if (!day) return false;
-                if (minDate && day.getTime() < minDate.getTime()) return true;
-                if (maxDate && day.getTime() > maxDate.getTime()) return true;
-                return false;
-              };
-
-              if (mode === "range") {
-                const raw = (rhf.value as { from?: Date; to?: Date } | undefined) || {};
-                const selected = {
-                  from: startOfDay(raw.from),
-                  to: startOfDay(raw.to),
-                };
-                const label = selected.from && selected.to
-                  ? `${format(selected.from, "PPP")} – ${format(selected.to, "PPP")}`
-                  : selected.from
-                    ? `${format(selected.from, "PPP")} – …`
-                    : field.placeholder || "Pick a date range";
-                const selectedRange = selected.from ? selected : undefined;
-                return (
-                  <Popover>
-                    <PopoverTrigger asChild>
-                      <Button variant="outline" className={cn("justify-start", !selected.from && "text-muted-foreground")}>
-                        {label}
-                        <CalendarIcon className="ml-auto h-4 w-4 opacity-50" />
-                      </Button>
-                    </PopoverTrigger>
-                    <PopoverContent className="w-auto p-0" align="start">
-                      <Calendar
-                        mode="range"
-                        selected={selectedRange as any}
-                        onSelect={(r: { from?: Date; to?: Date } | undefined) => {
-                          if (!r || !r.from) {
-                            rhf.onChange(undefined);
-                            return;
-                          }
-                          rhf.onChange({
-                            from: startOfDay(r.from),
-                            to: startOfDay(r.to),
-                          });
-                        }}
-                        disabled={disabled}
-                        captionLayout="dropdown"
-                      />
-                    </PopoverContent>
-                  </Popover>
-                );
-              }
-
-
-              const selectedDate: Date | undefined = startOfDay(rhf.value as Date | undefined);
-              return (
-                <Popover>
-                  <PopoverTrigger asChild>
-                    <Button
-                      variant="outline"
-                      className={cn("justify-start", !selectedDate && "text-muted-foreground")}
-                    >
-                      {selectedDate ? format(selectedDate, "PPP") : (field.placeholder || "Pick a date")}
-                      <CalendarIcon className="ml-auto h-4 w-4 opacity-50" />
-                    </Button>
-                  </PopoverTrigger>
-                  <PopoverContent className="w-auto p-0" align="start">
-                    <Calendar
-                      mode="single"
-                      selected={selectedDate}
-                      onSelect={(d: Date | undefined) => rhf.onChange(startOfDay(d))}
-                      disabled={disabled}
-                      captionLayout="dropdown"
-                    />
-                  </PopoverContent>
-                </Popover>
-              );
-            }
-            case "time": {
-              const val: string | undefined = rhf.value;
-              return (
-                <Input
-                  id={field.name}
-                  type="time"
-                  value={val ?? ""}
-                  onChange={(e) => rhf.onChange(e.target.value || undefined)}
-                  min={(field as any).minTime}
-                  max={(field as any).maxTime}
-                />
-              );
-            }
-            default:
-              return <div />;
-          }
-        }}
-      />
-
-      {localizedHelp && (
-        <p className="text-xs text-muted-foreground">{localizedHelp}</p>
-      )}
-      {error && <p className="text-xs text-destructive">{String(error)}</p>}
-    </div>
-  );
-}
+import type { ChangeEvent, CSSProperties } from "react";
+import { Controller, Control } from "react-hook-form";
+import { AnyField, widthToCols } from "./types";
+import { Input } from "@/shared/components/ui/input";
+import { Label } from "@/shared/components/ui/label";
+import { Checkbox } from "@/shared/components/ui/checkbox";
+import { Switch } from "@/shared/components/ui/switch";
+import { Select, SelectContent, SelectItem, SelectTrigger, SelectValue } from "@/shared/components/ui/select";
+import { Textarea } from "@/shared/components/ui/textarea";
+import { cn } from "@/lib/utils";
+import { RadioGroup, RadioGroupItem } from "@/shared/components/ui/radio-group";
+import { Button } from "@/shared/components/ui/button";
+import { Popover, PopoverContent, PopoverTrigger } from "@/shared/components/ui/popover";
+import { Calendar } from "@/shared/components/ui/calendar";
+import { Calendar as CalendarIcon } from "lucide-react";
+import { format } from "date-fns";
+import { normalizeDateOnly } from '@/helpers/DateHelper'
+import { useBuilderStore } from "./store";
+
+const PHONE_MAX_DIGITS = 10;
+const NON_DIGIT_REGEX = /\D/g;
+
+const normalizePhoneDigits = (value: unknown): string => {
+  if (typeof value !== "string") return "";
+  return value.replace(NON_DIGIT_REGEX, "").slice(0, PHONE_MAX_DIGITS);
+};
+
+const formatPhoneDisplay = (value: unknown): string => {
+  const digits = normalizePhoneDigits(value);
+  if (!digits) return "";
+  const area = digits.slice(0, 3);
+  const prefix = digits.slice(3, 6);
+  const line = digits.slice(6, 10);
+  if (digits.length <= 3) {
+    return `(${area}`;
+  }
+  if (digits.length <= 6) {
+    return `(${area}) ${prefix}`;
+  }
+  return `(${area}) ${prefix}-${line}`;
+};
+
+const startOfDay = (date: Date | undefined): Date | undefined => {
+  if (!date) return undefined;
+  return new Date(date.getFullYear(), date.getMonth(), date.getDate());
+};
+
+type Props = {
+  field: AnyField;
+  control: Control<any>;
+  error?: string;
+};
+
+export function FieldRenderer({ field, control, error }: Props) {
+  const colClass = cn("col-span-12", widthToCols(field.width));
+  const activeLocale = useBuilderStore((s) => s.activeLocale);
+  const allFields = useBuilderStore((s) => s.schema.data);
+  
+
+  // Handle price field separately to avoid double layout
+  if (field.type === "price") {
+    const priceField = field as any;
+    let amount = priceField.amount || 0;
+    
+    // Calculate total from pricelabel fields if they exist
+    const pricelabelFields = allFields.filter(f => f.type === 'pricelabel') as any[];
+    const calculatedTotal = pricelabelFields.reduce((sum, f) => sum + (f.amount || 0), 0);
+    
+    // Use calculated total if pricelabel fields exist, otherwise use manual amount
+    if (pricelabelFields.length > 0) {
+      amount = calculatedTotal;
+    }
+    
+    const paymentMethods = priceField.paymentMethods || {};
+    const allowPayPal = paymentMethods.allowPayPal !== false; // default true
+    const allowInPerson = paymentMethods.allowInPerson !== false; // default true
+    const localizedLabel = priceField.label;
+
+    // Determine UI behavior based on enabled payment methods
+    const paypalOnly = allowPayPal && !allowInPerson;
+    const inPersonOnly = !allowPayPal && allowInPerson;
+    const bothEnabled = allowPayPal && allowInPerson;
+
+    return (
+      <div className={cn("flex flex-col gap-3", colClass)}>
+        {/* Price field header */}
+        {localizedLabel && (
+          <div className="flex items-center justify-between">
+            <Label className="text-sm font-medium flex items-center gap-1">
+              <span>{localizedLabel}</span>
+              {field.required ? <span className="text-destructive" aria-hidden>*</span> : null}
+            </Label>
+            <span className="text-lg font-semibold text-primary">
+              ${amount.toFixed(2)}
+            </span>
+          </div>
+        )}
+
+        {/* Scenario 1: PayPal Only - Show PayPal info */}
+        {paypalOnly && (
+          <div className="border rounded-lg p-4 space-y-3 bg-blue-50">
+            <div className="flex items-center gap-2 text-blue-700">
+              <div className="w-5 h-5 bg-blue-600 rounded flex items-center justify-center">
+                <span className="text-white text-xs font-bold">P</span>
+              </div>
+              <span className="font-medium">PayPal Payment Required</span>
+            </div>
+            <p className="text-sm text-blue-600">
+              This form requires payment through PayPal. You'll be redirected to PayPal to complete the payment when submitting.
+            </p>
+          </div>
+        )}
+
+        {/* Scenario 2: In-Person Only - Show note */}
+        {inPersonOnly && (
+          <div className="border rounded-lg p-4 space-y-3 bg-green-50">
+            <div className="flex items-center gap-2 text-green-700">
+              <div className="w-5 h-5 bg-green-600 rounded flex items-center justify-center">
+                <span className="text-white text-xs">💵</span>
+              </div>
+              <span className="font-medium">In-Person Payment Required</span>
+            </div>
+            <p className="text-sm text-green-600">
+              This payment will be collected in-person at the event or location.
+              You can submit the form now and complete payment when you arrive.
+            </p>
+          </div>
+        )}
+
+        {/* Scenario 3: Both Enabled - Show selection options */}
+        {bothEnabled && (
+          <div className="border rounded-lg p-4 space-y-3">
+            <div className="text-sm font-medium mb-2">Choose Payment Method:</div>
+
+            <Controller
+              name={`${field.name}_payment_method`}
+              control={control}
+              defaultValue="paypal"
+              render={({ field: rhf }) => (
+                <div className="space-y-2">
+                  {/* PayPal Option */}
+                  <label className="flex items-center gap-3 p-2 border rounded-md cursor-pointer hover:bg-muted/20 transition-colors">
+                    <input
+                      type="radio"
+                      name={rhf.name}
+                      value="paypal"
+                      checked={rhf.value === 'paypal'}
+                      onChange={() => rhf.onChange('paypal')}
+                      className="w-4 h-4"
+                    />
+                    <div className="flex items-center gap-2 flex-1">
+                      <div className="w-5 h-5 bg-blue-600 rounded flex items-center justify-center">
+                        <span className="text-white text-xs font-bold">P</span>
+                      </div>
+                      <span className="text-sm font-medium">Pay with PayPal</span>
+                      <span className="text-xs text-muted-foreground ml-auto">
+                        (Secure online payment)
+                      </span>
+                    </div>
+                  </label>
+
+                  {/* In-Person Option */}
+                  <label className="flex items-center gap-3 p-2 border rounded-md cursor-pointer hover:bg-muted/20 transition-colors">
+                    <input
+                      type="radio"
+                      name={rhf.name}
+                      value="in-person"
+                      checked={rhf.value === 'in-person'}
+                      onChange={() => rhf.onChange('in-person')}
+                      className="w-4 h-4"
+                    />
+                    <div className="flex items-center gap-2 flex-1">
+                      <div className="w-5 h-5 bg-green-600 rounded flex items-center justify-center">
+                        <span className="text-white text-xs">💵</span>
+                      </div>
+                      <span className="text-sm font-medium">Pay In-Person</span>
+                      <span className="text-xs text-muted-foreground ml-auto">
+                        (Pay at location)
+                      </span>
+                    </div>
+                  </label>
+                </div>
+              )}
+            />
+
+            <div className="text-xs text-muted-foreground text-center pt-2 border-t">
+              Submit button will adapt based on your selection
+            </div>
+          </div>
+        )}
+
+        {/* No payment methods configured */}
+        {!allowPayPal && !allowInPerson && (
+          <div className="text-sm text-amber-600 bg-amber-50 border border-amber-200 rounded-lg p-3">
+            ⚠️ No payment methods configured
+          </div>
+        )}
+
+        {error && <p className="text-xs text-destructive">{String(error)}</p>}
+      </div>
+    );
+  }
+  
+  // Handle pricelabel field separately for display
+  if (field.type === "pricelabel") {
+    const pricelabelField = field as any;
+    const amount = pricelabelField.amount || 0;
+    
+    // Use translation system for the label
+    const translations = useBuilderStore((s) => s.translations);
+    const t = (key: 'label', base?: string) => {
+      // If no active locale or it's English, return base
+      if (!activeLocale || activeLocale === 'en') return base;
+      
+      // Get translations for this field
+      const fieldTranslations = translations[field.id]?.[activeLocale];
+      if (!fieldTranslations) return base;
+      
+      // Check if translation exists
+      const val = (fieldTranslations as any)[key];
+      return (val != null && val !== '') ? val : base;
+    };
+    
+    const localizedLabel = t('label', pricelabelField.label);
+    
+    return (
+      <div className={cn("flex items-center justify-between py-2", colClass)}>
+        <Label className="text-sm font-medium">
+          {localizedLabel || "Price Component"}
+        </Label>
+        <span className="text-lg font-semibold text-primary">
+          ${amount.toFixed(2)}
+        </span>
+      </div>
+    );
+  }
+  
+
+  const translations = useBuilderStore((s) => s.translations);
+
+  const t = (key: 'label' | 'placeholder' | 'helpText' | 'content', base?: string) => {
+    // If no active locale or it's English, return base
+    if (!activeLocale || activeLocale === 'en') return base;
+
+    // Get translations for this field
+    const fieldTranslations = translations[field.id]?.[activeLocale];
+    if (!fieldTranslations) return base;
+
+    // For helpText and content, check if it exists in the translations
+    const val = (fieldTranslations as any)[key];
+    return (val != null && val !== '') ? val : base;
+  };
+
+  const tOption = (optionIdx: number, base: string) => {
+    // If no active locale or it's English, return base
+    if (!activeLocale || activeLocale === 'en') return base;
+
+    // Get translations for this field's options
+    const fieldTranslations = translations[field.id]?.[activeLocale];
+    if (!fieldTranslations) return base;
+
+    const val = (fieldTranslations as any)[`option_${optionIdx}`];
+    return (val != null && val !== '') ? val : base;
+  };
+
+  const localizedLabel = t('label', field.label);
+  const localizedPlaceholder = t('placeholder', (field as any).placeholder);
+  const localizedHelp = t('helpText', (field as any).helpText);
+  if (field.type === "static") {
+    const f: any = field as any;
+    const Tag = (f.as || "p") as any;
+    const sizeClass = (() => {
+      switch (f.as) {
+        case "h1":
+          return "text-4xl";
+        case "h2":
+          return "text-3xl";
+        case "h3":
+          return "text-2xl";
+        case "h4":
+          return "text-xl";
+        case "small":
+          return "text-sm";
+        case "p":
+        default:
+          return "text-base";
+      }
+    })();
+    const baseStyle: CSSProperties = {
+      color: f.color || undefined,
+      fontWeight: f.bold ? 600 : undefined,
+    };
+    const staticText = t('content', f.content) || "Modify Me!";
+    return (
+      <div className={cn("flex flex-col gap-2", colClass)}>
+        <Tag
+          className={cn(sizeClass, "whitespace-pre-wrap")}
+          style={{ ...baseStyle, whiteSpace: 'pre-wrap' }}
+        >
+          {staticText}
+        </Tag>
+        {localizedHelp && (
+          <p className="text-sm text-muted-foreground">{localizedHelp}</p>
+        )}
+      </div>
+    );
+  }
+  return (
+    <div className={cn("flex flex-col gap-2", colClass)}>
+      {localizedLabel && (
+        <Label htmlFor={field.name} className="text-sm font-medium flex items-center gap-1">
+          <span>{localizedLabel}</span>
+          {field.required ? <span className="text-destructive" aria-hidden>*</span> : null}
+        </Label>
+      )}
+
+      <Controller
+        name={field.name}
+        control={control}
+        render={({ field: rhf }) => {
+          switch (field.type) {
+            case "text":
+              return (
+                <Input id={field.name} placeholder={localizedPlaceholder} {...rhf} />
+              );
+            case "email":
+              return (
+                <Input id={field.name} type="email" placeholder={localizedPlaceholder || "you@example.com"} {...rhf} />
+              );
+            case "url":
+              return (
+                <Input id={field.name} type="url" placeholder={localizedPlaceholder || "https://"} {...rhf} />
+              );
+            case "tel": {
+              const handlePhoneChange = (event: ChangeEvent<HTMLInputElement>) => {
+                const digits = normalizePhoneDigits(event.target.value);
+                rhf.onChange(digits || undefined);
+              };
+              return (
+                <Input
+                  id={field.name}
+                  type="tel"
+                  inputMode="tel"
+                  placeholder={localizedPlaceholder || "(555) 123-4567"}
+                  value={formatPhoneDisplay(rhf.value)}
+                  onChange={handlePhoneChange}
+                  onBlur={rhf.onBlur}
+                  name={rhf.name}
+                  ref={rhf.ref}
+                  maxLength={14}
+                />
+              );
+            }
+            case "textarea":
+              return (
+                <Textarea id={field.name} placeholder={localizedPlaceholder} {...rhf} />
+              );
+            case "number":
+              return (
+                <Input
+                  id={field.name}
+                  type="number"
+                  placeholder={localizedPlaceholder}
+                  min={(field as any).min}
+                  max={(field as any).max}
+                  step={(field as any).step}
+                  value={rhf.value ?? ""}
+                  onChange={(e) => rhf.onChange(e.target.value === "" ? undefined : Number(e.target.value))}
+                />
+              );
+            case "checkbox":
+              return (
+                <div className="flex items-center gap-2">
+                  <Checkbox id={field.name} checked={!!rhf.value} onCheckedChange={rhf.onChange} />
+                  {localizedPlaceholder && (
+                    <Label htmlFor={field.name} className="text-sm text-muted-foreground">
+                      {localizedPlaceholder}
+                    </Label>
+                  )}
+                </div>
+              );
+            case "switch":
+              return (
+                <div className="flex items-center gap-2">
+                  <Switch checked={!!rhf.value} onCheckedChange={rhf.onChange} id={field.name} />
+                  <Label htmlFor={field.name} className="text-sm text-muted-foreground">
+                    {rhf.value ? ((field as any).onText || localizedPlaceholder) : ((field as any).offText || localizedPlaceholder)}
+                  </Label>
+                </div>
+              );
+            case "select": {
+              const f: any = field as any;
+              const opts = f.options || [];
+              const safeOpts = opts.filter((o: any) => (o?.value ?? "").toString().trim() !== "");
+              if (f.multiple) {
+                const current: string[] = Array.isArray(rhf.value) ? rhf.value : [];
+                const toggle = (val: string, checked: boolean) => {
+                  const next = checked ? [...current, val] : current.filter((v) => v !== val);
+                  rhf.onChange(next);
+                };
+                return (
+                  <div className="flex flex-col gap-2">
+                    {safeOpts.map((o: any, idx: number) => (
+                      <label key={o.value} className="flex items-center gap-2">
+                        <Checkbox
+                          checked={current.includes(o.value)}
+                          onCheckedChange={(v) => toggle(o.value, !!v)}
+                        />
+                        <span>{tOption(idx, o.label)}</span>
+                      </label>
+                    ))}
+                  </div>
+                );
+              }
+              return (
+                <Select value={rhf.value} onValueChange={rhf.onChange}>
+                  <SelectTrigger id={field.name}>
+                    <SelectValue placeholder={localizedPlaceholder} />
+                  </SelectTrigger>
+                  <SelectContent>
+                    {safeOpts.map((o: any, idx: number) => (
+                      <SelectItem key={o.value} value={o.value}>
+                        {tOption(idx, o.label)}
+                      </SelectItem>
+                    ))}
+                  </SelectContent>
+                </Select>
+              );
+            }
+            case "radio": {
+              const opts = (field as any).options || [];
+              return (
+                <RadioGroup value={rhf.value} onValueChange={rhf.onChange}>
+                  {opts.map((o: any, idx: number) => (
+                    <div className="flex items-center space-x-2" key={o.value}>
+                      <RadioGroupItem id={`${field.name}-${o.value}`} value={o.value} />
+                      <Label htmlFor={`${field.name}-${o.value}`}>{tOption(idx, o.label)}</Label>
+                    </div>
+                  ))}
+                </RadioGroup>
+              );
+            }
+            case "date": {
+              const f: any = field as any;
+              const mode = f.mode || "single";
+              const minDate = normalizeDateOnly(f.minDate);
+              const maxDate = normalizeDateOnly(f.maxDate);
+              const disabled = (date: Date) => {
+                const day = startOfDay(date);
+                if (!day) return false;
+                if (minDate && day.getTime() < minDate.getTime()) return true;
+                if (maxDate && day.getTime() > maxDate.getTime()) return true;
+                return false;
+              };
+
+              if (mode === "range") {
+                const raw = (rhf.value as { from?: Date; to?: Date } | undefined) || {};
+                const selected = {
+                  from: startOfDay(raw.from),
+                  to: startOfDay(raw.to),
+                };
+                const label = selected.from && selected.to
+                  ? `${format(selected.from, "PPP")} – ${format(selected.to, "PPP")}`
+                  : selected.from
+                    ? `${format(selected.from, "PPP")} – …`
+                    : field.placeholder || "Pick a date range";
+                const selectedRange = selected.from ? selected : undefined;
+                return (
+                  <Popover>
+                    <PopoverTrigger asChild>
+                      <Button variant="outline" className={cn("justify-start", !selected.from && "text-muted-foreground")}>
+                        {label}
+                        <CalendarIcon className="ml-auto h-4 w-4 opacity-50" />
+                      </Button>
+                    </PopoverTrigger>
+                    <PopoverContent className="w-auto p-0" align="start">
+                      <Calendar
+                        mode="range"
+                        selected={selectedRange as any}
+                        onSelect={(r: { from?: Date; to?: Date } | undefined) => {
+                          if (!r || !r.from) {
+                            rhf.onChange(undefined);
+                            return;
+                          }
+                          rhf.onChange({
+                            from: startOfDay(r.from),
+                            to: startOfDay(r.to),
+                          });
+                        }}
+                        disabled={disabled}
+                        captionLayout="dropdown"
+                      />
+                    </PopoverContent>
+                  </Popover>
+                );
+              }
+
+
+              const selectedDate: Date | undefined = startOfDay(rhf.value as Date | undefined);
+              return (
+                <Popover>
+                  <PopoverTrigger asChild>
+                    <Button
+                      variant="outline"
+                      className={cn("justify-start", !selectedDate && "text-muted-foreground")}
+                    >
+                      {selectedDate ? format(selectedDate, "PPP") : (field.placeholder || "Pick a date")}
+                      <CalendarIcon className="ml-auto h-4 w-4 opacity-50" />
+                    </Button>
+                  </PopoverTrigger>
+                  <PopoverContent className="w-auto p-0" align="start">
+                    <Calendar
+                      mode="single"
+                      selected={selectedDate}
+                      onSelect={(d: Date | undefined) => rhf.onChange(startOfDay(d))}
+                      disabled={disabled}
+                      captionLayout="dropdown"
+                    />
+                  </PopoverContent>
+                </Popover>
+              );
+            }
+            case "time": {
+              const val: string | undefined = rhf.value;
+              return (
+                <Input
+                  id={field.name}
+                  type="time"
+                  value={val ?? ""}
+                  onChange={(e) => rhf.onChange(e.target.value || undefined)}
+                  min={(field as any).minTime}
+                  max={(field as any).maxTime}
+                />
+              );
+            }
+            default:
+              return <div />;
+          }
+        }}
+      />
+
+      {localizedHelp && (
+        <p className="text-xs text-muted-foreground">{localizedHelp}</p>
+      )}
+      {error && <p className="text-xs text-destructive">{String(error)}</p>}
+    </div>
+  );
+}