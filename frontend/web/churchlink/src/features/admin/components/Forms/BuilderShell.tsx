import { Palette } from "./Palette";
import { Canvas } from "./Canvas";
import { PreviewRendererClient } from "./PreviewRendererClient";
import { ErrorBoundary } from "./ErrorBoundary";
import { useEffect, useMemo, useRef, useState } from "react";
import { createPortal } from "react-dom";
import { useAuth } from '@/features/auth/hooks/auth-context';
import { useBuilderStore } from "./store";
import { FORM_WIDTH_VALUES, DEFAULT_FORM_WIDTH, normalizeFormWidth, collectAvailableLocales } from "./types";
import { getBoundsViolations } from "./validation";
import { Button } from "@/shared/components/ui/button";
import { Calendar } from '@/shared/components/ui/calendar'
import { Popover, PopoverContent, PopoverTrigger } from '@/shared/components/ui/popover'
import { Calendar as CalendarIcon } from 'lucide-react'
import { format } from 'date-fns'
import { normalizeDateOnly } from '@/helpers/DateHelper'
import { Card, CardContent, CardHeader, CardTitle } from "@/shared/components/ui/card";
import { Input } from '@/shared/components/ui/input';
import { Select, SelectContent, SelectItem, SelectTrigger, SelectValue } from '@/shared/components/ui/select';
import { Dialog, DialogContent, DialogFooter, DialogHeader, DialogTitle } from '@/shared/components/ui/Dialog';
import { DropdownMenu, DropdownMenuContent, DropdownMenuItem, DropdownMenuLabel, DropdownMenuSeparator, DropdownMenuTrigger } from '@/shared/components/ui/dropdown-menu';
import { Save as SaveIcon, MoreHorizontal, Upload, Download, Trash, Maximize2, Minimize2 } from 'lucide-react';
import { Alert, AlertDescription, AlertTitle } from '@/shared/components/ui/alert';
import { Skeleton } from '@/shared/components/ui/skeleton';
import {
  AlertDialog,
  AlertDialogAction,
  AlertDialogCancel,
  AlertDialogContent,
  AlertDialogDescription,
  AlertDialogFooter,
  AlertDialogHeader,
  AlertDialogTitle,
} from '@/shared/components/ui/alert-dialog';
import api from '@/api/api';



export function BuilderShell() {
  const schema = useBuilderStore((s) => s.schema);
  const activeLocale = useBuilderStore((s) => s.activeLocale);
  const setActiveLocale = useBuilderStore((s) => s.setActiveLocale);
  const updateSchemaMeta = useBuilderStore((s) => s.updateSchemaMeta);
  const formWidth = normalizeFormWidth((schema as any)?.formWidth ?? (schema as any)?.form_width ?? DEFAULT_FORM_WIDTH);
  const availableLocales = useMemo(() => collectAvailableLocales(schema as any), [schema]);
  const setSchema = useBuilderStore((s) => s.setSchema);
  const fileInputRef = useRef<HTMLInputElement | null>(null);
  const boundsViolations = useMemo(() => getBoundsViolations(schema as any), [schema]);
  const hasInvalidBounds = boundsViolations.length > 0;
  const firstViolation = boundsViolations[0];
  const invalidBoundsMessage = firstViolation
    ? `${firstViolation.fieldLabel || firstViolation.fieldName}: ${firstViolation.message}`
    : 'Resolve min/max conflicts before saving.';

  const [formName, setFormName] = useState((schema as any)?.title ?? "");
  const [description, setDescription] = useState((schema as any)?.description ?? "");
  const [folder, setFolder] = useState<string | null>((schema as any)?.folder ?? null);
  const [expiresAt, setExpiresAt] = useState<string | null>((schema as any)?.expires_at ? (() => {
    try {
      const d = new Date((schema as any).expires_at);
      const pad = (n: number) => String(n).padStart(2, '0');
      return `${d.getFullYear()}-${pad(d.getMonth() + 1)}-${pad(d.getDate())}T${pad(d.getHours())}:${pad(d.getMinutes())}`;
    } catch (e) { return null; }
  })() : null);
  const [folders, setFolders] = useState<{ _id: string; name: string }[]>([]);
  const [newFolderName, setNewFolderName] = useState('');
  const [status, setStatus] = useState<{ type: 'success' | 'error' | 'info' | 'warning' | null; title?: string; message?: string } | null>(null);
  const [showNameConflictDialog, setShowNameConflictDialog] = useState(false);
  const [overrideTargetId, setOverrideTargetId] = useState<string | null>(null);
  const [saveDialogOpen, setSaveDialogOpen] = useState(false);
  const [showDiscardDialog, setShowDiscardDialog] = useState(false);
  const [showClearConfirm, setShowClearConfirm] = useState(false);
  const [previewExpanded, setPreviewExpanded] = useState(false);
  const lastSavedSnapshotRef = useRef<string>(JSON.stringify({ title: '', description: '', folder: null, defaultLocale: 'en', locales: [], formWidth: DEFAULT_FORM_WIDTH, data: [] }));
  const widthOptions = FORM_WIDTH_VALUES.map((value) => ({ value, label: `${value}%` }));
  const handleFormWidthChange = (value: string) => {
    updateSchemaMeta({ formWidth: normalizeFormWidth(value) });
  };

  const getCurrentFormId = () => {
    const params = new URLSearchParams(window.location.search);
    return params.get('load');
  };

  useEffect(() => {
    if (status?.type === 'success') {
      const t = setTimeout(() => setStatus(null), 5000);
      return () => clearTimeout(t);
    }
  }, [status]);

  useEffect(() => {
    if (!previewExpanded) return;
    const original = document.body.style.overflow;
    document.body.style.overflow = 'hidden';
    return () => {
      document.body.style.overflow = original;
    };
  }, [previewExpanded]);

  useEffect(() => {
    if (!previewExpanded) return;
    const handleKeyDown = (event: KeyboardEvent) => {
      if (event.key === 'Escape') {
        setPreviewExpanded(false);
      }
    };
    window.addEventListener('keydown', handleKeyDown);
    return () => {
      window.removeEventListener('keydown', handleKeyDown);
    };
  }, [previewExpanded]);

  const authCtx = useAuth();

  useEffect(() => {
    if (!authCtx.user) return;
    let mounted = true;
    const load = async () => {
      try {
        const resp = await api.get('/v1/forms/folders');
        if (!mounted) return;
        setFolders(resp.data || []);
      } catch (err) {
        console.error('Failed to load folders', err);
        setStatus({ type: 'error', title: 'Load failed', message: 'Could not load folders' });
      }
    };
    load();
    return () => { mounted = false; };
  }, [authCtx.user]);

  useEffect(() => {
    const params = new URLSearchParams(window.location.search);
    const loadId = params.get('load');
    if (!loadId) return;
    let mounted = true;
    (async () => {
      try {
        setStatus({ type: 'info', title: 'Loading', message: 'Loading form...' });
        const resp = await api.get(`/v1/forms/${loadId}`);
        if (!mounted) return;
        const form = resp.data;
        if (form && form.data) {
          const dataArray = Array.isArray(form.data) ? form.data : (form.data?.data || []);
          const formWidthValue = normalizeFormWidth(form.formWidth ?? form.form_width ?? DEFAULT_FORM_WIDTH);
          setSchema({
            title: form.title || '',
            description: form.description || '',
            folder: form.folder || null,
            defaultLocale: form.defaultLocale || 'en',
            locales: form.locales || [],
            formWidth: formWidthValue,
            data: dataArray,
          } as any);
          setFormName(form.title || '');
          setDescription(form.description || '');
          setFolder(form.folder || null);
          setExpiresAt(form.expires_at ? (() => {
            try {
              const d = new Date(form.expires_at);
              const pad = (n: number) => String(n).padStart(2, '0');
              return `${d.getFullYear()}-${pad(d.getMonth() + 1)}-${pad(d.getDate())}T${pad(d.getHours())}:${pad(d.getMinutes())}`;
            } catch (e) { return null; }
          })() : null);
          setStatus(null);
          lastSavedSnapshotRef.current = JSON.stringify({ title: form.title || '', description: form.description || '', folder: form.folder || null, defaultLocale: form.defaultLocale || 'en', locales: form.locales || [], formWidth: formWidthValue, data: dataArray });
        }
      } catch (err) {
        console.error('Failed to load form', err);
        setStatus({ type: 'error', title: 'Failed to load form', message: 'Please try again.' });
      }
    })();
    return () => { mounted = false; };
  }, [setSchema]);

  // Handle New Form flow via ?new=1 param
  useEffect(() => {
    const params = new URLSearchParams(window.location.search);
    const newFlag = params.get('new');
    if (!newFlag) return;
    const dataArray = (schema as any)?.data || [];
    const hasFields = Array.isArray(dataArray) && dataArray.length > 0;
    if (!hasFields) {
      // Nothing on canvas; no need to confirm
      resetToBlank();
      return;
    }
    const currentWidth = normalizeFormWidth((schema as any)?.formWidth ?? (schema as any)?.form_width ?? DEFAULT_FORM_WIDTH);
    const snapshot = JSON.stringify({ title: formName || '', description: description || '', folder: folder || null, defaultLocale: (schema as any)?.defaultLocale || 'en', locales: (schema as any)?.locales || [], formWidth: currentWidth, data: dataArray });
    const isDirty = snapshot !== lastSavedSnapshotRef.current && snapshot !== JSON.stringify({ title: '', description: '', folder: null, defaultLocale: 'en', locales: [], formWidth: DEFAULT_FORM_WIDTH, data: [] });
    if (isDirty) setShowDiscardDialog(true);
    else resetToBlank();
    // eslint-disable-next-line react-hooks/exhaustive-deps
  }, []);

  const resetToBlank = () => {
    const blank: any = { title: '', description: '', folder: null, defaultLocale: 'en', locales: [], formWidth: DEFAULT_FORM_WIDTH, data: [] };
    setSchema(blank);
    setFormName('');
    setDescription('');
    setFolder(null);
    setExpiresAt(null);
    lastSavedSnapshotRef.current = JSON.stringify(blank);
  };

  // Track dirty state and expose it for manager page via localStorage
  useEffect(() => {
    const currentWidth = normalizeFormWidth((schema as any)?.formWidth ?? (schema as any)?.form_width ?? DEFAULT_FORM_WIDTH);
    const snapshot = JSON.stringify({ title: formName || '', description: description || '', folder: folder || null, defaultLocale: (schema as any)?.defaultLocale || 'en', locales: (schema as any)?.locales || [], formWidth: currentWidth, data: (schema as any)?.data || [] });
    const isDirtyNow = snapshot !== lastSavedSnapshotRef.current;
    try { localStorage.setItem('formBuilderDirty', isDirtyNow ? '1' : '0'); } catch { }
  }, [schema, formName, description, folder]);

  const sanitizeFieldForLocale = (field: any, defaultLocale: string): any => {
    const clone: any = { ...field };
    if (field.i18n) {
      clone.i18n = { ...field.i18n };
      const localeEntry = clone.i18n?.[defaultLocale];
      if (localeEntry?.label && String(localeEntry.label).trim().length > 0) {
        delete clone.label;
      }
      if (localeEntry?.placeholder && String(localeEntry.placeholder).trim().length > 0) {
        delete clone.placeholder;
      }
      if (localeEntry?.helpText && String(localeEntry.helpText).trim().length > 0) {
        delete clone.helpText;
      }
    }
    if ((field.type === 'select' || field.type === 'radio') && Array.isArray(field.options)) {
      clone.options = field.options.map((opt: any) => {
        const optClone: any = { ...opt };
        if (opt.i18n) {
          optClone.i18n = { ...opt.i18n };
          const optLocale = optClone.i18n?.[defaultLocale];
          if (optLocale?.label && String(optLocale.label).trim().length > 0) {
            delete optClone.label;
          }
        }
        return optClone;
      });
    }
    return clone;
  };

  const sanitizeSchemaData = (data: any[], defaultLocale: string): any[] => {
    if (!Array.isArray(data)) return [];
    return data.map((field) => sanitizeFieldForLocale(field, defaultLocale));
  };

  const handleSave = async (): Promise<boolean> => {
    if (hasInvalidBounds) {
      setStatus({ type: 'error', title: 'Invalid field bounds', message: invalidBoundsMessage });
      return false;
    }
    // Persist name, folder and description into top-level schema so it stays with exported JSON
    const newSchema = { ...(schema || { data: [] }), title: formName, folder, description };
    setSchema(newSchema as any);

    if (!folder) {
      setStatus({ type: 'warning', title: 'Folder required', message: 'Select or create a folder before saving' });
      return false;
    }

    // Perform the actual save
    const currentFormId = getCurrentFormId();
    const normalizedWidth = normalizeFormWidth((schema as any)?.formWidth ?? (schema as any)?.form_width ?? DEFAULT_FORM_WIDTH);
    const defaultLocale = (schema as any)?.defaultLocale || 'en';
    const cleanedData = sanitizeSchemaData(((schema as any)?.data || []), defaultLocale);

    try {
      setStatus({ type: 'info', title: 'Saving', message: 'Saving to server...' });
      const payload = {
        title: formName,
        description: description,
        folder,
        expires_at: expiresAt ? `${expiresAt}:00` : null,
        form_width: normalizedWidth,
        data: cleanedData,
      };

      if (currentFormId) {
        // Update existing form
        await api.put(`/v1/forms/${currentFormId}`, { ...payload, visible: true });
        setStatus({ type: 'success', title: 'Updated', message: 'Form updated successfully' });
      } else {
        // Create new form - default to not visible
        await api.post('/v1/forms/', { ...payload, visible: false });
        setStatus({ type: 'success', title: 'Saved', message: 'Saved to server' });
      }

      const snapshotWidth = normalizeFormWidth((schema as any)?.formWidth ?? (schema as any)?.form_width ?? DEFAULT_FORM_WIDTH);
      lastSavedSnapshotRef.current = JSON.stringify({ title: formName, description, folder, defaultLocale: (schema as any)?.defaultLocale || 'en', locales: (schema as any)?.locales || [], formWidth: snapshotWidth, data: cleanedData });
      return true;
    } catch (err: any) {
      console.error('Failed to save form to server', err);
      if (err?.response?.status === 409) {
        const payload = err.response?.data || err.response?.data?.detail || {};
        // If backend provided existing_id, prompt override
        const existingId = payload?.existing_id || payload?.existingId || (payload?.detail && payload.detail.existing_id) || null;
        setOverrideTargetId(existingId);
        setShowNameConflictDialog(true);
        setStatus(null);
      } else {
        setStatus({ type: 'error', title: 'Save failed', message: 'Failed to save to server' });
      }
      return false;
    }
  };

  const confirmOverride = async () => {
    if (!overrideTargetId) return;
    if (hasInvalidBounds) {
      setStatus({ type: 'error', title: 'Invalid field bounds', message: invalidBoundsMessage });
      return;
    }
    try {
      setStatus({ type: 'info', title: 'Overriding', message: 'Overriding existing form...' });
      const normalizedWidth = normalizeFormWidth((schema as any)?.formWidth ?? (schema as any)?.form_width ?? DEFAULT_FORM_WIDTH);
      const defaultLocale = (schema as any)?.defaultLocale || 'en';
      const cleanedData = sanitizeSchemaData(((schema as any)?.data || []), defaultLocale);
      const updatePayload = {
        title: formName,
        description,
        folder,
        // Send local naive datetime string (no timezone conversion) so DB stores the selected local time
        expires_at: expiresAt ? `${expiresAt}:00` : null,
        visible: true,
        form_width: normalizedWidth,
        data: cleanedData,
      };
      await api.put(`/v1/forms/${overrideTargetId}`, updatePayload);
      setStatus({ type: 'success', message: 'Form overridden' });
      const snapshotWidth = normalizeFormWidth((schema as any)?.formWidth ?? (schema as any)?.form_width ?? DEFAULT_FORM_WIDTH);
      lastSavedSnapshotRef.current = JSON.stringify({ title: formName, description, folder, defaultLocale: (schema as any)?.defaultLocale || 'en', locales: (schema as any)?.locales || [], formWidth: snapshotWidth, data: cleanedData });
      // Refresh folders list just in case
      const foldersResp = await api.get('/v1/forms/folders');
      setFolders(foldersResp.data || []);
    } catch (err) {
      console.error('Failed to override form', err);
      setStatus({ type: 'error', title: 'Override failed', message: 'Could not override form' });
    } finally {
      setShowNameConflictDialog(false);
      setOverrideTargetId(null);
    }
  };

  const onExport = () => {
    const defaultLocale = (schema as any)?.defaultLocale || 'en';
    const exportObj: any = {
      title: formName || (schema as any)?.title || 'Untitled Form',
      description: description || (schema as any)?.description || '',
      folder: (schema as any)?.folder || null,
      defaultLocale: (schema as any)?.defaultLocale || 'en',
      locales: (schema as any)?.locales || [],
      formWidth: normalizeFormWidth((schema as any)?.formWidth ?? (schema as any)?.form_width ?? DEFAULT_FORM_WIDTH),
      data: sanitizeSchemaData(((schema as any)?.data || []), defaultLocale),
    };
    const blob = new Blob([JSON.stringify(exportObj, null, 2)], { type: "application/json" });
    const url = URL.createObjectURL(blob);
    const a = document.createElement("a");
    a.href = url;
    a.download = `${formName || (schema as any)?.title || 'form'}.json`;
    a.click();
    URL.revokeObjectURL(url);
  };

  const onImportClick = () => fileInputRef.current?.click();
  const onFileChange = (e: React.ChangeEvent<HTMLInputElement>) => {
    const file = e.target.files?.[0];
    if (!file) return;
    const reader = new FileReader();
    reader.onload = () => {
      try {
        const parsed = JSON.parse(String(reader.result));
        // Only support the canonical shape: top-level `data` array
        if (parsed && Array.isArray(parsed.data)) {
          setSchema({
            title: parsed.title || '',
            description: parsed.description || '',
            folder: parsed.folder || null,
            defaultLocale: parsed.defaultLocale || 'en',
            locales: parsed.locales || [],
            formWidth: normalizeFormWidth(parsed.formWidth ?? parsed.form_width ?? DEFAULT_FORM_WIDTH),
            data: parsed.data,
          });
          if (parsed.title) setFormName(parsed.title);
          if (parsed.description) setDescription(parsed.description);
          setStatus({ type: 'success', title: 'Imported', message: 'Form imported' });
        } else {
          setStatus({ type: 'error', title: 'Invalid JSON', message: 'Expected top-level "data" array' });
        }
      } catch (err) {
        console.error('Failed to parse imported file', err);
        setStatus({ type: 'error', title: 'Parse failed', message: 'Failed to parse JSON file' });
      }
    };
    reader.readAsText(file);
    e.currentTarget.value = "";
  };

  const previewOverlay = previewExpanded
    ? createPortal(
<<<<<<< HEAD
        <div className="fixed inset-0 z-[100] bg-background">
          <div className="absolute right-4 top-4 flex items-center">
            <Button
              type="button"
              variant="secondary"
              size="icon"
              className="rounded-full shadow-lg"
              onClick={() => setPreviewExpanded(false)}
              aria-label="Collapse preview"
            >
              <Minimize2 className="h-4 w-4" />
            </Button>
          </div>
          <div className="flex h-full w-full flex-col overflow-auto p-6">
            <div className="mx-auto w-full max-w-6xl">
              <ErrorBoundary>
                <PreviewRendererClient instanceId="expanded" />
              </ErrorBoundary>
            </div>
=======
      <div className="fixed inset-0 z-[100] bg-background">
        <div className="absolute right-4 top-4 z-[110] flex items-center gap-2">
          {/* Width and locale selectors in overlay so changes are visible live when maximized */}
          <Select value={formWidth} onValueChange={handleFormWidthChange}>
            <SelectTrigger className="h-8 w-[120px]" aria-label="Form width">
              <SelectValue placeholder="Width" />
            </SelectTrigger>
            <SelectContent align="end" className="z-[200]">
              {widthOptions.map((opt) => (
                <SelectItem key={opt.value} value={opt.value}>{opt.label}</SelectItem>
              ))}
            </SelectContent>
          </Select>
          <Select value={activeLocale} onValueChange={(v) => setActiveLocale(v)}>
            <SelectTrigger className="h-8 w-[120px]" aria-label="Preview locale">
              <SelectValue />
            </SelectTrigger>
            <SelectContent align="end" className="z-[200]">
              {availableLocales.map((l) => (
                <SelectItem key={l} value={l}>{l}</SelectItem>
              ))}
            </SelectContent>
          </Select>
          <Button
            type="button"
            variant="secondary"
            size="icon"
            className="rounded-full shadow-lg"
            onClick={() => setPreviewExpanded(false)}
            aria-label="Collapse preview"
          >
            <Minimize2 className="h-4 w-4" />
          </Button>
        </div>
        <div className="flex h-full w-full flex-col overflow-auto p-6">
          <div className="mx-auto w-full max-w-6xl">
            <ErrorBoundary>
              <PreviewRendererClient applyFormWidth={true} />
            </ErrorBoundary>
>>>>>>> 719bd572
          </div>
        </div>
      </div>,
      document.body
    )
    : null;
  return (
    <ErrorBoundary>
      <div className="p-2">
        {/* Header */}
        <div className="flex items-center justify-between mb-3">
          <div>
            <div className="text-xl font-semibold">{formName || 'Untitled Form'}</div>
          </div>
          <div className="flex items-center gap-2">
            {/* Status Alert to the left of Save button */}
            {status?.type && !saveDialogOpen && !showNameConflictDialog && !showDiscardDialog && !showClearConfirm && (
              <div className="hidden md:block max-w-xs">
                <Alert
                  variant={status.type === 'error' ? 'destructive' : status.type === 'success' ? 'success' : status.type === 'info' ? 'info' : 'warning'}
                  className="h-10 inline-flex items-center px-3 py-1"
                >
                  <span className="text-sm truncate">{status.message ?? status.title}</span>
                </Alert>
              </div>
            )}
            <Button variant="outline" onClick={() => setShowClearConfirm(true)} title="Clear form (start fresh)">
              <Trash className="h-4 w-4 mr-2" /> Clear
            </Button>
            <Button onClick={() => setSaveDialogOpen(true)} title={hasInvalidBounds ? invalidBoundsMessage : undefined}>
              <SaveIcon className="h-4 w-4 mr-2" /> Save
            </Button>
            <DropdownMenu>
              <DropdownMenuTrigger asChild>
                <Button variant="outline"><MoreHorizontal className="h-4 w-4" /></Button>
              </DropdownMenuTrigger>
              <DropdownMenuContent align="end">
                <DropdownMenuLabel>Form</DropdownMenuLabel>
                <DropdownMenuItem onClick={onImportClick}><Upload className="h-4 w-4 mr-2" /> Import JSON</DropdownMenuItem>
                <DropdownMenuItem onClick={onExport}><Download className="h-4 w-4 mr-2" /> Export JSON</DropdownMenuItem>
                <DropdownMenuSeparator />
                <DropdownMenuItem
                  onClick={() => setSaveDialogOpen(true)}
                  disabled={hasInvalidBounds}
                  title={hasInvalidBounds ? invalidBoundsMessage : undefined}
                >
                  <SaveIcon className="h-4 w-4 mr-2" /> Save As...
                </DropdownMenuItem>
              </DropdownMenuContent>
            </DropdownMenu>
          </div>
        </div>
        {/* Fallback status below header for smaller screens (hidden when dialog open) */}
        {status?.type && !saveDialogOpen && !showNameConflictDialog && !showDiscardDialog && !showClearConfirm && (
          <div className="md:hidden mb-2">
            <Alert
              variant={status.type === 'error' ? 'destructive' : status.type === 'success' ? 'success' : status.type === 'info' ? 'info' : 'warning'}
              className="h-10 inline-flex items-center px-3 py-1"
            >
              <span className="text-sm truncate">{status.message ?? status.title}</span>
            </Alert>
          </div>
        )}
        <input ref={fileInputRef} onChange={onFileChange} type="file" accept="application/json" className="hidden" />
      </div>
      {/* Save Dialog */}
      <Dialog open={saveDialogOpen} onOpenChange={setSaveDialogOpen}>
        <DialogContent>
          <DialogHeader>
            <DialogTitle>Save form</DialogTitle>
          </DialogHeader>
          {status?.type && (
            <Alert
              variant={status.type === 'error' ? 'destructive' : status.type === 'success' ? 'success' : status.type === 'info' ? 'info' : 'warning'}
              className="h-10 inline-flex items-center px-3 py-1"
            >
              <span className="text-sm truncate">{status.message ?? status.title}</span>
            </Alert>
          )}
          {hasInvalidBounds && (
            <Alert variant="warning">
              <AlertTitle>Resolve field bounds</AlertTitle>
              <AlertDescription>
                <p className="mb-1">Fix the min/max conflicts below before saving:</p>
                <ul className="list-disc pl-5 space-y-1">
                  {boundsViolations.map((issue) => (
                    <li key={issue.fieldId}>
                      <span className="font-medium">{issue.fieldLabel || issue.fieldName}</span>: {issue.message}
                    </li>
                  ))}
                </ul>
              </AlertDescription>
            </Alert>
          )}
          <div className="space-y-3">
            <Input placeholder="Name" value={formName} onChange={(e) => setFormName(e.target.value)} />
            <Input placeholder="Description" value={description} onChange={(e) => setDescription(e.target.value)} />
            <div className="space-y-2">
              <div className="text-sm font-medium">Folder</div>
              {folders && folders.length > 0 ? (
                <Select value={folder || undefined} onValueChange={(v) => setFolder(String(v))}>
                  <SelectTrigger>
                    <SelectValue placeholder="Choose folder" />
                  </SelectTrigger>
                  <SelectContent>
                    {folders.map((f) => (
                      <SelectItem key={f._id} value={f._id}>{f.name}</SelectItem>
                    ))}
                  </SelectContent>
                </Select>
              ) : (
                <div className="text-sm text-muted-foreground">No folders created</div>
              )}
              <div className="flex items-center gap-2">
                <Input placeholder="New folder" value={newFolderName} onChange={(e) => setNewFolderName(e.target.value)} />
                <Button variant="ghost" onClick={async () => {
                  if (!newFolderName) return;
                  try {
                    setStatus({ type: 'info', title: 'Creating folder', message: 'Please wait...' });
                    const resp = await api.post('/v1/forms/folders', {}, { params: { name: newFolderName } });
                    const created = resp.data;
                    setFolders((prev) => [...prev, created]);
                    setFolder(created['_id']);
                    setNewFolderName('');
                    setStatus({ type: 'success', title: 'Folder created', message: undefined });
                  } catch (err: any) {
                    console.error('Failed to create folder', err);
                    if (err?.response?.status === 409) {
                      setStatus({ type: 'warning', title: 'Folder exists', message: 'Choose it from the list' });
                    } else {
                      setStatus({ type: 'error', title: 'Create folder failed', message: 'Please try again' });
                    }
                  }
                }}>Create</Button>
              </div>
            </div>
            <div>
              <div className="text-sm font-medium">Expiration (optional)</div>
              <div className="mt-1 flex gap-2 items-center">
                <Popover>
                  <PopoverTrigger asChild>
                    <Button variant="outline" className="justify-start w-[150px] text-left">
                      <CalendarIcon className="mr-2 h-4 w-4" />
                      {expiresAt ? (
                        (() => {
                          try {
                            const d = new Date(expiresAt);
                            return format(d, 'MMM do, yyyy');
                          } catch (e) { return <span className="text-sm text-muted-foreground">Pick a date</span>; }
                        })()
                      ) : <span className="text-sm text-muted-foreground">Pick a date</span>}
                    </Button>
                  </PopoverTrigger>
                  <PopoverContent className="w-auto p-2">
                    <Calendar
                      mode="single"
                      selected={expiresAt ? normalizeDateOnly(expiresAt.split('T')[0]) : undefined}
                      onSelect={(d) => {
                        if (!d) return;
                        const pad = (n: number) => String(n).padStart(2, '0');
                        const year = d.getFullYear();
                        const month = d.getMonth() + 1;
                        const day = d.getDate();
                        const timePart = expiresAt ? (expiresAt.split('T')[1] ?? '00:00') : '00:00';
                        setExpiresAt(`${year}-${pad(month)}-${pad(day)}T${timePart}`);
                      }}
                      initialFocus
                    />
                  </PopoverContent>
                </Popover>
                <input
                  type="time"
                  value={expiresAt ? (expiresAt.split('T')[1] ?? '') : ''}
                  onChange={(e) => {
                    const t = e.target.value; // 'HH:MM'
                    if (!t) {
                      setExpiresAt(null);
                      return;
                    }
                    if (expiresAt) {
                      setExpiresAt(`${expiresAt.split('T')[0]}T${t}`);
                    } else {
                      const d = new Date();
                      const pad = (n: number) => String(n).padStart(2, '0');
                      setExpiresAt(`${d.getFullYear()}-${pad(d.getMonth() + 1)}-${pad(d.getDate())}T${t}`);
                    }
                  }}
                  className="rounded-md border px-2 py-1"
                />
                <Button variant="ghost" onClick={() => setExpiresAt(null)}>Clear</Button>
              </div>
            </div>
          </div>
          <DialogFooter>
            <Button variant="ghost" onClick={() => setSaveDialogOpen(false)}>Cancel</Button>
            <Button
              disabled={hasInvalidBounds}
              onClick={async () => {
                const saved = await handleSave();
                if (saved) setSaveDialogOpen(false);
              }}
              title={hasInvalidBounds ? invalidBoundsMessage : undefined}
            >
              Save
            </Button>
          </DialogFooter>
        </DialogContent>
      </Dialog>
      {/* Override confirmation dialog (name conflict) */}
      <AlertDialog open={showNameConflictDialog} onOpenChange={(open) => { if (!open) { setShowNameConflictDialog(false); setOverrideTargetId(null); } }}>
        <AlertDialogContent>
          <AlertDialogHeader>
            <AlertDialogTitle>Name conflict</AlertDialogTitle>
            <AlertDialogDescription>
              You already have a form named "{formName}". Do you want to override it?
            </AlertDialogDescription>
          </AlertDialogHeader>
          {status?.type && (
            <Alert
              variant={status.type === 'error' ? 'destructive' : status.type === 'success' ? 'success' : status.type === 'info' ? 'info' : 'warning'}
              className="h-10 inline-flex items-center px-3 py-1"
            >
              <span className="text-sm truncate">{status.message ?? status.title}</span>
            </Alert>
          )}
          <AlertDialogFooter>
            <AlertDialogCancel onClick={() => { setShowNameConflictDialog(false); setOverrideTargetId(null); }}>Cancel</AlertDialogCancel>
            <AlertDialogAction onClick={confirmOverride} className="bg-red-600 hover:bg-red-700">Override</AlertDialogAction>
          </AlertDialogFooter>
        </AlertDialogContent>
      </AlertDialog>
      {/* Discard new form changes confirmation */}
      <AlertDialog open={showDiscardDialog} onOpenChange={(open) => { if (!open) setShowDiscardDialog(false); }}>
        <AlertDialogContent>
          <AlertDialogHeader>
            <AlertDialogTitle>Discard current changes?</AlertDialogTitle>
            <AlertDialogDescription>
              You have unsaved changes. Do you want to discard them and start a new blank form?
            </AlertDialogDescription>
          </AlertDialogHeader>
          <AlertDialogFooter>
            <AlertDialogCancel onClick={() => setShowDiscardDialog(false)}>Cancel</AlertDialogCancel>
            <AlertDialogAction onClick={() => { resetToBlank(); setShowDiscardDialog(false); }} className="bg-red-600 hover:bg-red-700">Discard</AlertDialogAction>
          </AlertDialogFooter>
        </AlertDialogContent>
      </AlertDialog>
      {/* Clear canvas confirmation */}
      <AlertDialog open={showClearConfirm} onOpenChange={(open) => { if (!open) setShowClearConfirm(false); }}>
        <AlertDialogContent>
          <AlertDialogHeader>
            <AlertDialogTitle>Clear form builder?</AlertDialogTitle>
            <AlertDialogDescription>
              This will remove all fields and reset the form metadata. This action cannot be undone.
            </AlertDialogDescription>
          </AlertDialogHeader>
          <AlertDialogFooter>
            <AlertDialogCancel onClick={() => setShowClearConfirm(false)}>Cancel</AlertDialogCancel>
            <AlertDialogAction onClick={() => { resetToBlank(); setShowClearConfirm(false); }} className="bg-red-600 hover:bg-red-700">Clear</AlertDialogAction>
          </AlertDialogFooter>
        </AlertDialogContent>
      </AlertDialog>
      <div className="grid grid-cols-12 gap-4 p-4">
        <div className="col-span-12 md:col-span-2">
          <ErrorBoundary>
            <Palette />
          </ErrorBoundary>
        </div>
        <div className="col-span-12 md:col-span-6">
          <ErrorBoundary>
            <Canvas />
          </ErrorBoundary>
        </div>
        <div className="col-span-12 md:col-span-4">
          <Card className="h-full">
            <CardHeader className="pb-2">
              <div className="flex items-center justify-between">
                <CardTitle className="text-base">Live Preview</CardTitle>
                <div className="flex items-center gap-2">
                  <Button
                    type="button"
                    variant="ghost"
                    size="icon"
                    className="rounded-full"
                    onClick={() => { if (!hasInvalidBounds) setPreviewExpanded(true); }}
                    aria-label="Expand preview"
                    disabled={hasInvalidBounds}
                    title={hasInvalidBounds ? 'Fix min/max conflicts to enable expanded preview' : undefined}
                  >
                    <Maximize2 className="h-4 w-4" />
                  </Button>
                  <Select value={formWidth} onValueChange={handleFormWidthChange}>
                    <SelectTrigger className="h-8 w-[120px]" aria-label="Form width">
                      <SelectValue placeholder="Width" />
                    </SelectTrigger>
                    <SelectContent align="end">
                      {widthOptions.map((opt) => (
                        <SelectItem key={opt.value} value={opt.value}>{opt.label}</SelectItem>
                      ))}
                    </SelectContent>
                  </Select>
                  <Select value={activeLocale} onValueChange={(v) => setActiveLocale(v)}>
                    <SelectTrigger className="h-8 w-[120px]" aria-label="Preview locale">
                      <SelectValue />
                    </SelectTrigger>
                    <SelectContent align="end">
                      {availableLocales.map((l) => (
                        <SelectItem key={l} value={l}>{l}</SelectItem>
                      ))}
                    </SelectContent>
                  </Select>
                </div>
              </div>
            </CardHeader>
            <CardContent>
              <ErrorBoundary>
                {hasInvalidBounds ? (
                  <Alert variant="warning">
                    <AlertTitle>Preview unavailable</AlertTitle>
                    <AlertDescription>
                      <p className="mb-2">Resolve the min/max conflicts below to restore the live preview:</p>
                      <ul className="list-disc pl-5 space-y-1">
                        {boundsViolations.map((issue) => (
                          <li key={issue.fieldId}>
                            <span className="font-medium">{issue.fieldLabel || issue.fieldName}</span>: {issue.message}
                          </li>
                        ))}
                      </ul>
                      <p className="mt-3 text-xs text-muted-foreground">The rest of the builder remains active so you can adjust values.</p>
                    </AlertDescription>
                  </Alert>
                ) : status?.message && typeof status.message === 'string' && status.message.toLowerCase().includes('load') ? (
                  <div className="space-y-2">
                    <Skeleton className="h-6 w-1/3" />
                    <Skeleton className="h-4 w-full" />
                    <Skeleton className="h-4 w-full" />
                    <Skeleton className="h-8 w-full mt-2" />
                  </div>
                ) : (
<<<<<<< HEAD
                  <PreviewRendererClient instanceId="card" />
=======
                  <PreviewRendererClient applyFormWidth={false} />
>>>>>>> 719bd572
                )}
              </ErrorBoundary>
            </CardContent>
          </Card>
        </div>
      </div>
      {previewOverlay}
    </ErrorBoundary>
  );
}
<|MERGE_RESOLUTION|>--- conflicted
+++ resolved
@@ -1,817 +1,797 @@
-import { Palette } from "./Palette";
-import { Canvas } from "./Canvas";
-import { PreviewRendererClient } from "./PreviewRendererClient";
-import { ErrorBoundary } from "./ErrorBoundary";
-import { useEffect, useMemo, useRef, useState } from "react";
-import { createPortal } from "react-dom";
-import { useAuth } from '@/features/auth/hooks/auth-context';
-import { useBuilderStore } from "./store";
-import { FORM_WIDTH_VALUES, DEFAULT_FORM_WIDTH, normalizeFormWidth, collectAvailableLocales } from "./types";
-import { getBoundsViolations } from "./validation";
-import { Button } from "@/shared/components/ui/button";
-import { Calendar } from '@/shared/components/ui/calendar'
-import { Popover, PopoverContent, PopoverTrigger } from '@/shared/components/ui/popover'
-import { Calendar as CalendarIcon } from 'lucide-react'
-import { format } from 'date-fns'
-import { normalizeDateOnly } from '@/helpers/DateHelper'
-import { Card, CardContent, CardHeader, CardTitle } from "@/shared/components/ui/card";
-import { Input } from '@/shared/components/ui/input';
-import { Select, SelectContent, SelectItem, SelectTrigger, SelectValue } from '@/shared/components/ui/select';
-import { Dialog, DialogContent, DialogFooter, DialogHeader, DialogTitle } from '@/shared/components/ui/Dialog';
-import { DropdownMenu, DropdownMenuContent, DropdownMenuItem, DropdownMenuLabel, DropdownMenuSeparator, DropdownMenuTrigger } from '@/shared/components/ui/dropdown-menu';
-import { Save as SaveIcon, MoreHorizontal, Upload, Download, Trash, Maximize2, Minimize2 } from 'lucide-react';
-import { Alert, AlertDescription, AlertTitle } from '@/shared/components/ui/alert';
-import { Skeleton } from '@/shared/components/ui/skeleton';
-import {
-  AlertDialog,
-  AlertDialogAction,
-  AlertDialogCancel,
-  AlertDialogContent,
-  AlertDialogDescription,
-  AlertDialogFooter,
-  AlertDialogHeader,
-  AlertDialogTitle,
-} from '@/shared/components/ui/alert-dialog';
-import api from '@/api/api';
-
-
-
-export function BuilderShell() {
-  const schema = useBuilderStore((s) => s.schema);
-  const activeLocale = useBuilderStore((s) => s.activeLocale);
-  const setActiveLocale = useBuilderStore((s) => s.setActiveLocale);
-  const updateSchemaMeta = useBuilderStore((s) => s.updateSchemaMeta);
-  const formWidth = normalizeFormWidth((schema as any)?.formWidth ?? (schema as any)?.form_width ?? DEFAULT_FORM_WIDTH);
-  const availableLocales = useMemo(() => collectAvailableLocales(schema as any), [schema]);
-  const setSchema = useBuilderStore((s) => s.setSchema);
-  const fileInputRef = useRef<HTMLInputElement | null>(null);
-  const boundsViolations = useMemo(() => getBoundsViolations(schema as any), [schema]);
-  const hasInvalidBounds = boundsViolations.length > 0;
-  const firstViolation = boundsViolations[0];
-  const invalidBoundsMessage = firstViolation
-    ? `${firstViolation.fieldLabel || firstViolation.fieldName}: ${firstViolation.message}`
-    : 'Resolve min/max conflicts before saving.';
-
-  const [formName, setFormName] = useState((schema as any)?.title ?? "");
-  const [description, setDescription] = useState((schema as any)?.description ?? "");
-  const [folder, setFolder] = useState<string | null>((schema as any)?.folder ?? null);
-  const [expiresAt, setExpiresAt] = useState<string | null>((schema as any)?.expires_at ? (() => {
-    try {
-      const d = new Date((schema as any).expires_at);
-      const pad = (n: number) => String(n).padStart(2, '0');
-      return `${d.getFullYear()}-${pad(d.getMonth() + 1)}-${pad(d.getDate())}T${pad(d.getHours())}:${pad(d.getMinutes())}`;
-    } catch (e) { return null; }
-  })() : null);
-  const [folders, setFolders] = useState<{ _id: string; name: string }[]>([]);
-  const [newFolderName, setNewFolderName] = useState('');
-  const [status, setStatus] = useState<{ type: 'success' | 'error' | 'info' | 'warning' | null; title?: string; message?: string } | null>(null);
-  const [showNameConflictDialog, setShowNameConflictDialog] = useState(false);
-  const [overrideTargetId, setOverrideTargetId] = useState<string | null>(null);
-  const [saveDialogOpen, setSaveDialogOpen] = useState(false);
-  const [showDiscardDialog, setShowDiscardDialog] = useState(false);
-  const [showClearConfirm, setShowClearConfirm] = useState(false);
-  const [previewExpanded, setPreviewExpanded] = useState(false);
-  const lastSavedSnapshotRef = useRef<string>(JSON.stringify({ title: '', description: '', folder: null, defaultLocale: 'en', locales: [], formWidth: DEFAULT_FORM_WIDTH, data: [] }));
-  const widthOptions = FORM_WIDTH_VALUES.map((value) => ({ value, label: `${value}%` }));
-  const handleFormWidthChange = (value: string) => {
-    updateSchemaMeta({ formWidth: normalizeFormWidth(value) });
-  };
-
-  const getCurrentFormId = () => {
-    const params = new URLSearchParams(window.location.search);
-    return params.get('load');
-  };
-
-  useEffect(() => {
-    if (status?.type === 'success') {
-      const t = setTimeout(() => setStatus(null), 5000);
-      return () => clearTimeout(t);
-    }
-  }, [status]);
-
-  useEffect(() => {
-    if (!previewExpanded) return;
-    const original = document.body.style.overflow;
-    document.body.style.overflow = 'hidden';
-    return () => {
-      document.body.style.overflow = original;
-    };
-  }, [previewExpanded]);
-
-  useEffect(() => {
-    if (!previewExpanded) return;
-    const handleKeyDown = (event: KeyboardEvent) => {
-      if (event.key === 'Escape') {
-        setPreviewExpanded(false);
-      }
-    };
-    window.addEventListener('keydown', handleKeyDown);
-    return () => {
-      window.removeEventListener('keydown', handleKeyDown);
-    };
-  }, [previewExpanded]);
-
-  const authCtx = useAuth();
-
-  useEffect(() => {
-    if (!authCtx.user) return;
-    let mounted = true;
-    const load = async () => {
-      try {
-        const resp = await api.get('/v1/forms/folders');
-        if (!mounted) return;
-        setFolders(resp.data || []);
-      } catch (err) {
-        console.error('Failed to load folders', err);
-        setStatus({ type: 'error', title: 'Load failed', message: 'Could not load folders' });
-      }
-    };
-    load();
-    return () => { mounted = false; };
-  }, [authCtx.user]);
-
-  useEffect(() => {
-    const params = new URLSearchParams(window.location.search);
-    const loadId = params.get('load');
-    if (!loadId) return;
-    let mounted = true;
-    (async () => {
-      try {
-        setStatus({ type: 'info', title: 'Loading', message: 'Loading form...' });
-        const resp = await api.get(`/v1/forms/${loadId}`);
-        if (!mounted) return;
-        const form = resp.data;
-        if (form && form.data) {
-          const dataArray = Array.isArray(form.data) ? form.data : (form.data?.data || []);
-          const formWidthValue = normalizeFormWidth(form.formWidth ?? form.form_width ?? DEFAULT_FORM_WIDTH);
-          setSchema({
-            title: form.title || '',
-            description: form.description || '',
-            folder: form.folder || null,
-            defaultLocale: form.defaultLocale || 'en',
-            locales: form.locales || [],
-            formWidth: formWidthValue,
-            data: dataArray,
-          } as any);
-          setFormName(form.title || '');
-          setDescription(form.description || '');
-          setFolder(form.folder || null);
-          setExpiresAt(form.expires_at ? (() => {
-            try {
-              const d = new Date(form.expires_at);
-              const pad = (n: number) => String(n).padStart(2, '0');
-              return `${d.getFullYear()}-${pad(d.getMonth() + 1)}-${pad(d.getDate())}T${pad(d.getHours())}:${pad(d.getMinutes())}`;
-            } catch (e) { return null; }
-          })() : null);
-          setStatus(null);
-          lastSavedSnapshotRef.current = JSON.stringify({ title: form.title || '', description: form.description || '', folder: form.folder || null, defaultLocale: form.defaultLocale || 'en', locales: form.locales || [], formWidth: formWidthValue, data: dataArray });
-        }
-      } catch (err) {
-        console.error('Failed to load form', err);
-        setStatus({ type: 'error', title: 'Failed to load form', message: 'Please try again.' });
-      }
-    })();
-    return () => { mounted = false; };
-  }, [setSchema]);
-
-  // Handle New Form flow via ?new=1 param
-  useEffect(() => {
-    const params = new URLSearchParams(window.location.search);
-    const newFlag = params.get('new');
-    if (!newFlag) return;
-    const dataArray = (schema as any)?.data || [];
-    const hasFields = Array.isArray(dataArray) && dataArray.length > 0;
-    if (!hasFields) {
-      // Nothing on canvas; no need to confirm
-      resetToBlank();
-      return;
-    }
-    const currentWidth = normalizeFormWidth((schema as any)?.formWidth ?? (schema as any)?.form_width ?? DEFAULT_FORM_WIDTH);
-    const snapshot = JSON.stringify({ title: formName || '', description: description || '', folder: folder || null, defaultLocale: (schema as any)?.defaultLocale || 'en', locales: (schema as any)?.locales || [], formWidth: currentWidth, data: dataArray });
-    const isDirty = snapshot !== lastSavedSnapshotRef.current && snapshot !== JSON.stringify({ title: '', description: '', folder: null, defaultLocale: 'en', locales: [], formWidth: DEFAULT_FORM_WIDTH, data: [] });
-    if (isDirty) setShowDiscardDialog(true);
-    else resetToBlank();
-    // eslint-disable-next-line react-hooks/exhaustive-deps
-  }, []);
-
-  const resetToBlank = () => {
-    const blank: any = { title: '', description: '', folder: null, defaultLocale: 'en', locales: [], formWidth: DEFAULT_FORM_WIDTH, data: [] };
-    setSchema(blank);
-    setFormName('');
-    setDescription('');
-    setFolder(null);
-    setExpiresAt(null);
-    lastSavedSnapshotRef.current = JSON.stringify(blank);
-  };
-
-  // Track dirty state and expose it for manager page via localStorage
-  useEffect(() => {
-    const currentWidth = normalizeFormWidth((schema as any)?.formWidth ?? (schema as any)?.form_width ?? DEFAULT_FORM_WIDTH);
-    const snapshot = JSON.stringify({ title: formName || '', description: description || '', folder: folder || null, defaultLocale: (schema as any)?.defaultLocale || 'en', locales: (schema as any)?.locales || [], formWidth: currentWidth, data: (schema as any)?.data || [] });
-    const isDirtyNow = snapshot !== lastSavedSnapshotRef.current;
-    try { localStorage.setItem('formBuilderDirty', isDirtyNow ? '1' : '0'); } catch { }
-  }, [schema, formName, description, folder]);
-
-  const sanitizeFieldForLocale = (field: any, defaultLocale: string): any => {
-    const clone: any = { ...field };
-    if (field.i18n) {
-      clone.i18n = { ...field.i18n };
-      const localeEntry = clone.i18n?.[defaultLocale];
-      if (localeEntry?.label && String(localeEntry.label).trim().length > 0) {
-        delete clone.label;
-      }
-      if (localeEntry?.placeholder && String(localeEntry.placeholder).trim().length > 0) {
-        delete clone.placeholder;
-      }
-      if (localeEntry?.helpText && String(localeEntry.helpText).trim().length > 0) {
-        delete clone.helpText;
-      }
-    }
-    if ((field.type === 'select' || field.type === 'radio') && Array.isArray(field.options)) {
-      clone.options = field.options.map((opt: any) => {
-        const optClone: any = { ...opt };
-        if (opt.i18n) {
-          optClone.i18n = { ...opt.i18n };
-          const optLocale = optClone.i18n?.[defaultLocale];
-          if (optLocale?.label && String(optLocale.label).trim().length > 0) {
-            delete optClone.label;
-          }
-        }
-        return optClone;
-      });
-    }
-    return clone;
-  };
-
-  const sanitizeSchemaData = (data: any[], defaultLocale: string): any[] => {
-    if (!Array.isArray(data)) return [];
-    return data.map((field) => sanitizeFieldForLocale(field, defaultLocale));
-  };
-
-  const handleSave = async (): Promise<boolean> => {
-    if (hasInvalidBounds) {
-      setStatus({ type: 'error', title: 'Invalid field bounds', message: invalidBoundsMessage });
-      return false;
-    }
-    // Persist name, folder and description into top-level schema so it stays with exported JSON
-    const newSchema = { ...(schema || { data: [] }), title: formName, folder, description };
-    setSchema(newSchema as any);
-
-    if (!folder) {
-      setStatus({ type: 'warning', title: 'Folder required', message: 'Select or create a folder before saving' });
-      return false;
-    }
-
-    // Perform the actual save
-    const currentFormId = getCurrentFormId();
-    const normalizedWidth = normalizeFormWidth((schema as any)?.formWidth ?? (schema as any)?.form_width ?? DEFAULT_FORM_WIDTH);
-    const defaultLocale = (schema as any)?.defaultLocale || 'en';
-    const cleanedData = sanitizeSchemaData(((schema as any)?.data || []), defaultLocale);
-
-    try {
-      setStatus({ type: 'info', title: 'Saving', message: 'Saving to server...' });
-      const payload = {
-        title: formName,
-        description: description,
-        folder,
-        expires_at: expiresAt ? `${expiresAt}:00` : null,
-        form_width: normalizedWidth,
-        data: cleanedData,
-      };
-
-      if (currentFormId) {
-        // Update existing form
-        await api.put(`/v1/forms/${currentFormId}`, { ...payload, visible: true });
-        setStatus({ type: 'success', title: 'Updated', message: 'Form updated successfully' });
-      } else {
-        // Create new form - default to not visible
-        await api.post('/v1/forms/', { ...payload, visible: false });
-        setStatus({ type: 'success', title: 'Saved', message: 'Saved to server' });
-      }
-
-      const snapshotWidth = normalizeFormWidth((schema as any)?.formWidth ?? (schema as any)?.form_width ?? DEFAULT_FORM_WIDTH);
-      lastSavedSnapshotRef.current = JSON.stringify({ title: formName, description, folder, defaultLocale: (schema as any)?.defaultLocale || 'en', locales: (schema as any)?.locales || [], formWidth: snapshotWidth, data: cleanedData });
-      return true;
-    } catch (err: any) {
-      console.error('Failed to save form to server', err);
-      if (err?.response?.status === 409) {
-        const payload = err.response?.data || err.response?.data?.detail || {};
-        // If backend provided existing_id, prompt override
-        const existingId = payload?.existing_id || payload?.existingId || (payload?.detail && payload.detail.existing_id) || null;
-        setOverrideTargetId(existingId);
-        setShowNameConflictDialog(true);
-        setStatus(null);
-      } else {
-        setStatus({ type: 'error', title: 'Save failed', message: 'Failed to save to server' });
-      }
-      return false;
-    }
-  };
-
-  const confirmOverride = async () => {
-    if (!overrideTargetId) return;
-    if (hasInvalidBounds) {
-      setStatus({ type: 'error', title: 'Invalid field bounds', message: invalidBoundsMessage });
-      return;
-    }
-    try {
-      setStatus({ type: 'info', title: 'Overriding', message: 'Overriding existing form...' });
-      const normalizedWidth = normalizeFormWidth((schema as any)?.formWidth ?? (schema as any)?.form_width ?? DEFAULT_FORM_WIDTH);
-      const defaultLocale = (schema as any)?.defaultLocale || 'en';
-      const cleanedData = sanitizeSchemaData(((schema as any)?.data || []), defaultLocale);
-      const updatePayload = {
-        title: formName,
-        description,
-        folder,
-        // Send local naive datetime string (no timezone conversion) so DB stores the selected local time
-        expires_at: expiresAt ? `${expiresAt}:00` : null,
-        visible: true,
-        form_width: normalizedWidth,
-        data: cleanedData,
-      };
-      await api.put(`/v1/forms/${overrideTargetId}`, updatePayload);
-      setStatus({ type: 'success', message: 'Form overridden' });
-      const snapshotWidth = normalizeFormWidth((schema as any)?.formWidth ?? (schema as any)?.form_width ?? DEFAULT_FORM_WIDTH);
-      lastSavedSnapshotRef.current = JSON.stringify({ title: formName, description, folder, defaultLocale: (schema as any)?.defaultLocale || 'en', locales: (schema as any)?.locales || [], formWidth: snapshotWidth, data: cleanedData });
-      // Refresh folders list just in case
-      const foldersResp = await api.get('/v1/forms/folders');
-      setFolders(foldersResp.data || []);
-    } catch (err) {
-      console.error('Failed to override form', err);
-      setStatus({ type: 'error', title: 'Override failed', message: 'Could not override form' });
-    } finally {
-      setShowNameConflictDialog(false);
-      setOverrideTargetId(null);
-    }
-  };
-
-  const onExport = () => {
-    const defaultLocale = (schema as any)?.defaultLocale || 'en';
-    const exportObj: any = {
-      title: formName || (schema as any)?.title || 'Untitled Form',
-      description: description || (schema as any)?.description || '',
-      folder: (schema as any)?.folder || null,
-      defaultLocale: (schema as any)?.defaultLocale || 'en',
-      locales: (schema as any)?.locales || [],
-      formWidth: normalizeFormWidth((schema as any)?.formWidth ?? (schema as any)?.form_width ?? DEFAULT_FORM_WIDTH),
-      data: sanitizeSchemaData(((schema as any)?.data || []), defaultLocale),
-    };
-    const blob = new Blob([JSON.stringify(exportObj, null, 2)], { type: "application/json" });
-    const url = URL.createObjectURL(blob);
-    const a = document.createElement("a");
-    a.href = url;
-    a.download = `${formName || (schema as any)?.title || 'form'}.json`;
-    a.click();
-    URL.revokeObjectURL(url);
-  };
-
-  const onImportClick = () => fileInputRef.current?.click();
-  const onFileChange = (e: React.ChangeEvent<HTMLInputElement>) => {
-    const file = e.target.files?.[0];
-    if (!file) return;
-    const reader = new FileReader();
-    reader.onload = () => {
-      try {
-        const parsed = JSON.parse(String(reader.result));
-        // Only support the canonical shape: top-level `data` array
-        if (parsed && Array.isArray(parsed.data)) {
-          setSchema({
-            title: parsed.title || '',
-            description: parsed.description || '',
-            folder: parsed.folder || null,
-            defaultLocale: parsed.defaultLocale || 'en',
-            locales: parsed.locales || [],
-            formWidth: normalizeFormWidth(parsed.formWidth ?? parsed.form_width ?? DEFAULT_FORM_WIDTH),
-            data: parsed.data,
-          });
-          if (parsed.title) setFormName(parsed.title);
-          if (parsed.description) setDescription(parsed.description);
-          setStatus({ type: 'success', title: 'Imported', message: 'Form imported' });
-        } else {
-          setStatus({ type: 'error', title: 'Invalid JSON', message: 'Expected top-level "data" array' });
-        }
-      } catch (err) {
-        console.error('Failed to parse imported file', err);
-        setStatus({ type: 'error', title: 'Parse failed', message: 'Failed to parse JSON file' });
-      }
-    };
-    reader.readAsText(file);
-    e.currentTarget.value = "";
-  };
-
-  const previewOverlay = previewExpanded
-    ? createPortal(
-<<<<<<< HEAD
-        <div className="fixed inset-0 z-[100] bg-background">
-          <div className="absolute right-4 top-4 flex items-center">
-            <Button
-              type="button"
-              variant="secondary"
-              size="icon"
-              className="rounded-full shadow-lg"
-              onClick={() => setPreviewExpanded(false)}
-              aria-label="Collapse preview"
-            >
-              <Minimize2 className="h-4 w-4" />
-            </Button>
-          </div>
-          <div className="flex h-full w-full flex-col overflow-auto p-6">
-            <div className="mx-auto w-full max-w-6xl">
-              <ErrorBoundary>
-                <PreviewRendererClient instanceId="expanded" />
-              </ErrorBoundary>
-            </div>
-=======
-      <div className="fixed inset-0 z-[100] bg-background">
-        <div className="absolute right-4 top-4 z-[110] flex items-center gap-2">
-          {/* Width and locale selectors in overlay so changes are visible live when maximized */}
-          <Select value={formWidth} onValueChange={handleFormWidthChange}>
-            <SelectTrigger className="h-8 w-[120px]" aria-label="Form width">
-              <SelectValue placeholder="Width" />
-            </SelectTrigger>
-            <SelectContent align="end" className="z-[200]">
-              {widthOptions.map((opt) => (
-                <SelectItem key={opt.value} value={opt.value}>{opt.label}</SelectItem>
-              ))}
-            </SelectContent>
-          </Select>
-          <Select value={activeLocale} onValueChange={(v) => setActiveLocale(v)}>
-            <SelectTrigger className="h-8 w-[120px]" aria-label="Preview locale">
-              <SelectValue />
-            </SelectTrigger>
-            <SelectContent align="end" className="z-[200]">
-              {availableLocales.map((l) => (
-                <SelectItem key={l} value={l}>{l}</SelectItem>
-              ))}
-            </SelectContent>
-          </Select>
-          <Button
-            type="button"
-            variant="secondary"
-            size="icon"
-            className="rounded-full shadow-lg"
-            onClick={() => setPreviewExpanded(false)}
-            aria-label="Collapse preview"
-          >
-            <Minimize2 className="h-4 w-4" />
-          </Button>
-        </div>
-        <div className="flex h-full w-full flex-col overflow-auto p-6">
-          <div className="mx-auto w-full max-w-6xl">
-            <ErrorBoundary>
-              <PreviewRendererClient applyFormWidth={true} />
-            </ErrorBoundary>
->>>>>>> 719bd572
-          </div>
-        </div>
-      </div>,
-      document.body
-    )
-    : null;
-  return (
-    <ErrorBoundary>
-      <div className="p-2">
-        {/* Header */}
-        <div className="flex items-center justify-between mb-3">
-          <div>
-            <div className="text-xl font-semibold">{formName || 'Untitled Form'}</div>
-          </div>
-          <div className="flex items-center gap-2">
-            {/* Status Alert to the left of Save button */}
-            {status?.type && !saveDialogOpen && !showNameConflictDialog && !showDiscardDialog && !showClearConfirm && (
-              <div className="hidden md:block max-w-xs">
-                <Alert
-                  variant={status.type === 'error' ? 'destructive' : status.type === 'success' ? 'success' : status.type === 'info' ? 'info' : 'warning'}
-                  className="h-10 inline-flex items-center px-3 py-1"
-                >
-                  <span className="text-sm truncate">{status.message ?? status.title}</span>
-                </Alert>
-              </div>
-            )}
-            <Button variant="outline" onClick={() => setShowClearConfirm(true)} title="Clear form (start fresh)">
-              <Trash className="h-4 w-4 mr-2" /> Clear
-            </Button>
-            <Button onClick={() => setSaveDialogOpen(true)} title={hasInvalidBounds ? invalidBoundsMessage : undefined}>
-              <SaveIcon className="h-4 w-4 mr-2" /> Save
-            </Button>
-            <DropdownMenu>
-              <DropdownMenuTrigger asChild>
-                <Button variant="outline"><MoreHorizontal className="h-4 w-4" /></Button>
-              </DropdownMenuTrigger>
-              <DropdownMenuContent align="end">
-                <DropdownMenuLabel>Form</DropdownMenuLabel>
-                <DropdownMenuItem onClick={onImportClick}><Upload className="h-4 w-4 mr-2" /> Import JSON</DropdownMenuItem>
-                <DropdownMenuItem onClick={onExport}><Download className="h-4 w-4 mr-2" /> Export JSON</DropdownMenuItem>
-                <DropdownMenuSeparator />
-                <DropdownMenuItem
-                  onClick={() => setSaveDialogOpen(true)}
-                  disabled={hasInvalidBounds}
-                  title={hasInvalidBounds ? invalidBoundsMessage : undefined}
-                >
-                  <SaveIcon className="h-4 w-4 mr-2" /> Save As...
-                </DropdownMenuItem>
-              </DropdownMenuContent>
-            </DropdownMenu>
-          </div>
-        </div>
-        {/* Fallback status below header for smaller screens (hidden when dialog open) */}
-        {status?.type && !saveDialogOpen && !showNameConflictDialog && !showDiscardDialog && !showClearConfirm && (
-          <div className="md:hidden mb-2">
-            <Alert
-              variant={status.type === 'error' ? 'destructive' : status.type === 'success' ? 'success' : status.type === 'info' ? 'info' : 'warning'}
-              className="h-10 inline-flex items-center px-3 py-1"
-            >
-              <span className="text-sm truncate">{status.message ?? status.title}</span>
-            </Alert>
-          </div>
-        )}
-        <input ref={fileInputRef} onChange={onFileChange} type="file" accept="application/json" className="hidden" />
-      </div>
-      {/* Save Dialog */}
-      <Dialog open={saveDialogOpen} onOpenChange={setSaveDialogOpen}>
-        <DialogContent>
-          <DialogHeader>
-            <DialogTitle>Save form</DialogTitle>
-          </DialogHeader>
-          {status?.type && (
-            <Alert
-              variant={status.type === 'error' ? 'destructive' : status.type === 'success' ? 'success' : status.type === 'info' ? 'info' : 'warning'}
-              className="h-10 inline-flex items-center px-3 py-1"
-            >
-              <span className="text-sm truncate">{status.message ?? status.title}</span>
-            </Alert>
-          )}
-          {hasInvalidBounds && (
-            <Alert variant="warning">
-              <AlertTitle>Resolve field bounds</AlertTitle>
-              <AlertDescription>
-                <p className="mb-1">Fix the min/max conflicts below before saving:</p>
-                <ul className="list-disc pl-5 space-y-1">
-                  {boundsViolations.map((issue) => (
-                    <li key={issue.fieldId}>
-                      <span className="font-medium">{issue.fieldLabel || issue.fieldName}</span>: {issue.message}
-                    </li>
-                  ))}
-                </ul>
-              </AlertDescription>
-            </Alert>
-          )}
-          <div className="space-y-3">
-            <Input placeholder="Name" value={formName} onChange={(e) => setFormName(e.target.value)} />
-            <Input placeholder="Description" value={description} onChange={(e) => setDescription(e.target.value)} />
-            <div className="space-y-2">
-              <div className="text-sm font-medium">Folder</div>
-              {folders && folders.length > 0 ? (
-                <Select value={folder || undefined} onValueChange={(v) => setFolder(String(v))}>
-                  <SelectTrigger>
-                    <SelectValue placeholder="Choose folder" />
-                  </SelectTrigger>
-                  <SelectContent>
-                    {folders.map((f) => (
-                      <SelectItem key={f._id} value={f._id}>{f.name}</SelectItem>
-                    ))}
-                  </SelectContent>
-                </Select>
-              ) : (
-                <div className="text-sm text-muted-foreground">No folders created</div>
-              )}
-              <div className="flex items-center gap-2">
-                <Input placeholder="New folder" value={newFolderName} onChange={(e) => setNewFolderName(e.target.value)} />
-                <Button variant="ghost" onClick={async () => {
-                  if (!newFolderName) return;
-                  try {
-                    setStatus({ type: 'info', title: 'Creating folder', message: 'Please wait...' });
-                    const resp = await api.post('/v1/forms/folders', {}, { params: { name: newFolderName } });
-                    const created = resp.data;
-                    setFolders((prev) => [...prev, created]);
-                    setFolder(created['_id']);
-                    setNewFolderName('');
-                    setStatus({ type: 'success', title: 'Folder created', message: undefined });
-                  } catch (err: any) {
-                    console.error('Failed to create folder', err);
-                    if (err?.response?.status === 409) {
-                      setStatus({ type: 'warning', title: 'Folder exists', message: 'Choose it from the list' });
-                    } else {
-                      setStatus({ type: 'error', title: 'Create folder failed', message: 'Please try again' });
-                    }
-                  }
-                }}>Create</Button>
-              </div>
-            </div>
-            <div>
-              <div className="text-sm font-medium">Expiration (optional)</div>
-              <div className="mt-1 flex gap-2 items-center">
-                <Popover>
-                  <PopoverTrigger asChild>
-                    <Button variant="outline" className="justify-start w-[150px] text-left">
-                      <CalendarIcon className="mr-2 h-4 w-4" />
-                      {expiresAt ? (
-                        (() => {
-                          try {
-                            const d = new Date(expiresAt);
-                            return format(d, 'MMM do, yyyy');
-                          } catch (e) { return <span className="text-sm text-muted-foreground">Pick a date</span>; }
-                        })()
-                      ) : <span className="text-sm text-muted-foreground">Pick a date</span>}
-                    </Button>
-                  </PopoverTrigger>
-                  <PopoverContent className="w-auto p-2">
-                    <Calendar
-                      mode="single"
-                      selected={expiresAt ? normalizeDateOnly(expiresAt.split('T')[0]) : undefined}
-                      onSelect={(d) => {
-                        if (!d) return;
-                        const pad = (n: number) => String(n).padStart(2, '0');
-                        const year = d.getFullYear();
-                        const month = d.getMonth() + 1;
-                        const day = d.getDate();
-                        const timePart = expiresAt ? (expiresAt.split('T')[1] ?? '00:00') : '00:00';
-                        setExpiresAt(`${year}-${pad(month)}-${pad(day)}T${timePart}`);
-                      }}
-                      initialFocus
-                    />
-                  </PopoverContent>
-                </Popover>
-                <input
-                  type="time"
-                  value={expiresAt ? (expiresAt.split('T')[1] ?? '') : ''}
-                  onChange={(e) => {
-                    const t = e.target.value; // 'HH:MM'
-                    if (!t) {
-                      setExpiresAt(null);
-                      return;
-                    }
-                    if (expiresAt) {
-                      setExpiresAt(`${expiresAt.split('T')[0]}T${t}`);
-                    } else {
-                      const d = new Date();
-                      const pad = (n: number) => String(n).padStart(2, '0');
-                      setExpiresAt(`${d.getFullYear()}-${pad(d.getMonth() + 1)}-${pad(d.getDate())}T${t}`);
-                    }
-                  }}
-                  className="rounded-md border px-2 py-1"
-                />
-                <Button variant="ghost" onClick={() => setExpiresAt(null)}>Clear</Button>
-              </div>
-            </div>
-          </div>
-          <DialogFooter>
-            <Button variant="ghost" onClick={() => setSaveDialogOpen(false)}>Cancel</Button>
-            <Button
-              disabled={hasInvalidBounds}
-              onClick={async () => {
-                const saved = await handleSave();
-                if (saved) setSaveDialogOpen(false);
-              }}
-              title={hasInvalidBounds ? invalidBoundsMessage : undefined}
-            >
-              Save
-            </Button>
-          </DialogFooter>
-        </DialogContent>
-      </Dialog>
-      {/* Override confirmation dialog (name conflict) */}
-      <AlertDialog open={showNameConflictDialog} onOpenChange={(open) => { if (!open) { setShowNameConflictDialog(false); setOverrideTargetId(null); } }}>
-        <AlertDialogContent>
-          <AlertDialogHeader>
-            <AlertDialogTitle>Name conflict</AlertDialogTitle>
-            <AlertDialogDescription>
-              You already have a form named "{formName}". Do you want to override it?
-            </AlertDialogDescription>
-          </AlertDialogHeader>
-          {status?.type && (
-            <Alert
-              variant={status.type === 'error' ? 'destructive' : status.type === 'success' ? 'success' : status.type === 'info' ? 'info' : 'warning'}
-              className="h-10 inline-flex items-center px-3 py-1"
-            >
-              <span className="text-sm truncate">{status.message ?? status.title}</span>
-            </Alert>
-          )}
-          <AlertDialogFooter>
-            <AlertDialogCancel onClick={() => { setShowNameConflictDialog(false); setOverrideTargetId(null); }}>Cancel</AlertDialogCancel>
-            <AlertDialogAction onClick={confirmOverride} className="bg-red-600 hover:bg-red-700">Override</AlertDialogAction>
-          </AlertDialogFooter>
-        </AlertDialogContent>
-      </AlertDialog>
-      {/* Discard new form changes confirmation */}
-      <AlertDialog open={showDiscardDialog} onOpenChange={(open) => { if (!open) setShowDiscardDialog(false); }}>
-        <AlertDialogContent>
-          <AlertDialogHeader>
-            <AlertDialogTitle>Discard current changes?</AlertDialogTitle>
-            <AlertDialogDescription>
-              You have unsaved changes. Do you want to discard them and start a new blank form?
-            </AlertDialogDescription>
-          </AlertDialogHeader>
-          <AlertDialogFooter>
-            <AlertDialogCancel onClick={() => setShowDiscardDialog(false)}>Cancel</AlertDialogCancel>
-            <AlertDialogAction onClick={() => { resetToBlank(); setShowDiscardDialog(false); }} className="bg-red-600 hover:bg-red-700">Discard</AlertDialogAction>
-          </AlertDialogFooter>
-        </AlertDialogContent>
-      </AlertDialog>
-      {/* Clear canvas confirmation */}
-      <AlertDialog open={showClearConfirm} onOpenChange={(open) => { if (!open) setShowClearConfirm(false); }}>
-        <AlertDialogContent>
-          <AlertDialogHeader>
-            <AlertDialogTitle>Clear form builder?</AlertDialogTitle>
-            <AlertDialogDescription>
-              This will remove all fields and reset the form metadata. This action cannot be undone.
-            </AlertDialogDescription>
-          </AlertDialogHeader>
-          <AlertDialogFooter>
-            <AlertDialogCancel onClick={() => setShowClearConfirm(false)}>Cancel</AlertDialogCancel>
-            <AlertDialogAction onClick={() => { resetToBlank(); setShowClearConfirm(false); }} className="bg-red-600 hover:bg-red-700">Clear</AlertDialogAction>
-          </AlertDialogFooter>
-        </AlertDialogContent>
-      </AlertDialog>
-      <div className="grid grid-cols-12 gap-4 p-4">
-        <div className="col-span-12 md:col-span-2">
-          <ErrorBoundary>
-            <Palette />
-          </ErrorBoundary>
-        </div>
-        <div className="col-span-12 md:col-span-6">
-          <ErrorBoundary>
-            <Canvas />
-          </ErrorBoundary>
-        </div>
-        <div className="col-span-12 md:col-span-4">
-          <Card className="h-full">
-            <CardHeader className="pb-2">
-              <div className="flex items-center justify-between">
-                <CardTitle className="text-base">Live Preview</CardTitle>
-                <div className="flex items-center gap-2">
-                  <Button
-                    type="button"
-                    variant="ghost"
-                    size="icon"
-                    className="rounded-full"
-                    onClick={() => { if (!hasInvalidBounds) setPreviewExpanded(true); }}
-                    aria-label="Expand preview"
-                    disabled={hasInvalidBounds}
-                    title={hasInvalidBounds ? 'Fix min/max conflicts to enable expanded preview' : undefined}
-                  >
-                    <Maximize2 className="h-4 w-4" />
-                  </Button>
-                  <Select value={formWidth} onValueChange={handleFormWidthChange}>
-                    <SelectTrigger className="h-8 w-[120px]" aria-label="Form width">
-                      <SelectValue placeholder="Width" />
-                    </SelectTrigger>
-                    <SelectContent align="end">
-                      {widthOptions.map((opt) => (
-                        <SelectItem key={opt.value} value={opt.value}>{opt.label}</SelectItem>
-                      ))}
-                    </SelectContent>
-                  </Select>
-                  <Select value={activeLocale} onValueChange={(v) => setActiveLocale(v)}>
-                    <SelectTrigger className="h-8 w-[120px]" aria-label="Preview locale">
-                      <SelectValue />
-                    </SelectTrigger>
-                    <SelectContent align="end">
-                      {availableLocales.map((l) => (
-                        <SelectItem key={l} value={l}>{l}</SelectItem>
-                      ))}
-                    </SelectContent>
-                  </Select>
-                </div>
-              </div>
-            </CardHeader>
-            <CardContent>
-              <ErrorBoundary>
-                {hasInvalidBounds ? (
-                  <Alert variant="warning">
-                    <AlertTitle>Preview unavailable</AlertTitle>
-                    <AlertDescription>
-                      <p className="mb-2">Resolve the min/max conflicts below to restore the live preview:</p>
-                      <ul className="list-disc pl-5 space-y-1">
-                        {boundsViolations.map((issue) => (
-                          <li key={issue.fieldId}>
-                            <span className="font-medium">{issue.fieldLabel || issue.fieldName}</span>: {issue.message}
-                          </li>
-                        ))}
-                      </ul>
-                      <p className="mt-3 text-xs text-muted-foreground">The rest of the builder remains active so you can adjust values.</p>
-                    </AlertDescription>
-                  </Alert>
-                ) : status?.message && typeof status.message === 'string' && status.message.toLowerCase().includes('load') ? (
-                  <div className="space-y-2">
-                    <Skeleton className="h-6 w-1/3" />
-                    <Skeleton className="h-4 w-full" />
-                    <Skeleton className="h-4 w-full" />
-                    <Skeleton className="h-8 w-full mt-2" />
-                  </div>
-                ) : (
-<<<<<<< HEAD
-                  <PreviewRendererClient instanceId="card" />
-=======
-                  <PreviewRendererClient applyFormWidth={false} />
->>>>>>> 719bd572
-                )}
-              </ErrorBoundary>
-            </CardContent>
-          </Card>
-        </div>
-      </div>
-      {previewOverlay}
-    </ErrorBoundary>
-  );
-}
+import { Palette } from "./Palette";
+import { Canvas } from "./Canvas";
+import { PreviewRendererClient } from "./PreviewRendererClient";
+import { ErrorBoundary } from "./ErrorBoundary";
+import { useEffect, useMemo, useRef, useState } from "react";
+import { createPortal } from "react-dom";
+import { useAuth } from '@/features/auth/hooks/auth-context';
+import { useBuilderStore } from "./store";
+import { FORM_WIDTH_VALUES, DEFAULT_FORM_WIDTH, normalizeFormWidth, collectAvailableLocales } from "./types";
+import { getBoundsViolations } from "./validation";
+import { Button } from "@/shared/components/ui/button";
+import { Calendar } from '@/shared/components/ui/calendar'
+import { Popover, PopoverContent, PopoverTrigger } from '@/shared/components/ui/popover'
+import { Calendar as CalendarIcon } from 'lucide-react'
+import { format } from 'date-fns'
+import { normalizeDateOnly } from '@/helpers/DateHelper'
+import { Card, CardContent, CardHeader, CardTitle } from "@/shared/components/ui/card";
+import { Input } from '@/shared/components/ui/input';
+import { Select, SelectContent, SelectItem, SelectTrigger, SelectValue } from '@/shared/components/ui/select';
+import { Dialog, DialogContent, DialogFooter, DialogHeader, DialogTitle } from '@/shared/components/ui/Dialog';
+import { DropdownMenu, DropdownMenuContent, DropdownMenuItem, DropdownMenuLabel, DropdownMenuSeparator, DropdownMenuTrigger } from '@/shared/components/ui/dropdown-menu';
+import { Save as SaveIcon, MoreHorizontal, Upload, Download, Trash, Maximize2, Minimize2 } from 'lucide-react';
+import { Alert, AlertDescription, AlertTitle } from '@/shared/components/ui/alert';
+import { Skeleton } from '@/shared/components/ui/skeleton';
+import {
+  AlertDialog,
+  AlertDialogAction,
+  AlertDialogCancel,
+  AlertDialogContent,
+  AlertDialogDescription,
+  AlertDialogFooter,
+  AlertDialogHeader,
+  AlertDialogTitle,
+} from '@/shared/components/ui/alert-dialog';
+import api from '@/api/api';
+
+
+
+export function BuilderShell() {
+  const schema = useBuilderStore((s) => s.schema);
+  const activeLocale = useBuilderStore((s) => s.activeLocale);
+  const setActiveLocale = useBuilderStore((s) => s.setActiveLocale);
+  const updateSchemaMeta = useBuilderStore((s) => s.updateSchemaMeta);
+  const formWidth = normalizeFormWidth((schema as any)?.formWidth ?? (schema as any)?.form_width ?? DEFAULT_FORM_WIDTH);
+  const availableLocales = useMemo(() => collectAvailableLocales(schema as any), [schema]);
+  const setSchema = useBuilderStore((s) => s.setSchema);
+  const fileInputRef = useRef<HTMLInputElement | null>(null);
+  const boundsViolations = useMemo(() => getBoundsViolations(schema as any), [schema]);
+  const hasInvalidBounds = boundsViolations.length > 0;
+  const firstViolation = boundsViolations[0];
+  const invalidBoundsMessage = firstViolation
+    ? `${firstViolation.fieldLabel || firstViolation.fieldName}: ${firstViolation.message}`
+    : 'Resolve min/max conflicts before saving.';
+
+  const [formName, setFormName] = useState((schema as any)?.title ?? "");
+  const [description, setDescription] = useState((schema as any)?.description ?? "");
+  const [folder, setFolder] = useState<string | null>((schema as any)?.folder ?? null);
+  const [expiresAt, setExpiresAt] = useState<string | null>((schema as any)?.expires_at ? (() => {
+    try {
+      const d = new Date((schema as any).expires_at);
+      const pad = (n: number) => String(n).padStart(2, '0');
+      return `${d.getFullYear()}-${pad(d.getMonth() + 1)}-${pad(d.getDate())}T${pad(d.getHours())}:${pad(d.getMinutes())}`;
+    } catch (e) { return null; }
+  })() : null);
+  const [folders, setFolders] = useState<{ _id: string; name: string }[]>([]);
+  const [newFolderName, setNewFolderName] = useState('');
+  const [status, setStatus] = useState<{ type: 'success' | 'error' | 'info' | 'warning' | null; title?: string; message?: string } | null>(null);
+  const [showNameConflictDialog, setShowNameConflictDialog] = useState(false);
+  const [overrideTargetId, setOverrideTargetId] = useState<string | null>(null);
+  const [saveDialogOpen, setSaveDialogOpen] = useState(false);
+  const [showDiscardDialog, setShowDiscardDialog] = useState(false);
+  const [showClearConfirm, setShowClearConfirm] = useState(false);
+  const [previewExpanded, setPreviewExpanded] = useState(false);
+  const lastSavedSnapshotRef = useRef<string>(JSON.stringify({ title: '', description: '', folder: null, defaultLocale: 'en', locales: [], formWidth: DEFAULT_FORM_WIDTH, data: [] }));
+  const widthOptions = FORM_WIDTH_VALUES.map((value) => ({ value, label: `${value}%` }));
+  const handleFormWidthChange = (value: string) => {
+    updateSchemaMeta({ formWidth: normalizeFormWidth(value) });
+  };
+
+  const getCurrentFormId = () => {
+    const params = new URLSearchParams(window.location.search);
+    return params.get('load');
+  };
+
+  useEffect(() => {
+    if (status?.type === 'success') {
+      const t = setTimeout(() => setStatus(null), 5000);
+      return () => clearTimeout(t);
+    }
+  }, [status]);
+
+  useEffect(() => {
+    if (!previewExpanded) return;
+    const original = document.body.style.overflow;
+    document.body.style.overflow = 'hidden';
+    return () => {
+      document.body.style.overflow = original;
+    };
+  }, [previewExpanded]);
+
+  useEffect(() => {
+    if (!previewExpanded) return;
+    const handleKeyDown = (event: KeyboardEvent) => {
+      if (event.key === 'Escape') {
+        setPreviewExpanded(false);
+      }
+    };
+    window.addEventListener('keydown', handleKeyDown);
+    return () => {
+      window.removeEventListener('keydown', handleKeyDown);
+    };
+  }, [previewExpanded]);
+
+  const authCtx = useAuth();
+
+  useEffect(() => {
+    if (!authCtx.user) return;
+    let mounted = true;
+    const load = async () => {
+      try {
+        const resp = await api.get('/v1/forms/folders');
+        if (!mounted) return;
+        setFolders(resp.data || []);
+      } catch (err) {
+        console.error('Failed to load folders', err);
+        setStatus({ type: 'error', title: 'Load failed', message: 'Could not load folders' });
+      }
+    };
+    load();
+    return () => { mounted = false; };
+  }, [authCtx.user]);
+
+  useEffect(() => {
+    const params = new URLSearchParams(window.location.search);
+    const loadId = params.get('load');
+    if (!loadId) return;
+    let mounted = true;
+    (async () => {
+      try {
+        setStatus({ type: 'info', title: 'Loading', message: 'Loading form...' });
+        const resp = await api.get(`/v1/forms/${loadId}`);
+        if (!mounted) return;
+        const form = resp.data;
+        if (form && form.data) {
+          const dataArray = Array.isArray(form.data) ? form.data : (form.data?.data || []);
+          const formWidthValue = normalizeFormWidth(form.formWidth ?? form.form_width ?? DEFAULT_FORM_WIDTH);
+          setSchema({
+            title: form.title || '',
+            description: form.description || '',
+            folder: form.folder || null,
+            defaultLocale: form.defaultLocale || 'en',
+            locales: form.locales || [],
+            formWidth: formWidthValue,
+            data: dataArray,
+          } as any);
+          setFormName(form.title || '');
+          setDescription(form.description || '');
+          setFolder(form.folder || null);
+          setExpiresAt(form.expires_at ? (() => {
+            try {
+              const d = new Date(form.expires_at);
+              const pad = (n: number) => String(n).padStart(2, '0');
+              return `${d.getFullYear()}-${pad(d.getMonth() + 1)}-${pad(d.getDate())}T${pad(d.getHours())}:${pad(d.getMinutes())}`;
+            } catch (e) { return null; }
+          })() : null);
+          setStatus(null);
+          lastSavedSnapshotRef.current = JSON.stringify({ title: form.title || '', description: form.description || '', folder: form.folder || null, defaultLocale: form.defaultLocale || 'en', locales: form.locales || [], formWidth: formWidthValue, data: dataArray });
+        }
+      } catch (err) {
+        console.error('Failed to load form', err);
+        setStatus({ type: 'error', title: 'Failed to load form', message: 'Please try again.' });
+      }
+    })();
+    return () => { mounted = false; };
+  }, [setSchema]);
+
+  // Handle New Form flow via ?new=1 param
+  useEffect(() => {
+    const params = new URLSearchParams(window.location.search);
+    const newFlag = params.get('new');
+    if (!newFlag) return;
+    const dataArray = (schema as any)?.data || [];
+    const hasFields = Array.isArray(dataArray) && dataArray.length > 0;
+    if (!hasFields) {
+      // Nothing on canvas; no need to confirm
+      resetToBlank();
+      return;
+    }
+    const currentWidth = normalizeFormWidth((schema as any)?.formWidth ?? (schema as any)?.form_width ?? DEFAULT_FORM_WIDTH);
+    const snapshot = JSON.stringify({ title: formName || '', description: description || '', folder: folder || null, defaultLocale: (schema as any)?.defaultLocale || 'en', locales: (schema as any)?.locales || [], formWidth: currentWidth, data: dataArray });
+    const isDirty = snapshot !== lastSavedSnapshotRef.current && snapshot !== JSON.stringify({ title: '', description: '', folder: null, defaultLocale: 'en', locales: [], formWidth: DEFAULT_FORM_WIDTH, data: [] });
+    if (isDirty) setShowDiscardDialog(true);
+    else resetToBlank();
+    // eslint-disable-next-line react-hooks/exhaustive-deps
+  }, []);
+
+  const resetToBlank = () => {
+    const blank: any = { title: '', description: '', folder: null, defaultLocale: 'en', locales: [], formWidth: DEFAULT_FORM_WIDTH, data: [] };
+    setSchema(blank);
+    setFormName('');
+    setDescription('');
+    setFolder(null);
+    setExpiresAt(null);
+    lastSavedSnapshotRef.current = JSON.stringify(blank);
+  };
+
+  // Track dirty state and expose it for manager page via localStorage
+  useEffect(() => {
+    const currentWidth = normalizeFormWidth((schema as any)?.formWidth ?? (schema as any)?.form_width ?? DEFAULT_FORM_WIDTH);
+    const snapshot = JSON.stringify({ title: formName || '', description: description || '', folder: folder || null, defaultLocale: (schema as any)?.defaultLocale || 'en', locales: (schema as any)?.locales || [], formWidth: currentWidth, data: (schema as any)?.data || [] });
+    const isDirtyNow = snapshot !== lastSavedSnapshotRef.current;
+    try { localStorage.setItem('formBuilderDirty', isDirtyNow ? '1' : '0'); } catch { }
+  }, [schema, formName, description, folder]);
+
+  const sanitizeFieldForLocale = (field: any, defaultLocale: string): any => {
+    const clone: any = { ...field };
+    if (field.i18n) {
+      clone.i18n = { ...field.i18n };
+      const localeEntry = clone.i18n?.[defaultLocale];
+      if (localeEntry?.label && String(localeEntry.label).trim().length > 0) {
+        delete clone.label;
+      }
+      if (localeEntry?.placeholder && String(localeEntry.placeholder).trim().length > 0) {
+        delete clone.placeholder;
+      }
+      if (localeEntry?.helpText && String(localeEntry.helpText).trim().length > 0) {
+        delete clone.helpText;
+      }
+    }
+    if ((field.type === 'select' || field.type === 'radio') && Array.isArray(field.options)) {
+      clone.options = field.options.map((opt: any) => {
+        const optClone: any = { ...opt };
+        if (opt.i18n) {
+          optClone.i18n = { ...opt.i18n };
+          const optLocale = optClone.i18n?.[defaultLocale];
+          if (optLocale?.label && String(optLocale.label).trim().length > 0) {
+            delete optClone.label;
+          }
+        }
+        return optClone;
+      });
+    }
+    return clone;
+  };
+
+  const sanitizeSchemaData = (data: any[], defaultLocale: string): any[] => {
+    if (!Array.isArray(data)) return [];
+    return data.map((field) => sanitizeFieldForLocale(field, defaultLocale));
+  };
+
+  const handleSave = async (): Promise<boolean> => {
+    if (hasInvalidBounds) {
+      setStatus({ type: 'error', title: 'Invalid field bounds', message: invalidBoundsMessage });
+      return false;
+    }
+    // Persist name, folder and description into top-level schema so it stays with exported JSON
+    const newSchema = { ...(schema || { data: [] }), title: formName, folder, description };
+    setSchema(newSchema as any);
+
+    if (!folder) {
+      setStatus({ type: 'warning', title: 'Folder required', message: 'Select or create a folder before saving' });
+      return false;
+    }
+
+    // Perform the actual save
+    const currentFormId = getCurrentFormId();
+    const normalizedWidth = normalizeFormWidth((schema as any)?.formWidth ?? (schema as any)?.form_width ?? DEFAULT_FORM_WIDTH);
+    const defaultLocale = (schema as any)?.defaultLocale || 'en';
+    const cleanedData = sanitizeSchemaData(((schema as any)?.data || []), defaultLocale);
+
+    try {
+      setStatus({ type: 'info', title: 'Saving', message: 'Saving to server...' });
+      const payload = {
+        title: formName,
+        description: description,
+        folder,
+        expires_at: expiresAt ? `${expiresAt}:00` : null,
+        form_width: normalizedWidth,
+        data: cleanedData,
+      };
+
+      if (currentFormId) {
+        // Update existing form
+        await api.put(`/v1/forms/${currentFormId}`, { ...payload, visible: true });
+        setStatus({ type: 'success', title: 'Updated', message: 'Form updated successfully' });
+      } else {
+        // Create new form - default to not visible
+        await api.post('/v1/forms/', { ...payload, visible: false });
+        setStatus({ type: 'success', title: 'Saved', message: 'Saved to server' });
+      }
+
+      const snapshotWidth = normalizeFormWidth((schema as any)?.formWidth ?? (schema as any)?.form_width ?? DEFAULT_FORM_WIDTH);
+      lastSavedSnapshotRef.current = JSON.stringify({ title: formName, description, folder, defaultLocale: (schema as any)?.defaultLocale || 'en', locales: (schema as any)?.locales || [], formWidth: snapshotWidth, data: cleanedData });
+      return true;
+    } catch (err: any) {
+      console.error('Failed to save form to server', err);
+      if (err?.response?.status === 409) {
+        const payload = err.response?.data || err.response?.data?.detail || {};
+        // If backend provided existing_id, prompt override
+        const existingId = payload?.existing_id || payload?.existingId || (payload?.detail && payload.detail.existing_id) || null;
+        setOverrideTargetId(existingId);
+        setShowNameConflictDialog(true);
+        setStatus(null);
+      } else {
+        setStatus({ type: 'error', title: 'Save failed', message: 'Failed to save to server' });
+      }
+      return false;
+    }
+  };
+
+  const confirmOverride = async () => {
+    if (!overrideTargetId) return;
+    if (hasInvalidBounds) {
+      setStatus({ type: 'error', title: 'Invalid field bounds', message: invalidBoundsMessage });
+      return;
+    }
+    try {
+      setStatus({ type: 'info', title: 'Overriding', message: 'Overriding existing form...' });
+      const normalizedWidth = normalizeFormWidth((schema as any)?.formWidth ?? (schema as any)?.form_width ?? DEFAULT_FORM_WIDTH);
+      const defaultLocale = (schema as any)?.defaultLocale || 'en';
+      const cleanedData = sanitizeSchemaData(((schema as any)?.data || []), defaultLocale);
+      const updatePayload = {
+        title: formName,
+        description,
+        folder,
+        // Send local naive datetime string (no timezone conversion) so DB stores the selected local time
+        expires_at: expiresAt ? `${expiresAt}:00` : null,
+        visible: true,
+        form_width: normalizedWidth,
+        data: cleanedData,
+      };
+      await api.put(`/v1/forms/${overrideTargetId}`, updatePayload);
+      setStatus({ type: 'success', message: 'Form overridden' });
+      const snapshotWidth = normalizeFormWidth((schema as any)?.formWidth ?? (schema as any)?.form_width ?? DEFAULT_FORM_WIDTH);
+      lastSavedSnapshotRef.current = JSON.stringify({ title: formName, description, folder, defaultLocale: (schema as any)?.defaultLocale || 'en', locales: (schema as any)?.locales || [], formWidth: snapshotWidth, data: cleanedData });
+      // Refresh folders list just in case
+      const foldersResp = await api.get('/v1/forms/folders');
+      setFolders(foldersResp.data || []);
+    } catch (err) {
+      console.error('Failed to override form', err);
+      setStatus({ type: 'error', title: 'Override failed', message: 'Could not override form' });
+    } finally {
+      setShowNameConflictDialog(false);
+      setOverrideTargetId(null);
+    }
+  };
+
+  const onExport = () => {
+    const defaultLocale = (schema as any)?.defaultLocale || 'en';
+    const exportObj: any = {
+      title: formName || (schema as any)?.title || 'Untitled Form',
+      description: description || (schema as any)?.description || '',
+      folder: (schema as any)?.folder || null,
+      defaultLocale: (schema as any)?.defaultLocale || 'en',
+      locales: (schema as any)?.locales || [],
+      formWidth: normalizeFormWidth((schema as any)?.formWidth ?? (schema as any)?.form_width ?? DEFAULT_FORM_WIDTH),
+      data: sanitizeSchemaData(((schema as any)?.data || []), defaultLocale),
+    };
+    const blob = new Blob([JSON.stringify(exportObj, null, 2)], { type: "application/json" });
+    const url = URL.createObjectURL(blob);
+    const a = document.createElement("a");
+    a.href = url;
+    a.download = `${formName || (schema as any)?.title || 'form'}.json`;
+    a.click();
+    URL.revokeObjectURL(url);
+  };
+
+  const onImportClick = () => fileInputRef.current?.click();
+  const onFileChange = (e: React.ChangeEvent<HTMLInputElement>) => {
+    const file = e.target.files?.[0];
+    if (!file) return;
+    const reader = new FileReader();
+    reader.onload = () => {
+      try {
+        const parsed = JSON.parse(String(reader.result));
+        // Only support the canonical shape: top-level `data` array
+        if (parsed && Array.isArray(parsed.data)) {
+          setSchema({
+            title: parsed.title || '',
+            description: parsed.description || '',
+            folder: parsed.folder || null,
+            defaultLocale: parsed.defaultLocale || 'en',
+            locales: parsed.locales || [],
+            formWidth: normalizeFormWidth(parsed.formWidth ?? parsed.form_width ?? DEFAULT_FORM_WIDTH),
+            data: parsed.data,
+          });
+          if (parsed.title) setFormName(parsed.title);
+          if (parsed.description) setDescription(parsed.description);
+          setStatus({ type: 'success', title: 'Imported', message: 'Form imported' });
+        } else {
+          setStatus({ type: 'error', title: 'Invalid JSON', message: 'Expected top-level "data" array' });
+        }
+      } catch (err) {
+        console.error('Failed to parse imported file', err);
+        setStatus({ type: 'error', title: 'Parse failed', message: 'Failed to parse JSON file' });
+      }
+    };
+    reader.readAsText(file);
+    e.currentTarget.value = "";
+  };
+
+  const previewOverlay = previewExpanded
+    ? createPortal(
+      <div className="fixed inset-0 z-[100] bg-background">
+        <div className="absolute right-4 top-4 z-[110] flex items-center gap-2">
+          {/* Width and locale selectors in overlay so changes are visible live when maximized */}
+          <Select value={formWidth} onValueChange={handleFormWidthChange}>
+            <SelectTrigger className="h-8 w-[120px]" aria-label="Form width">
+              <SelectValue placeholder="Width" />
+            </SelectTrigger>
+            <SelectContent align="end" className="z-[200]">
+              {widthOptions.map((opt) => (
+                <SelectItem key={opt.value} value={opt.value}>{opt.label}</SelectItem>
+              ))}
+            </SelectContent>
+          </Select>
+          <Select value={activeLocale} onValueChange={(v) => setActiveLocale(v)}>
+            <SelectTrigger className="h-8 w-[120px]" aria-label="Preview locale">
+              <SelectValue />
+            </SelectTrigger>
+            <SelectContent align="end" className="z-[200]">
+              {availableLocales.map((l) => (
+                <SelectItem key={l} value={l}>{l}</SelectItem>
+              ))}
+            </SelectContent>
+          </Select>
+          <Button
+            type="button"
+            variant="secondary"
+            size="icon"
+            className="rounded-full shadow-lg"
+            onClick={() => setPreviewExpanded(false)}
+            aria-label="Collapse preview"
+          >
+            <Minimize2 className="h-4 w-4" />
+          </Button>
+        </div>
+        <div className="flex h-full w-full flex-col overflow-auto p-6">
+          <div className="mx-auto w-full max-w-6xl">
+            <ErrorBoundary>
+              <PreviewRendererClient applyFormWidth={true} />
+            </ErrorBoundary>
+          </div>
+          <div className="flex h-full w-full flex-col overflow-auto p-6">
+            <div className="mx-auto w-full max-w-6xl">
+              <ErrorBoundary>
+                <PreviewRendererClient instanceId="expanded" />
+              </ErrorBoundary>
+            </div>
+          </div>
+        </div>,
+        document.body
+      )
+    : null;
+  return (
+    <ErrorBoundary>
+      <div className="p-2">
+        {/* Header */}
+        <div className="flex items-center justify-between mb-3">
+          <div>
+            <div className="text-xl font-semibold">{formName || 'Untitled Form'}</div>
+          </div>
+          <div className="flex items-center gap-2">
+            {/* Status Alert to the left of Save button */}
+            {status?.type && !saveDialogOpen && !showNameConflictDialog && !showDiscardDialog && !showClearConfirm && (
+              <div className="hidden md:block max-w-xs">
+                <Alert
+                  variant={status.type === 'error' ? 'destructive' : status.type === 'success' ? 'success' : status.type === 'info' ? 'info' : 'warning'}
+                  className="h-10 inline-flex items-center px-3 py-1"
+                >
+                  <span className="text-sm truncate">{status.message ?? status.title}</span>
+                </Alert>
+              </div>
+            )}
+            <Button variant="outline" onClick={() => setShowClearConfirm(true)} title="Clear form (start fresh)">
+              <Trash className="h-4 w-4 mr-2" /> Clear
+            </Button>
+            <Button onClick={() => setSaveDialogOpen(true)} title={hasInvalidBounds ? invalidBoundsMessage : undefined}>
+              <SaveIcon className="h-4 w-4 mr-2" /> Save
+            </Button>
+            <DropdownMenu>
+              <DropdownMenuTrigger asChild>
+                <Button variant="outline"><MoreHorizontal className="h-4 w-4" /></Button>
+              </DropdownMenuTrigger>
+              <DropdownMenuContent align="end">
+                <DropdownMenuLabel>Form</DropdownMenuLabel>
+                <DropdownMenuItem onClick={onImportClick}><Upload className="h-4 w-4 mr-2" /> Import JSON</DropdownMenuItem>
+                <DropdownMenuItem onClick={onExport}><Download className="h-4 w-4 mr-2" /> Export JSON</DropdownMenuItem>
+                <DropdownMenuSeparator />
+                <DropdownMenuItem
+                  onClick={() => setSaveDialogOpen(true)}
+                  disabled={hasInvalidBounds}
+                  title={hasInvalidBounds ? invalidBoundsMessage : undefined}
+                >
+                  <SaveIcon className="h-4 w-4 mr-2" /> Save As...
+                </DropdownMenuItem>
+              </DropdownMenuContent>
+            </DropdownMenu>
+          </div>
+        </div>
+        {/* Fallback status below header for smaller screens (hidden when dialog open) */}
+        {status?.type && !saveDialogOpen && !showNameConflictDialog && !showDiscardDialog && !showClearConfirm && (
+          <div className="md:hidden mb-2">
+            <Alert
+              variant={status.type === 'error' ? 'destructive' : status.type === 'success' ? 'success' : status.type === 'info' ? 'info' : 'warning'}
+              className="h-10 inline-flex items-center px-3 py-1"
+            >
+              <span className="text-sm truncate">{status.message ?? status.title}</span>
+            </Alert>
+          </div>
+        )}
+        <input ref={fileInputRef} onChange={onFileChange} type="file" accept="application/json" className="hidden" />
+      </div>
+      {/* Save Dialog */}
+      <Dialog open={saveDialogOpen} onOpenChange={setSaveDialogOpen}>
+        <DialogContent>
+          <DialogHeader>
+            <DialogTitle>Save form</DialogTitle>
+          </DialogHeader>
+          {status?.type && (
+            <Alert
+              variant={status.type === 'error' ? 'destructive' : status.type === 'success' ? 'success' : status.type === 'info' ? 'info' : 'warning'}
+              className="h-10 inline-flex items-center px-3 py-1"
+            >
+              <span className="text-sm truncate">{status.message ?? status.title}</span>
+            </Alert>
+          )}
+          {hasInvalidBounds && (
+            <Alert variant="warning">
+              <AlertTitle>Resolve field bounds</AlertTitle>
+              <AlertDescription>
+                <p className="mb-1">Fix the min/max conflicts below before saving:</p>
+                <ul className="list-disc pl-5 space-y-1">
+                  {boundsViolations.map((issue) => (
+                    <li key={issue.fieldId}>
+                      <span className="font-medium">{issue.fieldLabel || issue.fieldName}</span>: {issue.message}
+                    </li>
+                  ))}
+                </ul>
+              </AlertDescription>
+            </Alert>
+          )}
+          <div className="space-y-3">
+            <Input placeholder="Name" value={formName} onChange={(e) => setFormName(e.target.value)} />
+            <Input placeholder="Description" value={description} onChange={(e) => setDescription(e.target.value)} />
+            <div className="space-y-2">
+              <div className="text-sm font-medium">Folder</div>
+              {folders && folders.length > 0 ? (
+                <Select value={folder || undefined} onValueChange={(v) => setFolder(String(v))}>
+                  <SelectTrigger>
+                    <SelectValue placeholder="Choose folder" />
+                  </SelectTrigger>
+                  <SelectContent>
+                    {folders.map((f) => (
+                      <SelectItem key={f._id} value={f._id}>{f.name}</SelectItem>
+                    ))}
+                  </SelectContent>
+                </Select>
+              ) : (
+                <div className="text-sm text-muted-foreground">No folders created</div>
+              )}
+              <div className="flex items-center gap-2">
+                <Input placeholder="New folder" value={newFolderName} onChange={(e) => setNewFolderName(e.target.value)} />
+                <Button variant="ghost" onClick={async () => {
+                  if (!newFolderName) return;
+                  try {
+                    setStatus({ type: 'info', title: 'Creating folder', message: 'Please wait...' });
+                    const resp = await api.post('/v1/forms/folders', {}, { params: { name: newFolderName } });
+                    const created = resp.data;
+                    setFolders((prev) => [...prev, created]);
+                    setFolder(created['_id']);
+                    setNewFolderName('');
+                    setStatus({ type: 'success', title: 'Folder created', message: undefined });
+                  } catch (err: any) {
+                    console.error('Failed to create folder', err);
+                    if (err?.response?.status === 409) {
+                      setStatus({ type: 'warning', title: 'Folder exists', message: 'Choose it from the list' });
+                    } else {
+                      setStatus({ type: 'error', title: 'Create folder failed', message: 'Please try again' });
+                    }
+                  }
+                }}>Create</Button>
+              </div>
+            </div>
+            <div>
+              <div className="text-sm font-medium">Expiration (optional)</div>
+              <div className="mt-1 flex gap-2 items-center">
+                <Popover>
+                  <PopoverTrigger asChild>
+                    <Button variant="outline" className="justify-start w-[150px] text-left">
+                      <CalendarIcon className="mr-2 h-4 w-4" />
+                      {expiresAt ? (
+                        (() => {
+                          try {
+                            const d = new Date(expiresAt);
+                            return format(d, 'MMM do, yyyy');
+                          } catch (e) { return <span className="text-sm text-muted-foreground">Pick a date</span>; }
+                        })()
+                      ) : <span className="text-sm text-muted-foreground">Pick a date</span>}
+                    </Button>
+                  </PopoverTrigger>
+                  <PopoverContent className="w-auto p-2">
+                    <Calendar
+                      mode="single"
+                      selected={expiresAt ? normalizeDateOnly(expiresAt.split('T')[0]) : undefined}
+                      onSelect={(d) => {
+                        if (!d) return;
+                        const pad = (n: number) => String(n).padStart(2, '0');
+                        const year = d.getFullYear();
+                        const month = d.getMonth() + 1;
+                        const day = d.getDate();
+                        const timePart = expiresAt ? (expiresAt.split('T')[1] ?? '00:00') : '00:00';
+                        setExpiresAt(`${year}-${pad(month)}-${pad(day)}T${timePart}`);
+                      }}
+                      initialFocus
+                    />
+                  </PopoverContent>
+                </Popover>
+                <input
+                  type="time"
+                  value={expiresAt ? (expiresAt.split('T')[1] ?? '') : ''}
+                  onChange={(e) => {
+                    const t = e.target.value; // 'HH:MM'
+                    if (!t) {
+                      setExpiresAt(null);
+                      return;
+                    }
+                    if (expiresAt) {
+                      setExpiresAt(`${expiresAt.split('T')[0]}T${t}`);
+                    } else {
+                      const d = new Date();
+                      const pad = (n: number) => String(n).padStart(2, '0');
+                      setExpiresAt(`${d.getFullYear()}-${pad(d.getMonth() + 1)}-${pad(d.getDate())}T${t}`);
+                    }
+                  }}
+                  className="rounded-md border px-2 py-1"
+                />
+                <Button variant="ghost" onClick={() => setExpiresAt(null)}>Clear</Button>
+              </div>
+            </div>
+          </div>
+          <DialogFooter>
+            <Button variant="ghost" onClick={() => setSaveDialogOpen(false)}>Cancel</Button>
+            <Button
+              disabled={hasInvalidBounds}
+              onClick={async () => {
+                const saved = await handleSave();
+                if (saved) setSaveDialogOpen(false);
+              }}
+              title={hasInvalidBounds ? invalidBoundsMessage : undefined}
+            >
+              Save
+            </Button>
+          </DialogFooter>
+        </DialogContent>
+      </Dialog>
+      {/* Override confirmation dialog (name conflict) */}
+      <AlertDialog open={showNameConflictDialog} onOpenChange={(open) => { if (!open) { setShowNameConflictDialog(false); setOverrideTargetId(null); } }}>
+        <AlertDialogContent>
+          <AlertDialogHeader>
+            <AlertDialogTitle>Name conflict</AlertDialogTitle>
+            <AlertDialogDescription>
+              You already have a form named "{formName}". Do you want to override it?
+            </AlertDialogDescription>
+          </AlertDialogHeader>
+          {status?.type && (
+            <Alert
+              variant={status.type === 'error' ? 'destructive' : status.type === 'success' ? 'success' : status.type === 'info' ? 'info' : 'warning'}
+              className="h-10 inline-flex items-center px-3 py-1"
+            >
+              <span className="text-sm truncate">{status.message ?? status.title}</span>
+            </Alert>
+          )}
+          <AlertDialogFooter>
+            <AlertDialogCancel onClick={() => { setShowNameConflictDialog(false); setOverrideTargetId(null); }}>Cancel</AlertDialogCancel>
+            <AlertDialogAction onClick={confirmOverride} className="bg-red-600 hover:bg-red-700">Override</AlertDialogAction>
+          </AlertDialogFooter>
+        </AlertDialogContent>
+      </AlertDialog>
+      {/* Discard new form changes confirmation */}
+      <AlertDialog open={showDiscardDialog} onOpenChange={(open) => { if (!open) setShowDiscardDialog(false); }}>
+        <AlertDialogContent>
+          <AlertDialogHeader>
+            <AlertDialogTitle>Discard current changes?</AlertDialogTitle>
+            <AlertDialogDescription>
+              You have unsaved changes. Do you want to discard them and start a new blank form?
+            </AlertDialogDescription>
+          </AlertDialogHeader>
+          <AlertDialogFooter>
+            <AlertDialogCancel onClick={() => setShowDiscardDialog(false)}>Cancel</AlertDialogCancel>
+            <AlertDialogAction onClick={() => { resetToBlank(); setShowDiscardDialog(false); }} className="bg-red-600 hover:bg-red-700">Discard</AlertDialogAction>
+          </AlertDialogFooter>
+        </AlertDialogContent>
+      </AlertDialog>
+      {/* Clear canvas confirmation */}
+      <AlertDialog open={showClearConfirm} onOpenChange={(open) => { if (!open) setShowClearConfirm(false); }}>
+        <AlertDialogContent>
+          <AlertDialogHeader>
+            <AlertDialogTitle>Clear form builder?</AlertDialogTitle>
+            <AlertDialogDescription>
+              This will remove all fields and reset the form metadata. This action cannot be undone.
+            </AlertDialogDescription>
+          </AlertDialogHeader>
+          <AlertDialogFooter>
+            <AlertDialogCancel onClick={() => setShowClearConfirm(false)}>Cancel</AlertDialogCancel>
+            <AlertDialogAction onClick={() => { resetToBlank(); setShowClearConfirm(false); }} className="bg-red-600 hover:bg-red-700">Clear</AlertDialogAction>
+          </AlertDialogFooter>
+        </AlertDialogContent>
+      </AlertDialog>
+      <div className="grid grid-cols-12 gap-4 p-4">
+        <div className="col-span-12 md:col-span-2">
+          <ErrorBoundary>
+            <Palette />
+          </ErrorBoundary>
+        </div>
+        <div className="col-span-12 md:col-span-6">
+          <ErrorBoundary>
+            <Canvas />
+          </ErrorBoundary>
+        </div>
+        <div className="col-span-12 md:col-span-4">
+          <Card className="h-full">
+            <CardHeader className="pb-2">
+              <div className="flex items-center justify-between">
+                <CardTitle className="text-base">Live Preview</CardTitle>
+                <div className="flex items-center gap-2">
+                  <Button
+                    type="button"
+                    variant="ghost"
+                    size="icon"
+                    className="rounded-full"
+                    onClick={() => { if (!hasInvalidBounds) setPreviewExpanded(true); }}
+                    aria-label="Expand preview"
+                    disabled={hasInvalidBounds}
+                    title={hasInvalidBounds ? 'Fix min/max conflicts to enable expanded preview' : undefined}
+                  >
+                    <Maximize2 className="h-4 w-4" />
+                  </Button>
+                  <Select value={formWidth} onValueChange={handleFormWidthChange}>
+                    <SelectTrigger className="h-8 w-[120px]" aria-label="Form width">
+                      <SelectValue placeholder="Width" />
+                    </SelectTrigger>
+                    <SelectContent align="end">
+                      {widthOptions.map((opt) => (
+                        <SelectItem key={opt.value} value={opt.value}>{opt.label}</SelectItem>
+                      ))}
+                    </SelectContent>
+                  </Select>
+                  <Select value={activeLocale} onValueChange={(v) => setActiveLocale(v)}>
+                    <SelectTrigger className="h-8 w-[120px]" aria-label="Preview locale">
+                      <SelectValue />
+                    </SelectTrigger>
+                    <SelectContent align="end">
+                      {availableLocales.map((l) => (
+                        <SelectItem key={l} value={l}>{l}</SelectItem>
+                      ))}
+                    </SelectContent>
+                  </Select>
+                </div>
+              </div>
+            </CardHeader>
+            <CardContent>
+              <ErrorBoundary>
+                {hasInvalidBounds ? (
+                  <Alert variant="warning">
+                    <AlertTitle>Preview unavailable</AlertTitle>
+                    <AlertDescription>
+                      <p className="mb-2">Resolve the min/max conflicts below to restore the live preview:</p>
+                      <ul className="list-disc pl-5 space-y-1">
+                        {boundsViolations.map((issue) => (
+                          <li key={issue.fieldId}>
+                            <span className="font-medium">{issue.fieldLabel || issue.fieldName}</span>: {issue.message}
+                          </li>
+                        ))}
+                      </ul>
+                      <p className="mt-3 text-xs text-muted-foreground">The rest of the builder remains active so you can adjust values.</p>
+                    </AlertDescription>
+                  </Alert>
+                ) : status?.message && typeof status.message === 'string' && status.message.toLowerCase().includes('load') ? (
+                  <div className="space-y-2">
+                    <Skeleton className="h-6 w-1/3" />
+                    <Skeleton className="h-4 w-full" />
+                    <Skeleton className="h-4 w-full" />
+                    <Skeleton className="h-8 w-full mt-2" />
+                  </div>
+                ) : (
+                  <PreviewRendererClient instanceId="card" />
+                )}
+              </ErrorBoundary>
+            </CardContent>
+          </Card>
+        </div>
+      </div>
+      {previewOverlay}
+    </ErrorBoundary>
+  );
+}