--- conflicted
+++ resolved
@@ -1,761 +1,538 @@
-'use client';
-
-import { useForm } from "react-hook-form";
-import { zodResolver } from "@hookform/resolvers/zod";
-import { schemaToZodObject } from "./schemaGen";
-import { evaluateVisibility } from "./visibilityUtils";
-import { FieldRenderer } from "./FieldRenderer";
-import { useBuilderStore } from "./store";
-import { Button } from "@/shared/components/ui/button";
-import type { AnyField, DateField, SelectField } from "./types";
-import { format } from "date-fns";
-import { useEffect, useMemo, useState } from "react";
-import { Alert, AlertDescription, AlertTitle } from "@/shared/components/ui/alert";
-import { MailCheck, CreditCard } from "lucide-react";
-import { formWidthToClass } from "./types";
-import { cn } from "@/lib/utils";
-import { getBoundsViolations, getOptionViolations } from "./validation";
-import PreviewUnavailableAlert from "./PreviewUnavailableAlert";
-
-import {
-  getFormBySlug,
-  isFreeForm,
-  allowedPaymentOptions,
-  submitFreeForm,
-  submitDoorPaymentForm,
-  createFormPaymentOrder,
-} from "@/helpers/FormSubmissionHelper";
-import type { Form, FormPaymentOption } from "@/shared/types/Form";
-
-/**
- * Props:
- * - slug: when present, we’re rendering the public form (requires auth at API layer).
- * - instanceId: optional unique id to prevent accidental double submits across tabs.
- * - applyFormWidth: use form builder’s layout width class.
- */
-export function PreviewRendererClient({
-  slug,
-  applyFormWidth = true,
-}: {
-  slug?: string;
-  instanceId?: string;
-  applyFormWidth?: boolean;
-}) {
-  const schema = useBuilderStore((s) => s.schema);
-  const boundsViolations = useMemo(() => getBoundsViolations(schema), [schema]);
-<<<<<<< HEAD
-  const optionViolations = useMemo(
-    () => (!slug ? getOptionViolations(schema) : []),
-    [schema, slug]
-  );
-=======
-  const optionViolations = useMemo(() => !slug ? getOptionViolations(schema) : [], [schema, slug]);
-  const zodSchema = schemaToZodObject(schema); // always create schema
-  
-  const defaultValues = useMemo(() => {
-    const defaults: Record<string, any> = {};
-    for (const field of schema.data) {
-      if (field.type === 'switch' || field.type === 'checkbox') {
-        defaults[field.name] = false;
-      }
-    }
-    return defaults;
-  }, [schema.data]);
-  
-  const form = useForm({ resolver: zodResolver(zodSchema), defaultValues });
-  const formWidthClass = applyFormWidth ? formWidthToClass((schema as any)?.formWidth) : undefined;
-  const values = form.watch();
-
-  const [submitState, setSubmitState] = useState<'idle' | 'submitting' | 'success' | 'error'>('idle');
-  const [submitMessage, setSubmitMessage] = useState<string | null>(null);
-  const [paymentConfig, setPaymentConfig] = useState<any>(null);
-  const [paymentMethod, setPaymentMethod] = useState<'paypal' | 'in-person' | null>(null);
-
-  // Create a unique instance identifier for duplicate prevention
-  const formInstanceId = useMemo(() => instanceId || `form_${Date.now()}_${Math.random()}`, [instanceId]);
-
-  // Check if form requires payment when slug is available
-  useEffect(() => {
-    if (slug) {
-      checkPaymentRequirement();
-
-      // Try to restore form data from localStorage on page load
-      const savedFormDataKey = `form_data_${slug}`;
-      const savedFormData = localStorage.getItem(savedFormDataKey);
-
-      if (savedFormData) {
-        try {
-          const parsedData = JSON.parse(savedFormData);
-          // Remove timestamp from form data  
-          const { _timestamp, ...formResponseData } = parsedData;
-          console.log('Restoring form data on page load:', formResponseData);
-          form.reset({ ...defaultValues, ...formResponseData });
-        } catch (e) {
-          console.error('Failed to restore form data on page load:', e);
-          localStorage.removeItem(savedFormDataKey);
-        }
-      }
-
-      // Clean up old form data entries (older than 1 hour)
-      try {
-        const oneHourAgo = Date.now() - (60 * 60 * 1000);
-        for (let i = 0; i < localStorage.length; i++) {
-          const key = localStorage.key(i);
-          if (key && key.startsWith('form_data_')) {
-            const item = localStorage.getItem(key);
-            if (item) {
-              try {
-                const data = JSON.parse(item);
-                if (data._timestamp && data._timestamp < oneHourAgo) {
-                  localStorage.removeItem(key);
-                  console.log('Cleaned up old form data:', key);
-                }
-              } catch (e) {
-                // Remove malformed entries
-                localStorage.removeItem(key);
-              }
-            }
-          }
-        }
-      } catch (e) {
-        console.error('Error cleaning up localStorage:', e);
-      }
-    }
-  }, [slug, form]);
->>>>>>> b90460f4
-
-  const zodSchema = schemaToZodObject(schema);
-
-  const defaultValues = useMemo(() => {
-    const defaults: Record<string, any> = {};
-    for (const field of schema.data) {
-      if (field.type === "switch" || field.type === "checkbox") {
-        defaults[field.name] = false;
-      }
-    }
-    return defaults;
-  }, [schema.data]);
-
-  const form = useForm({ resolver: zodResolver(zodSchema), defaultValues });
-  const formWidthClass = applyFormWidth ? formWidthToClass((schema as any)?.formWidth) : undefined;
-  const values = form.watch();
-
-  const [submitState, setSubmitState] = useState<"idle" | "submitting" | "success" | "error">("idle");
-  const [submitMessage, setSubmitMessage] = useState<string | null>(null);
-  const [pageError, setPageError] = useState<string | null>(null);
-
-  // Public form configuration (payment options/price)
-  const [serverForm, setServerForm] = useState<Form | null>(null);
-  const [availableMethods, setAvailableMethods] = useState<{ allowPayPal: boolean; allowInPerson: boolean }>({
-    allowPayPal: false,
-    allowInPerson: false,
-  });
-
-
-  // Load live form config (submission_price/payment_options) when slug is provided
-  useEffect(() => {
-    let mounted = true;
-    (async () => {
-      if (!slug) return;
-      try {
-        const f = await getFormBySlug(slug);
-        if (!mounted) return;
-        setServerForm(f);
-        const opts = new Set<FormPaymentOption>(allowedPaymentOptions(f));
-        setAvailableMethods({
-          allowPayPal: opts.has("paypal"),
-          allowInPerson: opts.has("door"),
-        });
-
-        // On public page, attempt to restore in-progress responses (saved before PayPal redirect)
-        const savedFormDataKey = `form_data_${slug}`;
-        const saved = localStorage.getItem(savedFormDataKey);
-        if (saved) {
-          try {
-            const parsed = JSON.parse(saved);
-            const { _timestamp, ...restored } = parsed ?? {};
-            form.reset({ ...defaultValues, ...restored });
-          } catch {
-            // bad data; clear it
-            localStorage.removeItem(savedFormDataKey);
-          }
-        }
-
-        // Cleanup any lingering stale saved data (older than 1h)
-        const oneHourAgo = Date.now() - 60 * 60 * 1000;
-        for (let i = 0; i < localStorage.length; i++) {
-          const key = localStorage.key(i);
-          if (!key || !key.startsWith("form_data_")) continue;
-          try {
-            const raw = localStorage.getItem(key);
-            if (!raw) continue;
-            const data = JSON.parse(raw);
-            if (typeof data?._timestamp === "number" && data._timestamp < oneHourAgo) {
-              localStorage.removeItem(key);
-            }
-          } catch {
-            localStorage.removeItem(key);
-          }
-        }
-      } catch (err: any) {
-        // Expose common public errors in a friendly card
-        const msg =
-          err?.response?.data?.detail ||
-          err?.response?.data?.message ||
-          err?.message ||
-          "Unable to load form.";
-        const low = String(msg).toLowerCase();
-        if (low.includes("expired")) setPageError("This form has expired and is no longer accepting responses.");
-        else if (low.includes("not available") || low.includes("not visible"))
-          setPageError("This form is not available for public viewing.");
-        else if (low.includes("not found")) setPageError("Form not found.");
-        else setPageError(msg);
-      }
-    })();
-    return () => {
-      mounted = false;
-    };
-    // eslint-disable-next-line react-hooks/exhaustive-deps
-  }, [slug]);
-
-  // Builder preview guards
-  if (!slug && boundsViolations.length > 0) {
-    return (
-      <div className={cn("mx-auto w-full", formWidthClass)}>
-        <PreviewUnavailableAlert message="Fix the following min/max conflicts to resume the live builder preview:">
-          {boundsViolations.map((issue) => (
-            <li key={issue.fieldId}>
-              <span className="font-medium">{issue.fieldLabel || issue.fieldName}</span>: {issue.message}
-            </li>
-          ))}
-        </PreviewUnavailableAlert>
-      </div>
-    );
-  }
-  if (!slug && optionViolations.length > 0) {
-    return (
-      <div className={cn("mx-auto w-full", formWidthClass)}>
-        <PreviewUnavailableAlert message="Fix the following option issues to resume the live builder preview:">
-          {optionViolations.map((issue) => (
-            <li key={issue.fieldId}>
-              <span className="font-medium">{issue.fieldLabel}</span>:
-              {issue.hasEmptyLabels && issue.hasEmptyValues
-                ? " One or more options have empty labels and values"
-                : issue.hasEmptyLabels
-                  ? " One or more options have empty labels"
-                  : " One or more options have empty values"}
-            </li>
-          ))}
-        </PreviewUnavailableAlert>
-      </div>
-    );
-  }
-
-<<<<<<< HEAD
-  // Price computation based on visible fields
-=======
-  const onSubmit = form.handleSubmit(async (data: any) => {
-    // Prevent duplicate submissions from multiple form instances, with timestamp-based expiration
-    const globalSubmitKey = `form_submitting_${slug || 'preview'}`;
-    const LOCK_EXPIRY_MS = 5 * 60 * 1000; // 5 minutes
-    const lockRaw = sessionStorage.getItem(globalSubmitKey);
-    if (lockRaw) {
-      try {
-        const lock = JSON.parse(lockRaw);
-        if (lock.submitting && typeof lock.setAt === 'number') {
-          if (Date.now() - lock.setAt < LOCK_EXPIRY_MS) {
-            console.log(`[${formInstanceId}] Submission already in progress, skipping...`);
-            return;
-          } else {
-            // Lock expired, clean up
-            sessionStorage.removeItem(globalSubmitKey);
-          }
-        } else {
-          // Malformed lock, clean up
-          sessionStorage.removeItem(globalSubmitKey);
-        }
-      } catch {
-        // Malformed lock, clean up
-        sessionStorage.removeItem(globalSubmitKey);
-      }
-    }
-
-    console.log(`[${formInstanceId}] Starting form submission...`);
-    sessionStorage.setItem(globalSubmitKey, JSON.stringify({ submitting: true, setAt: Date.now() }));
-    console.log("Preview submit", data);
-
-    // If a slug prop is provided, submit to public endpoint
-    if (slug) {
-      try {
-        setSubmitState('submitting');
-        setSubmitMessage('Submitting...');
-
-        // Check if form has pricing and requires payment
-        const formTotal = computeTotal();
-        const hasPaymentRequired = paymentConfig?.requires_payment || formTotal > 0;
-
-        if (hasPaymentRequired) {
-          const availableMethods = getAvailablePaymentMethods();
-          const paypalOnly = availableMethods.allowPayPal && !availableMethods.allowInPerson;
-          const inPersonOnly = !availableMethods.allowPayPal && availableMethods.allowInPerson;
-          const bothEnabled = availableMethods.allowPayPal && availableMethods.allowInPerson;
-
-          // Auto-determine payment method based on configuration
-          let selectedPaymentMethod = paymentMethod;
-
-          // Scenario 1: PayPal Only - auto-select PayPal
-          if (paypalOnly) {
-            selectedPaymentMethod = 'paypal';
-          }
-          // Scenario 2: In-Person Only - auto-select in-person
-          else if (inPersonOnly) {
-            selectedPaymentMethod = 'in-person';
-          }
-          // Scenario 3: Both enabled - use user selection or default to PayPal
-          else if (bothEnabled) {
-            if (!selectedPaymentMethod) {
-              // Check form data for payment method selection
-              const formPaymentMethod = Object.keys(data).find(key =>
-                key.includes('_payment_method')
-              );
-              if (formPaymentMethod) {
-                selectedPaymentMethod = data[formPaymentMethod] as 'paypal' | 'in-person';
-                setPaymentMethod(selectedPaymentMethod);
-              } else {
-                selectedPaymentMethod = 'paypal'; // default
-                setPaymentMethod(selectedPaymentMethod);
-              }
-            }
-          }
-
-          // Handle PayPal payment flow
-          if (selectedPaymentMethod === 'paypal') {
-            // Initiate PayPal payment via backend
-            setSubmitState('submitting');
-            setSubmitMessage('Redirecting to PayPal...');
-
-            try {
-              await initiatePayPalPayment();
-              // Don't remove lock here - PayPal will redirect and come back
-            } catch (error) {
-              // Error handling is done in initiatePayPalPayment function
-              // Remove lock on PayPal error
-              sessionStorage.removeItem(globalSubmitKey);
-            }
-
-            return;
-          }
-
-          // If in-person payment selected, submit normally with note
-          if (selectedPaymentMethod === 'in-person') {
-            await api.post(`/v1/forms/slug/${slug}/responses`, {
-              ...data,
-              payment_method: 'in-person',
-              payment_amount: formTotal,
-              payment_status: 'pending'
-            });
-            setSubmitState('success');
-            setSubmitMessage('Thanks for your response! Please complete payment in-person as arranged.');
-            form.reset(defaultValues);
-            sessionStorage.removeItem(globalSubmitKey);
-            return;
-          }
-        }
-
-        // Regular form submission (no payment required)
-        await api.post(`/v1/forms/slug/${slug}/responses`, data);
-        setSubmitState('success');
-        setSubmitMessage('Thanks for your response! We have received it.');
-        form.reset(defaultValues);
-      } catch (err: any) {
-        console.error('Submit failed', err);
-        const detail = err?.response?.data?.detail || err?.response?.data?.message || err?.message || 'Submit failed';
-        const detailStr = typeof detail === 'string' ? detail.toLowerCase() : '';
-        // Map server reasons to full-page friendly error messages
-        if (detailStr.includes('expired')) {
-          setPageError('This form has expired and is no longer accepting responses.');
-          setSubmitState('error');
-          return;
-        }
-        if (detailStr.includes('not available') || detailStr.includes('not visible')) {
-          setPageError('This form is not available for public viewing.');
-          setSubmitState('error');
-          return;
-        }
-        if (detailStr.includes('not found')) {
-          setPageError('Form not found.');
-          setSubmitState('error');
-          return;
-        }
-        setSubmitState('error');
-        setSubmitMessage(typeof detail === 'string' ? detail : 'Submit failed');
-      } finally {
-        // Always clean up the submission lock
-        sessionStorage.removeItem(globalSubmitKey);
-        console.log(`[${formInstanceId}] Submission completed, lock removed`);
-      }
-      return;
-    }
-
-    setSubmitState('success');
-    setSubmitMessage('Preview submission captured.');
-    // Clean up lock for preview submissions too
-    sessionStorage.removeItem(globalSubmitKey);
-  });
-
->>>>>>> b90460f4
-  const computeTotal = (): number => {
-    let total = 0;
-    for (const f of schema.data as AnyField[]) {
-      if (!evaluateVisibility((f as any).visibleIf, values)) continue;
-      const val = (values as any)?.[f.name];
-
-      if (f.type === "price") {
-        const amt = (f as any).amount;
-        if (typeof amt === "number" && !Number.isNaN(amt)) total += amt;
-        continue;
-      }
-      if (f.type === "checkbox" || f.type === "switch") {
-        if (val && (f as any).price) total += Number((f as any).price) || 0;
-      } else if (f.type === "radio") {
-        const sf = f as SelectField;
-        const opt = (sf.options || []).find((o) => o.value === val);
-        if (opt?.price) total += Number(opt.price) || 0;
-      } else if (f.type === "select") {
-        const sf = f as SelectField;
-        if (sf.multiple && Array.isArray(val)) {
-          for (const v of val) {
-            const opt = (sf.options || []).find((o) => o.value === v);
-            if (opt?.price) total += Number(opt.price) || 0;
-          }
-        } else if (typeof val === "string") {
-          const opt = (sf.options || []).find((o) => o.value === val);
-          if (opt?.price) total += Number(opt.price) || 0;
-        }
-      } else if (f.type === "date") {
-        const df = f as DateField;
-        const cfg = df.pricing;
-        if (!cfg?.enabled) continue;
-        const weekdayPrice = (d: Date): number => {
-          const dow = d.getDay();
-          const override = cfg.weekdayOverrides?.[dow as 0 | 1 | 2 | 3 | 4 | 5 | 6];
-          const specific = cfg.specificDates?.find((x) => x.date === format(d, "yyyy-MM-dd"))?.price;
-          if (specific != null) return specific;
-          if (override != null) return override;
-          return cfg.basePerDay || 0;
-        };
-        if (df.mode === "range") {
-          const r = val as { from?: Date; to?: Date } | undefined;
-          if (r?.from && r.to) {
-            const start = new Date(r.from);
-            const end = new Date(r.to);
-            for (let d = new Date(start); d.getTime() <= end.getTime(); d.setDate(d.getDate() + 1)) {
-              total += weekdayPrice(d);
-            }
-          } else if (r?.from) {
-            total += weekdayPrice(new Date(r.from));
-          }
-        } else {
-          const d = val as Date | undefined;
-          if (d) total += weekdayPrice(new Date(d));
-        }
-      }
-    }
-    return total;
-  };
-  const total = computeTotal();
-
-  // Helper: does the authored schema include any paid constructs?
-  const hasPricing = (): boolean => {
-    for (const f of schema.data as AnyField[]) {
-      if (f.type === "price") return true;
-      if ((f.type === "checkbox" || f.type === "switch") && (f as any).price != null) return true;
-      if ((f.type === "radio" || f.type === "select") && (f as any).options?.some((o: any) => o.price != null))
-        return true;
-      if (f.type === "date" && (f as DateField).pricing?.enabled) return true;
-    }
-    return false;
-  };
-  const showPricingBar = hasPricing();
-
-  // PayPal start: persist answers and redirect to approval
-  const startPayPalFlow = async () => {
-    if (!slug || !serverForm) return;
-    if (!availableMethods.allowPayPal) throw new Error("PayPal is not allowed for this form.");
-
-    // Save current answers (so the success page can submit them after capture+submit)
-    const answers = form.getValues();
-    localStorage.setItem(
-      `form_data_${slug}`,
-      JSON.stringify({ ...answers, _timestamp: Date.now() })
-    );
-
-    const order = await createFormPaymentOrder(slug);
-    // Find the approval link in PayPal order.links (rel: "approve" or "payer-action")
-    const links = (order?.paypal?.links as Array<{ rel?: string; href?: string }> | undefined) || [];
-    const approve =
-      links.find((l) => (l.rel || "").toLowerCase() === "approve") ||
-      links.find((l) => (l.rel || "").toLowerCase() === "payer-action");
-
-    if (!approve?.href) {
-      throw new Error("Missing PayPal approval link.");
-    }
-
-    // Redirect to PayPal
-    window.location.href = approve.href;
-  };
-
-  // Submit handler
-  const onSubmit = form.handleSubmit(async (data: Record<string, any>) => {
-    // StrictMode-safe lock to avoid double submission
-    const globalSubmitKey = `form_submitting_${slug || "preview"}`;
-    const LOCK_EXPIRY_MS = 5 * 60 * 1000;
-    const lockRaw = sessionStorage.getItem(globalSubmitKey);
-    if (lockRaw) {
-      try {
-        const lock = JSON.parse(lockRaw);
-        if (lock?.submitting && typeof lock?.setAt === "number" && Date.now() - lock.setAt < LOCK_EXPIRY_MS) {
-          return;
-        }
-      } catch {
-        // ignore and reset
-      }
-      sessionStorage.removeItem(globalSubmitKey);
-    }
-    sessionStorage.setItem(globalSubmitKey, JSON.stringify({ submitting: true, setAt: Date.now() }));
-
-    try {
-      setSubmitState("submitting");
-      setSubmitMessage("Submitting...");
-
-      // Public submit path
-      if (slug && serverForm) {
-        // If the form is free (based on server), submit as free regardless of UI-estimated total
-        if (isFreeForm(serverForm)) {
-          await submitFreeForm(slug, data, serverForm);
-          setSubmitState("success");
-          setSubmitMessage("Thanks for your response! We have received it.");
-          form.reset(defaultValues);
-          return;
-        }
-
-        // Paid form: decide method
-        const methods = availableMethods;
-        const hasInPersonOnly = !methods.allowPayPal && methods.allowInPerson;
-        const both = methods.allowPayPal && methods.allowInPerson;
-
-        // If both are enabled, try to pick from a dedicated field (suffix convention)
-        let chosen: "paypal" | "door" = "paypal";
-        if (both) {
-          const pickerKey = Object.keys(data).find((k) => k.includes("_payment_method"));
-          const val = pickerKey ? String(data[pickerKey]) : null;
-          if (val === "in-person" || val === "door") chosen = "door";
-        } else if (hasInPersonOnly) {
-          chosen = "door";
-        } else {
-          chosen = "paypal";
-        }
-
-        if (chosen === "door") {
-          await submitDoorPaymentForm(slug, data, serverForm);
-          setSubmitState("success");
-          setSubmitMessage(
-            "Thanks for your response! We’ve recorded your intent to pay in person. Please complete payment on arrival."
-          );
-          form.reset(defaultValues);
-          return;
-        }
-
-        // PayPal path — NEW combined flow is handled on the success page; we only redirect here.
-        setSubmitMessage("Redirecting to PayPal...");
-        await startPayPalFlow();
-        // Do not clear the lock; the redirect will leave the page
-        return;
-      }
-
-      // Builder preview (no slug): just show success and reset
-      setSubmitState("success");
-      setSubmitMessage("Preview submission captured.");
-    } catch (err: any) {
-      console.error("Submit failed", err);
-      const detail =
-        err?.response?.data?.detail || err?.response?.data?.message || err?.message || "Submit failed";
-      const low = String(detail).toLowerCase();
-      if (low.includes("expired")) setPageError("This form has expired and is no longer accepting responses.");
-      else if (low.includes("not available") || low.includes("not visible"))
-        setPageError("This form is not available for public viewing.");
-      else if (low.includes("not found")) setPageError("Form not found.");
-      setSubmitState("error");
-      setSubmitMessage(typeof detail === "string" ? detail : "Submit failed");
-    } finally {
-      // Clear the lock unless we are redirecting to PayPal (in which case we already left)
-      sessionStorage.removeItem(globalSubmitKey);
-    }
-  });
-
-  // Success card (public)
-  if (slug && submitState === "success" && submitMessage) {
-    return (
-      <div className={cn("mx-auto w-full", formWidthClass)}>
-        <div className="rounded-md border border-border bg-muted/30 p-8 text-center flex flex-col items-center gap-3">
-          <span className="flex h-12 w-12 items-center justify-center rounded-full bg-primary/10 text-primary">
-            <MailCheck className="h-6 w-6" aria-hidden="true" />
-          </span>
-          <h2 className="text-xl font-semibold">Thank you!</h2>
-          <p className="text-muted-foreground max-w-md">{submitMessage}</p>
-        </div>
-      </div>
-    );
-  }
-
-  // Friendly page-level errors
-  if (pageError) {
-    return (
-      <div className={cn("mx-auto w-full", formWidthClass)}>
-        <div className="rounded-md border border-border bg-muted/30 p-8 text-center flex flex-col items-center gap-3">
-          <span className="flex h-12 w-12 items-center justify-center rounded-full bg-destructive/10 text-destructive">
-            <svg
-              xmlns="http://www.w3.org/2000/svg"
-              className="h-6 w-6"
-              fill="none"
-              viewBox="0 0 24 24"
-              stroke="currentColor"
-            >
-              <path strokeLinecap="round" strokeLinejoin="round" strokeWidth={2} d="M12 9v2m0 4h.01M21 12A9 9 0 1112 3a9 9 0 019 9z" />
-            </svg>
-          </span>
-          <h2 className="text-xl font-semibold">Form unavailable</h2>
-          <p className="text-destructive max-w-md">{pageError}</p>
-        </div>
-      </div>
-    );
-  }
-
-  const isSubmitting = submitState === "submitting" || form.formState.isSubmitting;
-
-  // Render form
-  return (
-    <div className={cn("mx-auto w-full", formWidthClass)}>
-      <form onSubmit={onSubmit} className="grid grid-cols-12 gap-4">
-        {schema.data
-          .filter((f) => evaluateVisibility(f.visibleIf, values))
-          .map((f) => (
-            <FieldRenderer
-              key={f.id}
-              field={f}
-              control={form.control}
-              error={(form.formState.errors as any)?.[f.name]?.message as string | undefined}
-            />
-          ))}
-
-        {/* Payment section (public) */}
-        {slug && (showPricingBar || (!!serverForm && !isFreeForm(serverForm))) && (
-          <div className="col-span-12 space-y-4">
-            <Alert className="border-blue-200 bg-blue-50">
-              <CreditCard className="h-4 w-4" />
-              <AlertTitle>Payment Required</AlertTitle>
-              <AlertDescription>
-                <div className="space-y-3">
-                  {showPricingBar && (
-                    <div className="text-lg font-semibold">Total: ${computeTotal().toFixed(2)}</div>
-                  )}
-                  <div className="text-sm text-muted-foreground">
-                    Choose your payment method inside the form (if available).
-                  </div>
-                  {submitMessage && submitState !== "success" && (
-                    <div className={`text-sm mt-2 ${submitState === "error" ? "text-red-600" : "text-blue-600"}`}>
-                      {submitMessage}
-                    </div>
-                  )}
-                </div>
-              </AlertDescription>
-            </Alert>
-          </div>
-        )}
-
-        {/* Submit button */}
-        <div className="col-span-12">
-          {(() => {
-            const hasPriceFields = schema.data.some((f) => f.type === "price");
-            const methods = availableMethods;
-            const paypalOnly = methods.allowPayPal && !methods.allowInPerson;
-            const inPersonOnly = !methods.allowPayPal && methods.allowInPerson;
-            const both = methods.allowPayPal && methods.allowInPerson;
-
-            // Show PayPal-specific CTAs when payment exists (or preview showcases price fields)
-            if ((slug && serverForm && !isFreeForm(serverForm)) || (!slug && hasPriceFields)) {
-              if (paypalOnly) {
-                return (
-                  <Button type="submit" disabled={isSubmitting} className="w-full bg-blue-600 hover:bg-blue-700 text-white">
-                    <span className="flex items-center gap-2">
-                      <div className="w-4 h-4 bg-white rounded flex items-center justify-center">
-                        <span className="text-blue-600 text-xs font-bold">P</span>
-                      </div>
-                      {isSubmitting ? "Processing..." : "Pay with PayPal & Submit"}
-                    </span>
-                  </Button>
-                );
-              }
-              if (inPersonOnly) {
-                return (
-                  <Button type="submit" disabled={isSubmitting} className="w-full bg-green-600 hover:bg-green-700 text-white">
-                    <span className="flex items-center gap-2">
-                      <div className="w-4 h-4 bg-white rounded flex items-center justify-center">
-                        <span className="text-green-600 text-xs">💵</span>
-                      </div>
-                      {isSubmitting ? "Submitting..." : "Submit Form (Pay In-Person Later)"}
-                    </span>
-                  </Button>
-                );
-              }
-              if (both) {
-                const paymentMethodField = Object.keys(values).find((k) => k.includes("_payment_method"));
-                const current = (paymentMethodField ? values[paymentMethodField] : "paypal") as "paypal" | "in-person";
-                const isPayPal = current === "paypal";
-                return (
-                  <Button
-                    type="submit"
-                    disabled={isSubmitting}
-                    className={`w-full ${isPayPal ? "bg-blue-600 hover:bg-blue-700" : "bg-green-600 hover:bg-green-700"} text-white`}
-                  >
-                    <span className="flex items-center gap-2">
-                      <div className="w-4 h-4 bg-white rounded flex items-center justify-center">
-                        <span className={`${isPayPal ? "text-blue-600" : "text-green-600"} text-xs`}>{isPayPal ? "P" : "💵"}</span>
-                      </div>
-                      {isSubmitting ? "Processing..." : isPayPal ? "Pay with PayPal & Submit" : "Submit Form (Pay In-Person Later)"}
-                    </span>
-                  </Button>
-                );
-              }
-            }
-
-            // Default submit (free or preview without price fields)
-            return (
-              <Button type="submit" disabled={isSubmitting}>
-                {isSubmitting ? "Submitting..." : "Submit"}
-              </Button>
-            );
-          })()}
-
-          {submitMessage && submitState !== "success" && (
-            <div className={`text-sm mt-2 ${submitState === "error" ? "text-destructive" : "text-muted-foreground"}`}>
-              {submitMessage}
-            </div>
-          )}
-        </div>
-
-        {/* Pricing summary bar (builder preview or public UI with priced elements) */}
-        {showPricingBar && (
-          <div className="col-span-12">
-            <div className="mt-2 border-t pt-2 flex items-center justify-between">
-              <div className="text-sm text-muted-foreground">Pricing summary</div>
-              <div className="text-base">
-                <span className="font-medium">Estimated Total: </span>${total.toFixed(2)}
-              </div>
-            </div>
-          </div>
-        )}
-      </form>
-    </div>
-  );
-}+// components/PreviewRendererClient.tsx
+'use client';
+
+import { useForm } from "react-hook-form";
+import { zodResolver } from "@hookform/resolvers/zod";
+import { schemaToZodObject } from "./schemaGen";
+import { evaluateVisibility } from "./visibilityUtils";
+import { FieldRenderer } from "./FieldRenderer";
+import { useBuilderStore } from "./store";
+import { Button } from "@/shared/components/ui/button";
+import type { AnyField, DateField, SelectField } from "./types";
+import { format } from "date-fns";
+import { useEffect, useMemo, useState } from "react";
+import { Alert, AlertDescription, AlertTitle } from "@/shared/components/ui/alert";
+import { MailCheck, CreditCard } from "lucide-react";
+import { formWidthToClass } from "./types";
+import { cn } from "@/lib/utils";
+import { getBoundsViolations, getOptionViolations } from "./validation";
+import PreviewUnavailableAlert from "./PreviewUnavailableAlert";
+
+import {
+  getFormBySlug,
+  isFreeForm,
+  allowedPaymentOptions,
+  submitFreeForm,
+  submitDoorPaymentForm,
+  createFormPaymentOrder,
+} from "@/helpers/FormSubmissionHelper";
+import type { Form, FormPaymentOption } from "@/shared/types/Form";
+
+/**
+ * Public/Preview renderer for forms.
+ *
+ * Props:
+ * - slug: when present, renders the public form (API requires auth).
+ * - instanceId: optional unique id; accepted for compatibility with callers (not required).
+ * - applyFormWidth: when true, applies the authored width class.
+ *
+ * Notes:
+ * - Handles free and paid flows.
+ * - For PayPal: creates an order and redirects to approval; the success page performs capture+submission.
+ * - Includes StrictMode-safe submission lock to avoid double posts.
+ */
+export function PreviewRendererClient({
+  slug,
+  applyFormWidth = true,
+}: {
+  slug?: string;
+  instanceId?: string;
+  applyFormWidth?: boolean;
+}) {
+  const schema = useBuilderStore((s) => s.schema);
+
+  // Builder-time validations (hide live preview if authoring issues exist)
+  const boundsViolations = useMemo(() => getBoundsViolations(schema), [schema]);
+  const optionViolations = useMemo(
+    () => (!slug ? getOptionViolations(schema) : []),
+    [schema, slug]
+  );
+
+  // Build Zod schema and RHF form
+  const zodSchema = schemaToZodObject(schema);
+  const defaultValues = useMemo(() => {
+    const defaults: Record<string, any> = {};
+    for (const field of schema.data) {
+      if (field.type === "switch" || field.type === "checkbox") {
+        defaults[field.name] = false;
+      }
+    }
+    return defaults;
+  }, [schema.data]);
+
+  const form = useForm({ resolver: zodResolver(zodSchema), defaultValues });
+  const formWidthClass = applyFormWidth ? formWidthToClass((schema as any)?.formWidth) : undefined;
+  const values = form.watch();
+
+  // UI state
+  const [submitState, setSubmitState] = useState<"idle" | "submitting" | "success" | "error">("idle");
+  const [submitMessage, setSubmitMessage] = useState<string | null>(null);
+  const [pageError, setPageError] = useState<string | null>(null);
+
+  // Public form config (price/options) fetched from server when slug present
+  const [serverForm, setServerForm] = useState<Form | null>(null);
+  const [availableMethods, setAvailableMethods] = useState<{ allowPayPal: boolean; allowInPerson: boolean }>({
+    allowPayPal: false,
+    allowInPerson: false,
+  });
+
+  // Load live form config (submission_price/payment_options) + restore any in-progress response
+  useEffect(() => {
+    let mounted = true;
+    (async () => {
+      if (!slug) return;
+      try {
+        const f = await getFormBySlug(slug);
+        if (!mounted) return;
+        setServerForm(f);
+
+        const opts = new Set<FormPaymentOption>(allowedPaymentOptions(f));
+        setAvailableMethods({
+          allowPayPal: opts.has("paypal"),
+          allowInPerson: opts.has("door"),
+        });
+
+        // Attempt to restore answers (saved before PayPal redirect)
+        const savedFormDataKey = `form_data_${slug}`;
+        const saved = localStorage.getItem(savedFormDataKey);
+        if (saved) {
+          try {
+            const parsed = JSON.parse(saved);
+            const { _timestamp, ...restored } = parsed ?? {};
+            form.reset({ ...defaultValues, ...restored });
+          } catch {
+            localStorage.removeItem(savedFormDataKey);
+          }
+        }
+
+        // Cleanup stale localStorage items older than 1 hour
+        const oneHourAgo = Date.now() - 60 * 60 * 1000;
+        for (let i = 0; i < localStorage.length; i++) {
+          const key = localStorage.key(i);
+          if (!key || !key.startsWith("form_data_")) continue;
+          try {
+            const raw = localStorage.getItem(key);
+            if (!raw) continue;
+            const data = JSON.parse(raw);
+            if (typeof data?._timestamp === "number" && data._timestamp < oneHourAgo) {
+              localStorage.removeItem(key);
+            }
+          } catch {
+            localStorage.removeItem(key);
+          }
+        }
+      } catch (err: any) {
+        // Expose common public errors in a friendly card
+        const msg =
+          err?.response?.data?.detail ||
+          err?.response?.data?.message ||
+          err?.message ||
+          "Unable to load form.";
+        const low = String(msg).toLowerCase();
+        if (low.includes("expired")) setPageError("This form has expired and is no longer accepting responses.");
+        else if (low.includes("not available") || low.includes("not visible"))
+          setPageError("This form is not available for public viewing.");
+        else if (low.includes("not found")) setPageError("Form not found.");
+        else setPageError(msg);
+      }
+    })();
+    return () => {
+      mounted = false;
+    };
+    // eslint-disable-next-line react-hooks/exhaustive-deps
+  }, [slug]);
+
+  // ===== Price computation (authoring-driven) =====
+  const computeTotal = (): number => {
+    let total = 0;
+    for (const f of schema.data as AnyField[]) {
+      if (!evaluateVisibility((f as any).visibleIf, values)) continue;
+      const val = (values as any)?.[f.name];
+
+      if (f.type === "price") {
+        const amt = (f as any).amount;
+        if (typeof amt === "number" && !Number.isNaN(amt)) total += amt;
+        continue;
+      }
+      if (f.type === "checkbox" || f.type === "switch") {
+        if (val && (f as any).price) total += Number((f as any).price) || 0;
+      } else if (f.type === "radio") {
+        const sf = f as SelectField;
+        const opt = (sf.options || []).find((o) => o.value === val);
+        if (opt?.price) total += Number(opt.price) || 0;
+      } else if (f.type === "select") {
+        const sf = f as SelectField;
+        if (sf.multiple && Array.isArray(val)) {
+          for (const v of val) {
+            const opt = (sf.options || []).find((o) => o.value === v);
+            if (opt?.price) total += Number(opt.price) || 0;
+          }
+        } else if (typeof val === "string") {
+          const opt = (sf.options || []).find((o) => o.value === val);
+          if (opt?.price) total += Number(opt.price) || 0;
+        }
+      } else if (f.type === "date") {
+        const df = f as DateField;
+        const cfg = df.pricing;
+        if (!cfg?.enabled) continue;
+        const weekdayPrice = (d: Date): number => {
+          const dow = d.getDay();
+          const override = cfg.weekdayOverrides?.[dow as 0 | 1 | 2 | 3 | 4 | 5 | 6];
+          const specific = cfg.specificDates?.find((x) => x.date === format(d, "yyyy-MM-dd"))?.price;
+          if (specific != null) return specific;
+          if (override != null) return override;
+          return cfg.basePerDay || 0;
+        };
+        if (df.mode === "range") {
+          const r = val as { from?: Date; to?: Date } | undefined;
+          if (r?.from && r.to) {
+            const start = new Date(r.from);
+            const end = new Date(r.to);
+            for (let d = new Date(start); d.getTime() <= end.getTime(); d.setDate(d.getDate() + 1)) {
+              total += weekdayPrice(d);
+            }
+          } else if (r?.from) {
+            total += weekdayPrice(new Date(r.from));
+          }
+        } else {
+          const d = val as Date | undefined;
+          if (d) total += weekdayPrice(new Date(d));
+        }
+      }
+    }
+    return total;
+  };
+  const total = computeTotal();
+
+  const hasPricing = (): boolean => {
+    for (const f of schema.data as AnyField[]) {
+      if (f.type === "price") return true;
+      if ((f.type === "checkbox" || f.type === "switch") && (f as any).price != null) return true;
+      if ((f.type === "radio" || f.type === "select") && (f as any).options?.some((o: any) => o.price != null))
+        return true;
+      if (f.type === "date" && (f as DateField).pricing?.enabled) return true;
+    }
+    return false;
+  };
+  const showPricingBar = hasPricing();
+
+  // ===== PayPal: create order and redirect for approval =====
+  const startPayPalFlow = async () => {
+    if (!slug || !serverForm) return;
+    if (!availableMethods.allowPayPal) throw new Error("PayPal is not allowed for this form.");
+
+    // Save current answers (so success page can capture+submit idempotently)
+    const answers = form.getValues();
+    localStorage.setItem(
+      `form_data_${slug}`,
+      JSON.stringify({ ...answers, _timestamp: Date.now() })
+    );
+
+    const order = await createFormPaymentOrder(slug);
+    const links = (order?.paypal?.links as Array<{ rel?: string; href?: string }> | undefined) || [];
+    const approve =
+      links.find((l) => (l.rel || "").toLowerCase() === "approve") ||
+      links.find((l) => (l.rel || "").toLowerCase() === "payer-action");
+
+    if (!approve?.href) {
+      throw new Error("Missing PayPal approval link.");
+    }
+
+    window.location.href = approve.href;
+  };
+
+  // ===== Submit handler (free, door, or PayPal redirect) =====
+  const onSubmit = form.handleSubmit(async (data: Record<string, any>) => {
+    // StrictMode-safe lock to avoid double submission
+    const globalSubmitKey = `form_submitting_${slug || "preview"}`;
+    const LOCK_EXPIRY_MS = 5 * 60 * 1000;
+    const lockRaw = sessionStorage.getItem(globalSubmitKey);
+    if (lockRaw) {
+      try {
+        const lock = JSON.parse(lockRaw);
+        if (lock?.submitting && typeof lock?.setAt === "number" && Date.now() - lock.setAt < LOCK_EXPIRY_MS) {
+          return;
+        }
+      } catch {
+        // Ignore malformed lock and reset
+      }
+      sessionStorage.removeItem(globalSubmitKey);
+    }
+    sessionStorage.setItem(globalSubmitKey, JSON.stringify({ submitting: true, setAt: Date.now() }));
+
+    try {
+      setSubmitState("submitting");
+      setSubmitMessage("Submitting...");
+
+      // Public path
+      if (slug && serverForm) {
+        // Free: server is source of truth
+        if (isFreeForm(serverForm)) {
+          await submitFreeForm(slug, data, serverForm);
+          setSubmitState("success");
+          setSubmitMessage("Thanks for your response! We have received it.");
+          form.reset(defaultValues);
+          return;
+        }
+
+        // Paid form: decide method from server-allowed options + optional user field
+        const methods = availableMethods;
+        const inPersonOnly = !methods.allowPayPal && methods.allowInPerson;
+        const both = methods.allowPayPal && methods.allowInPerson;
+
+        let chosen: "paypal" | "door" = "paypal";
+        if (both) {
+          const pickerKey = Object.keys(data).find((k) => k.includes("_payment_method"));
+          const val = pickerKey ? String((data as any)[pickerKey]) : null;
+          if (val === "in-person" || val === "door") chosen = "door";
+        } else if (inPersonOnly) {
+          chosen = "door";
+        } else {
+          chosen = "paypal";
+        }
+
+        if (chosen === "door") {
+          await submitDoorPaymentForm(slug, data, serverForm);
+          setSubmitState("success");
+          setSubmitMessage("Thanks for your response! We’ve recorded your intent to pay in person. Please complete payment on arrival.");
+          form.reset(defaultValues);
+          return;
+        }
+
+        // PayPal path — create order & redirect; capture+submit happens on success page
+        setSubmitMessage("Redirecting to PayPal...");
+        await startPayPalFlow();
+        return; // do not clear lock; page navigates away
+      }
+
+      // Builder preview (no slug)
+      setSubmitState("success");
+      setSubmitMessage("Preview submission captured.");
+    } catch (err: any) {
+      console.error("Submit failed", err);
+      const detail =
+        err?.response?.data?.detail || err?.response?.data?.message || err?.message || "Submit failed";
+      const low = String(detail).toLowerCase();
+      if (low.includes("expired")) setPageError("This form has expired and is no longer accepting responses.");
+      else if (low.includes("not available") || low.includes("not visible"))
+        setPageError("This form is not available for public viewing.");
+      else if (low.includes("not found")) setPageError("Form not found.");
+      setSubmitState("error");
+      setSubmitMessage(typeof detail === "string" ? detail : "Submit failed");
+    } finally {
+      // Clear the lock unless we’re redirecting to PayPal (in which case we already left)
+      sessionStorage.removeItem(globalSubmitKey);
+    }
+  });
+
+  // ===== Builder preview guards =====
+  if (!slug && boundsViolations.length > 0) {
+    return (
+      <div className={cn("mx-auto w-full", formWidthClass)}>
+        <PreviewUnavailableAlert message="Fix the following min/max conflicts to resume the live builder preview:">
+          {boundsViolations.map((issue) => (
+            <li key={issue.fieldId}>
+              <span className="font-medium">{issue.fieldLabel || issue.fieldName}</span>: {issue.message}
+            </li>
+          ))}
+        </PreviewUnavailableAlert>
+      </div>
+    );
+  }
+  if (!slug && optionViolations.length > 0) {
+    return (
+      <div className={cn("mx-auto w-full", formWidthClass)}>
+        <PreviewUnavailableAlert message="Fix the following option issues to resume the live builder preview:">
+          {optionViolations.map((issue) => (
+            <li key={issue.fieldId}>
+              <span className="font-medium">{issue.fieldLabel}</span>:
+              {issue.hasEmptyLabels && issue.hasEmptyValues
+                ? " One or more options have empty labels and values"
+                : issue.hasEmptyLabels
+                  ? " One or more options have empty labels"
+                  : " One or more options have empty values"}
+            </li>
+          ))}
+        </PreviewUnavailableAlert>
+      </div>
+    );
+  }
+
+  // ===== Page-level errors (public) =====
+  if (pageError) {
+    return (
+      <div className={cn("mx-auto w-full", formWidthClass)}>
+        <div className="rounded-md border border-border bg-muted/30 p-8 text-center flex flex-col items-center gap-3">
+          <span className="flex h-12 w-12 items-center justify-center rounded-full bg-destructive/10 text-destructive">
+            <svg
+              xmlns="http://www.w3.org/2000/svg"
+              className="h-6 w-6"
+              fill="none"
+              viewBox="0 0 24 24"
+              stroke="currentColor"
+            >
+              <path strokeLinecap="round" strokeLinejoin="round" strokeWidth={2} d="M12 9v2m0 4h.01M21 12A9 9 0 1112 3a9 9 0 019 9z" />
+            </svg>
+          </span>
+          <h2 className="text-xl font-semibold">Form unavailable</h2>
+          <p className="text-destructive max-w-md">{pageError}</p>
+        </div>
+      </div>
+    );
+  }
+
+  // ===== Success card (public) =====
+  if (slug && submitState === "success" && submitMessage) {
+    return (
+      <div className={cn("mx-auto w-full", formWidthClass)}>
+        <div className="rounded-md border border-border bg-muted/30 p-8 text-center flex flex-col items-center gap-3">
+          <span className="flex h-12 w-12 items-center justify-center rounded-full bg-primary/10 text-primary">
+            <MailCheck className="h-6 w-6" aria-hidden="true" />
+          </span>
+          <h2 className="text-xl font-semibold">Thank you!</h2>
+          <p className="text-muted-foreground max-w-md">{submitMessage}</p>
+        </div>
+      </div>
+    );
+  }
+
+  const isSubmitting = submitState === "submitting" || form.formState.isSubmitting;
+
+  // ===== Render form =====
+  return (
+    <div className={cn("mx-auto w-full", formWidthClass)}>
+      <form onSubmit={onSubmit} className="grid grid-cols-12 gap-4">
+        {schema.data
+          .filter((f) => evaluateVisibility(f.visibleIf, values))
+          .map((f) => (
+            <FieldRenderer
+              key={f.id}
+              field={f}
+              control={form.control}
+              error={(form.formState.errors as any)?.[f.name]?.message as string | undefined}
+            />
+          ))}
+
+        {/* Payment section (public) */}
+        {slug && (showPricingBar || (!!serverForm && !isFreeForm(serverForm))) && (
+          <div className="col-span-12 space-y-4">
+            <Alert className="border-blue-200 bg-blue-50">
+              <CreditCard className="h-4 w-4" />
+              <AlertTitle>Payment Required</AlertTitle>
+              <AlertDescription>
+                <div className="space-y-3">
+                  {showPricingBar && (
+                    <div className="text-lg font-semibold">Total: ${computeTotal().toFixed(2)}</div>
+                  )}
+                  <div className="text-sm text-muted-foreground">
+                    Choose your payment method inside the form (if available).
+                  </div>
+                  {submitMessage && submitState !== "success" && (
+                    <div className={`text-sm mt-2 ${submitState === "error" ? "text-red-600" : "text-blue-600"}`}>
+                      {submitMessage}
+                    </div>
+                  )}
+                </div>
+              </AlertDescription>
+            </Alert>
+          </div>
+        )}
+
+        {/* Submit button */}
+        <div className="col-span-12">
+          {(() => {
+            const hasPriceFields = schema.data.some((f) => f.type === "price");
+            const methods = availableMethods;
+            const paypalOnly = methods.allowPayPal && !methods.allowInPerson;
+            const inPersonOnly = !methods.allowPayPal && methods.allowInPerson;
+            const both = methods.allowPayPal && methods.allowInPerson;
+
+            // Show payment CTAs when paid OR when previewing price fields
+            if ((slug && serverForm && !isFreeForm(serverForm)) || (!slug && hasPriceFields)) {
+              if (paypalOnly) {
+                return (
+                  <Button type="submit" disabled={isSubmitting} className="w-full bg-blue-600 hover:bg-blue-700 text-white">
+                    <span className="flex items-center gap-2">
+                      <div className="w-4 h-4 bg-white rounded flex items-center justify-center">
+                        <span className="text-blue-600 text-xs font-bold">P</span>
+                      </div>
+                      {isSubmitting ? "Processing..." : "Pay with PayPal & Submit"}
+                    </span>
+                  </Button>
+                );
+              }
+              if (inPersonOnly) {
+                return (
+                  <Button type="submit" disabled={isSubmitting} className="w-full bg-green-600 hover:bg-green-700 text-white">
+                    <span className="flex items-center gap-2">
+                      <div className="w-4 h-4 bg-white rounded flex items-center justify-center">
+                        <span className="text-green-600 text-xs">💵</span>
+                      </div>
+                      {isSubmitting ? "Submitting..." : "Submit Form (Pay In-Person Later)"}
+                    </span>
+                  </Button>
+                );
+              }
+              if (both) {
+                const paymentMethodField = Object.keys(values).find((k) => k.includes("_payment_method"));
+                const current = (paymentMethodField ? values[paymentMethodField] : "paypal") as "paypal" | "in-person";
+                const isPayPal = current === "paypal";
+                return (
+                  <Button
+                    type="submit"
+                    disabled={isSubmitting}
+                    className={`w-full ${isPayPal ? "bg-blue-600 hover:bg-blue-700" : "bg-green-600 hover:bg-green-700"} text-white`}
+                  >
+                    <span className="flex items-center gap-2">
+                      <div className="w-4 h-4 bg-white rounded flex items-center justify-center">
+                        <span className={`${isPayPal ? "text-blue-600" : "text-green-600"} text-xs`}>
+                          {isPayPal ? "P" : "💵"}
+                        </span>
+                      </div>
+                      {isSubmitting ? "Processing..." : isPayPal ? "Pay with PayPal & Submit" : "Submit Form (Pay In-Person Later)"}
+                    </span>
+                  </Button>
+                );
+              }
+            }
+
+            // Default submit (free or preview without price fields)
+            return (
+              <Button type="submit" disabled={isSubmitting}>
+                {isSubmitting ? "Submitting..." : "Submit"}
+              </Button>
+            );
+          })()}
+
+          {submitMessage && submitState !== "success" && (
+            <div className={`text-sm mt-2 ${submitState === "error" ? "text-destructive" : "text-muted-foreground"}`}>
+              {submitMessage}
+            </div>
+          )}
+        </div>
+
+        {/* Pricing summary (authoring-time or when price constructs visible) */}
+        {showPricingBar && (
+          <div className="col-span-12">
+            <div className="mt-2 border-t pt-2 flex items-center justify-between">
+              <div className="text-sm text-muted-foreground">Pricing summary</div>
+              <div className="text-base">
+                <span className="font-medium">Estimated Total: </span>${total.toFixed(2)}
+              </div>
+            </div>
+          </div>
+        )}
+      </form>
+    </div>
+  );
+}