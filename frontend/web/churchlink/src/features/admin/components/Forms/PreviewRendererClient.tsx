--- conflicted
+++ resolved
@@ -1,287 +1,280 @@
-import { useForm } from "react-hook-form";
-import { zodResolver } from "@hookform/resolvers/zod";
-import { schemaToZodObject } from "./schemaGen";
-import { FieldRenderer } from "./FieldRenderer";
-import { useBuilderStore } from "./store";
-import { Button } from "@/shared/components/ui/button";
-import type { AnyField, DateField, SelectField } from "./types";
-import { format } from "date-fns";
-import api from '@/api/api';
-import { useNavigate } from 'react-router-dom';
-import { useMemo, useState } from 'react';
-import { Alert, AlertDescription, AlertTitle } from '@/shared/components/ui/alert';
-import { MailCheck } from 'lucide-react';
-import { formWidthToClass } from "./types";
-import { cn } from "@/lib/utils";
-import { getBoundsViolations } from "./validation";
-
-export function PreviewRendererClient({ slug, applyFormWidth = true }: { slug?: string; applyFormWidth?: boolean }) {
-  const schema = useBuilderStore((s) => s.schema);
-  const boundsViolations = useMemo(() => getBoundsViolations(schema), [schema]);
-  const zodSchema = schemaToZodObject(schema); // always create schema
-  const form = useForm({ resolver: zodResolver(zodSchema), defaultValues: {} }); // always init form hook
-  const formWidthClass = applyFormWidth ? formWidthToClass((schema as any)?.formWidth) : undefined;
-  const values = form.watch();
-  const navigate = useNavigate();
-  const [submitState, setSubmitState] = useState<'idle' | 'submitting' | 'success' | 'error'>('idle');
-  const [submitMessage, setSubmitMessage] = useState<string | null>(null);
-  const [pageError, setPageError] = useState<string | null>(null);
-
-  if (!slug && boundsViolations.length > 0) {
-    return (
-      <div className={cn("mx-auto w-full", formWidthClass)}>
-        <Alert variant="destructive">
-          <AlertTitle>Preview unavailable</AlertTitle>
-          <AlertDescription>
-            <p className="mb-2">Fix the following min/max conflicts to resume the live builder preview:</p>
-            <ul className="list-disc pl-5 space-y-1">
-              {boundsViolations.map((issue) => (
-                <li key={issue.fieldId}>
-                  <span className="font-medium">{issue.fieldLabel || issue.fieldName}</span>: {issue.message}
-                </li>
-              ))}
-            </ul>
-          </AlertDescription>
-        </Alert>
-      </div>
-    );
-  }
-
-  const isVisible = (visibleIf?: string): boolean => {
-    if (!visibleIf) return true;
-    const m = visibleIf.match(/^\s*(\w+)\s*(==|!=|>=|<=|>|<)\s*(.+)\s*$/);
-    if (!m) return true;
-    const [, name, op, rhsRaw] = m;
-    const lhs = (values as any)?.[name];
-    let rhs: any = rhsRaw;
-    if (/^['"].*['"]$/.test(rhsRaw)) rhs = rhsRaw.slice(1, -1);
-    else if (/^(true|false)$/i.test(rhsRaw)) rhs = rhsRaw.toLowerCase() === "true";
-    else if (!Number.isNaN(Number(rhsRaw))) rhs = Number(rhsRaw);
-    switch (op) {
-      case "==": return lhs == rhs;
-      case "!=": return lhs != rhs;
-      case ">=": return lhs >= rhs;
-      case "<=": return lhs <= rhs;
-      case ">": return lhs > rhs;
-      case "<": return lhs < rhs;
-      default: return true;
-    }
-  };
-
-  const onSubmit = form.handleSubmit(async (data: any) => {
-    console.log("Preview submit", data);
-    // If a slug prop is provided, submit to public endpoint and redirect to thank-you
-    if (slug) {
-      try {
-        setSubmitState('submitting');
-<<<<<<< HEAD
-        await api.post(`/v1/forms/slug/${slug}/responses`, data);
-        setSubmitState('success');
-        setSubmitMessage('Thank you for your submission!');
-        navigate('/forms/thank-you');
-=======
-        setSubmitMessage('Submitting...');
-        await api.post(`/v1/forms/slug/${slug}/responses`, data);
-        setSubmitState('success');
-        setSubmitMessage('Thanks for your response! We have received it.');
-        form.reset();
->>>>>>> e7cca765
-      } catch (err: any) {
-        console.error('Submit failed', err);
-        const detail = err?.response?.data?.detail || err?.response?.data?.message || err?.message || 'Submit failed';
-        const detailStr = typeof detail === 'string' ? detail.toLowerCase() : '';
-        // Map server reasons to full-page friendly error messages
-        if (detailStr.includes('expired')) {
-          setPageError('This form has expired and is no longer accepting responses.');
-          setSubmitState('error');
-          return;
-        }
-        if (detailStr.includes('not available') || detailStr.includes('not visible')) {
-          setPageError('This form is not available for public viewing.');
-          setSubmitState('error');
-          return;
-        }
-        if (detailStr.includes('not found')) {
-          setPageError('Form not found.');
-          setSubmitState('error');
-          return;
-        }
-        setSubmitState('error');
-        setSubmitMessage(typeof detail === 'string' ? detail : 'Submit failed');
-      }
-    }
-  });
-
-  const computeTotal = (): number => {
-    let total = 0;
-    for (const f of schema.data as AnyField[]) {
-      if (!isVisible((f as any).visibleIf)) continue;
-      const val = (values as any)?.[f.name];
-      if (f.type === "price") {
-        const amt = (f as any).amount;
-        if (typeof amt === "number" && !Number.isNaN(amt)) total += amt;
-        continue;
-      }
-      if (f.type === "checkbox" || f.type === "switch") {
-        if (val && (f as any).price) total += Number((f as any).price) || 0;
-      } else if (f.type === "radio") {
-        const sf = f as SelectField;
-        const opt = (sf.options || []).find((o) => o.value === val);
-        if (opt?.price) total += Number(opt.price) || 0;
-      } else if (f.type === "select") {
-        const sf = f as SelectField;
-        if (sf.multiple && Array.isArray(val)) {
-          for (const v of val) {
-            const opt = (sf.options || []).find((o) => o.value === v);
-            if (opt?.price) total += Number(opt.price) || 0;
-          }
-        } else if (typeof val === "string") {
-          const opt = (sf.options || []).find((o) => o.value === val);
-          if (opt?.price) total += Number(opt.price) || 0;
-        }
-      } else if (f.type === "date") {
-        const df = f as DateField;
-        const cfg = df.pricing;
-        if (!cfg?.enabled) continue;
-        const weekdayPrice = (d: Date): number => {
-          const dow = d.getDay();
-          const override = cfg.weekdayOverrides?.[dow as 0|1|2|3|4|5|6];
-          const specific = cfg.specificDates?.find((x) => x.date === format(d, "yyyy-MM-dd"))?.price;
-          if (specific != null) return specific;
-          if (override != null) return override;
-          return cfg.basePerDay || 0;
-        };
-        if (df.mode === "range") {
-          const r = val as { from?: Date; to?: Date } | undefined;
-          if (r?.from && r.to) {
-            const start = new Date(r.from);
-            const end = new Date(r.to);
-            // include both endpoints
-            for (let d = new Date(start); d.getTime() <= end.getTime(); d.setDate(d.getDate() + 1)) {
-              total += weekdayPrice(d);
-            }
-          } else if (r?.from) {
-            total += weekdayPrice(new Date(r.from));
-          }
-        } else {
-          const d = val as Date | undefined;
-          if (d) total += weekdayPrice(new Date(d));
-        }
-      }
-    }
-    return total;
-  };
-
-  const total = computeTotal();
-  
-  // Collect errors for fields that are currently hidden, so they still surface
-  const hiddenErrors: string[] = useMemo(() => {
-    const msgs: string[] = [];
-    const errs: Record<string, any> = (form.formState.errors as any) || {};
-    const byName: Record<string, any> = errs;
-    for (const f of schema.data as AnyField[]) {
-      const e = byName[f.name];
-      if (!e) continue;
-      const currentlyVisible = isVisible((f as any).visibleIf);
-      if (!currentlyVisible) {
-        const msg = e?.message as string | undefined;
-        if (msg) msgs.push(msg);
-      }
-    }
-    return msgs;
-  }, [form.formState.errors, schema.data, values]);
-  const hasPricing = (): boolean => {
-    for (const f of schema.data as AnyField[]) {
-      if (f.type === "price") {
-        return true;
-      } else if (f.type === "checkbox" || f.type === "switch") {
-        if ((f as any).price != null) return true;
-      } else if (f.type === "radio" || f.type === "select") {
-        if ((f as any).options?.some((o: any) => o.price != null)) return true;
-      } else if (f.type === "date") {
-        const df = f as DateField;
-        if (df.pricing?.enabled) return true;
-      }
-    }
-    return false;
-  };
-  const showPricingBar = hasPricing();
-
-  if (slug && submitState === 'success' && submitMessage) {
-    return (
-      <div className={cn("mx-auto w-full", formWidthClass)}>
-        <div className="rounded-md border border-border bg-muted/30 p-8 text-center flex flex-col items-center gap-3">
-          <span className="flex h-12 w-12 items-center justify-center rounded-full bg-primary/10 text-primary">
-            <MailCheck className="h-6 w-6" aria-hidden="true" />
-          </span>
-          <h2 className="text-xl font-semibold">Thank you!</h2>
-          <p className="text-muted-foreground max-w-md">
-            {submitMessage}
-          </p>
-        </div>
-      </div>
-    );
-  }
-
-  // If a page-level error occurred (expired / not available / not found) show the friendly error card
-  if (pageError) {
-    return (
-      <div className={cn("mx-auto w-full", formWidthClass)}>
-        <div className="rounded-md border border-border bg-muted/30 p-8 text-center flex flex-col items-center gap-3">
-          <span className="flex h-12 w-12 items-center justify-center rounded-full bg-destructive/10 text-destructive">
-            <svg xmlns="http://www.w3.org/2000/svg" className="h-6 w-6" fill="none" viewBox="0 0 24 24" stroke="currentColor">
-              <path strokeLinecap="round" strokeLinejoin="round" strokeWidth={2} d="M12 9v2m0 4h.01M21 12A9 9 0 1112 3a9 9 0 019 9z" />
-            </svg>
-          </span>
-          <h2 className="text-xl font-semibold">Form unavailable</h2>
-          <p className="text-destructive max-w-md">{pageError}</p>
-        </div>
-      </div>
-    );
-  }
-
-  const isSubmitting = submitState === 'submitting' || form.formState.isSubmitting;
-
-  return (
-  <form onSubmit={onSubmit} className="grid grid-cols-12 gap-4">
-      {/* Show errors for hidden required fields too */}
-      {hiddenErrors.length > 0 && (
-        <div className="col-span-12">
-          <Alert variant="destructive">
-            <AlertTitle>Some required fields are missing</AlertTitle>
-            <AlertDescription>
-              <ul className="list-disc pl-5">
-                {hiddenErrors.map((m, i) => (
-                  <li key={i}>{m}</li>
-                ))}
-              </ul>
-            </AlertDescription>
-          </Alert>
-        </div>
-      )}
-
-      {schema.data.filter((f) => isVisible(f.visibleIf)).map((f) => (
-        <FieldRenderer
-          key={f.id}
-          field={f}
-          control={form.control}
-          error={(form.formState.errors as any)?.[f.name]?.message as string | undefined}
-        />
-      ))}
-      <div className="col-span-12">
-        <Button type="submit" disabled={isSubmitting}>{isSubmitting ? 'Submitting...' : 'Submit'}</Button>
-        {submitMessage && <div className="text-sm text-muted-foreground mt-2">{submitMessage}</div>}
-      </div>
-      {showPricingBar && (
-        <div className="col-span-12">
-          <div className="mt-2 border-t pt-2 flex items-center justify-between">
-            <div className="text-sm text-muted-foreground">Pricing summary</div>
-            <div className="text-base">
-              <span className="font-medium">Estimated Total: </span>${total.toFixed(2)}
-            </div>
-          </div>
-        </div>
-      )}
-    </form>
-  );
-}
+import { useForm } from "react-hook-form";
+import { zodResolver } from "@hookform/resolvers/zod";
+import { schemaToZodObject } from "./schemaGen";
+import { FieldRenderer } from "./FieldRenderer";
+import { useBuilderStore } from "./store";
+import { Button } from "@/shared/components/ui/button";
+import type { AnyField, DateField, SelectField } from "./types";
+import { format } from "date-fns";
+import api from '@/api/api';
+import { useNavigate } from 'react-router-dom';
+import { useMemo, useState } from 'react';
+import { Alert, AlertDescription, AlertTitle } from '@/shared/components/ui/alert';
+import { MailCheck } from 'lucide-react';
+import { formWidthToClass } from "./types";
+import { cn } from "@/lib/utils";
+import { getBoundsViolations } from "./validation";
+
+export function PreviewRendererClient({ slug, applyFormWidth = true }: { slug?: string; applyFormWidth?: boolean }) {
+  const schema = useBuilderStore((s) => s.schema);
+  const boundsViolations = useMemo(() => getBoundsViolations(schema), [schema]);
+  const zodSchema = schemaToZodObject(schema); // always create schema
+  const form = useForm({ resolver: zodResolver(zodSchema), defaultValues: {} }); // always init form hook
+  const formWidthClass = applyFormWidth ? formWidthToClass((schema as any)?.formWidth) : undefined;
+  const values = form.watch();
+  const navigate = useNavigate();
+  const [submitState, setSubmitState] = useState<'idle' | 'submitting' | 'success' | 'error'>('idle');
+  const [submitMessage, setSubmitMessage] = useState<string | null>(null);
+  const [pageError, setPageError] = useState<string | null>(null);
+
+  if (!slug && boundsViolations.length > 0) {
+    return (
+      <div className={cn("mx-auto w-full", formWidthClass)}>
+        <Alert variant="destructive">
+          <AlertTitle>Preview unavailable</AlertTitle>
+          <AlertDescription>
+            <p className="mb-2">Fix the following min/max conflicts to resume the live builder preview:</p>
+            <ul className="list-disc pl-5 space-y-1">
+              {boundsViolations.map((issue) => (
+                <li key={issue.fieldId}>
+                  <span className="font-medium">{issue.fieldLabel || issue.fieldName}</span>: {issue.message}
+                </li>
+              ))}
+            </ul>
+          </AlertDescription>
+        </Alert>
+      </div>
+    );
+  }
+
+  const isVisible = (visibleIf?: string): boolean => {
+    if (!visibleIf) return true;
+    const m = visibleIf.match(/^\s*(\w+)\s*(==|!=|>=|<=|>|<)\s*(.+)\s*$/);
+    if (!m) return true;
+    const [, name, op, rhsRaw] = m;
+    const lhs = (values as any)?.[name];
+    let rhs: any = rhsRaw;
+    if (/^['"].*['"]$/.test(rhsRaw)) rhs = rhsRaw.slice(1, -1);
+    else if (/^(true|false)$/i.test(rhsRaw)) rhs = rhsRaw.toLowerCase() === "true";
+    else if (!Number.isNaN(Number(rhsRaw))) rhs = Number(rhsRaw);
+    switch (op) {
+      case "==": return lhs == rhs;
+      case "!=": return lhs != rhs;
+      case ">=": return lhs >= rhs;
+      case "<=": return lhs <= rhs;
+      case ">": return lhs > rhs;
+      case "<": return lhs < rhs;
+      default: return true;
+    }
+  };
+
+  const onSubmit = form.handleSubmit(async (data: any) => {
+    console.log("Preview submit", data);
+    // If a slug prop is provided, submit to public endpoint and redirect to thank-you
+    if (slug) {
+      try {
+        setSubmitState('submitting');
+        setSubmitMessage('Submitting...');
+        await api.post(`/v1/forms/slug/${slug}/responses`, data);
+        setSubmitState('success');
+        setSubmitMessage('Thanks for your response! We have received it.');
+        form.reset();
+      } catch (err: any) {
+        console.error('Submit failed', err);
+        const detail = err?.response?.data?.detail || err?.response?.data?.message || err?.message || 'Submit failed';
+        const detailStr = typeof detail === 'string' ? detail.toLowerCase() : '';
+        // Map server reasons to full-page friendly error messages
+        if (detailStr.includes('expired')) {
+          setPageError('This form has expired and is no longer accepting responses.');
+          setSubmitState('error');
+          return;
+        }
+        if (detailStr.includes('not available') || detailStr.includes('not visible')) {
+          setPageError('This form is not available for public viewing.');
+          setSubmitState('error');
+          return;
+        }
+        if (detailStr.includes('not found')) {
+          setPageError('Form not found.');
+          setSubmitState('error');
+          return;
+        }
+        setSubmitState('error');
+        setSubmitMessage(typeof detail === 'string' ? detail : 'Submit failed');
+      }
+    }
+  });
+
+  const computeTotal = (): number => {
+    let total = 0;
+    for (const f of schema.data as AnyField[]) {
+      if (!isVisible((f as any).visibleIf)) continue;
+      const val = (values as any)?.[f.name];
+      if (f.type === "price") {
+        const amt = (f as any).amount;
+        if (typeof amt === "number" && !Number.isNaN(amt)) total += amt;
+        continue;
+      }
+      if (f.type === "checkbox" || f.type === "switch") {
+        if (val && (f as any).price) total += Number((f as any).price) || 0;
+      } else if (f.type === "radio") {
+        const sf = f as SelectField;
+        const opt = (sf.options || []).find((o) => o.value === val);
+        if (opt?.price) total += Number(opt.price) || 0;
+      } else if (f.type === "select") {
+        const sf = f as SelectField;
+        if (sf.multiple && Array.isArray(val)) {
+          for (const v of val) {
+            const opt = (sf.options || []).find((o) => o.value === v);
+            if (opt?.price) total += Number(opt.price) || 0;
+          }
+        } else if (typeof val === "string") {
+          const opt = (sf.options || []).find((o) => o.value === val);
+          if (opt?.price) total += Number(opt.price) || 0;
+        }
+      } else if (f.type === "date") {
+        const df = f as DateField;
+        const cfg = df.pricing;
+        if (!cfg?.enabled) continue;
+        const weekdayPrice = (d: Date): number => {
+          const dow = d.getDay();
+          const override = cfg.weekdayOverrides?.[dow as 0|1|2|3|4|5|6];
+          const specific = cfg.specificDates?.find((x) => x.date === format(d, "yyyy-MM-dd"))?.price;
+          if (specific != null) return specific;
+          if (override != null) return override;
+          return cfg.basePerDay || 0;
+        };
+        if (df.mode === "range") {
+          const r = val as { from?: Date; to?: Date } | undefined;
+          if (r?.from && r.to) {
+            const start = new Date(r.from);
+            const end = new Date(r.to);
+            // include both endpoints
+            for (let d = new Date(start); d.getTime() <= end.getTime(); d.setDate(d.getDate() + 1)) {
+              total += weekdayPrice(d);
+            }
+          } else if (r?.from) {
+            total += weekdayPrice(new Date(r.from));
+          }
+        } else {
+          const d = val as Date | undefined;
+          if (d) total += weekdayPrice(new Date(d));
+        }
+      }
+    }
+    return total;
+  };
+
+  const total = computeTotal();
+  
+  // Collect errors for fields that are currently hidden, so they still surface
+  const hiddenErrors: string[] = useMemo(() => {
+    const msgs: string[] = [];
+    const errs: Record<string, any> = (form.formState.errors as any) || {};
+    const byName: Record<string, any> = errs;
+    for (const f of schema.data as AnyField[]) {
+      const e = byName[f.name];
+      if (!e) continue;
+      const currentlyVisible = isVisible((f as any).visibleIf);
+      if (!currentlyVisible) {
+        const msg = e?.message as string | undefined;
+        if (msg) msgs.push(msg);
+      }
+    }
+    return msgs;
+  }, [form.formState.errors, schema.data, values]);
+  const hasPricing = (): boolean => {
+    for (const f of schema.data as AnyField[]) {
+      if (f.type === "price") {
+        return true;
+      } else if (f.type === "checkbox" || f.type === "switch") {
+        if ((f as any).price != null) return true;
+      } else if (f.type === "radio" || f.type === "select") {
+        if ((f as any).options?.some((o: any) => o.price != null)) return true;
+      } else if (f.type === "date") {
+        const df = f as DateField;
+        if (df.pricing?.enabled) return true;
+      }
+    }
+    return false;
+  };
+  const showPricingBar = hasPricing();
+
+  if (slug && submitState === 'success' && submitMessage) {
+    return (
+      <div className={cn("mx-auto w-full", formWidthClass)}>
+        <div className="rounded-md border border-border bg-muted/30 p-8 text-center flex flex-col items-center gap-3">
+          <span className="flex h-12 w-12 items-center justify-center rounded-full bg-primary/10 text-primary">
+            <MailCheck className="h-6 w-6" aria-hidden="true" />
+          </span>
+          <h2 className="text-xl font-semibold">Thank you!</h2>
+          <p className="text-muted-foreground max-w-md">
+            {submitMessage}
+          </p>
+        </div>
+      </div>
+    );
+  }
+
+  // If a page-level error occurred (expired / not available / not found) show the friendly error card
+  if (pageError) {
+    return (
+      <div className={cn("mx-auto w-full", formWidthClass)}>
+        <div className="rounded-md border border-border bg-muted/30 p-8 text-center flex flex-col items-center gap-3">
+          <span className="flex h-12 w-12 items-center justify-center rounded-full bg-destructive/10 text-destructive">
+            <svg xmlns="http://www.w3.org/2000/svg" className="h-6 w-6" fill="none" viewBox="0 0 24 24" stroke="currentColor">
+              <path strokeLinecap="round" strokeLinejoin="round" strokeWidth={2} d="M12 9v2m0 4h.01M21 12A9 9 0 1112 3a9 9 0 019 9z" />
+            </svg>
+          </span>
+          <h2 className="text-xl font-semibold">Form unavailable</h2>
+          <p className="text-destructive max-w-md">{pageError}</p>
+        </div>
+      </div>
+    );
+  }
+
+  const isSubmitting = submitState === 'submitting' || form.formState.isSubmitting;
+
+  return (
+  <form onSubmit={onSubmit} className="grid grid-cols-12 gap-4">
+      {/* Show errors for hidden required fields too */}
+      {hiddenErrors.length > 0 && (
+        <div className="col-span-12">
+          <Alert variant="destructive">
+            <AlertTitle>Some required fields are missing</AlertTitle>
+            <AlertDescription>
+              <ul className="list-disc pl-5">
+                {hiddenErrors.map((m, i) => (
+                  <li key={i}>{m}</li>
+                ))}
+              </ul>
+            </AlertDescription>
+          </Alert>
+        </div>
+      )}
+
+      {schema.data.filter((f) => isVisible(f.visibleIf)).map((f) => (
+        <FieldRenderer
+          key={f.id}
+          field={f}
+          control={form.control}
+          error={(form.formState.errors as any)?.[f.name]?.message as string | undefined}
+        />
+      ))}
+      <div className="col-span-12">
+        <Button type="submit" disabled={isSubmitting}>{isSubmitting ? 'Submitting...' : 'Submit'}</Button>
+        {submitMessage && <div className="text-sm text-muted-foreground mt-2">{submitMessage}</div>}
+      </div>
+      {showPricingBar && (
+        <div className="col-span-12">
+          <div className="mt-2 border-t pt-2 flex items-center justify-between">
+            <div className="text-sm text-muted-foreground">Pricing summary</div>
+            <div className="text-base">
+              <span className="font-medium">Estimated Total: </span>${total.toFixed(2)}
+            </div>
+          </div>
+        </div>
+      )}
+    </form>
+  );
+}