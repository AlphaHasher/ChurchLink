--- conflicted
+++ resolved
@@ -1,802 +1,669 @@
-import { useEffect } from "react";
-import { Input } from "@/shared/components/ui/input";
-import { Textarea } from "@/shared/components/ui/textarea";
-import { Label } from "@/shared/components/ui/label";
-import { Checkbox } from "@/shared/components/ui/checkbox";
-import { Button } from "@/shared/components/ui/button";
-import { Select, SelectContent, SelectItem, SelectTrigger, SelectValue } from "@/shared/components/ui/select";
-import { Popover, PopoverTrigger, PopoverContent } from "@/shared/components/ui/popover";
-import { Calendar } from "@/shared/components/ui/calendar";
-import { useBuilderStore } from "./store";
-import type { AnyField, SelectField } from "./types";
-import { format } from "date-fns";
-import { normalizeDateOnly } from '@/helpers/DateHelper'
-import { HoverCard, HoverCardTrigger, HoverCardContent } from "@/shared/components/ui/hover-card";
-import { Calendar as CalendarIcon, CircleHelp } from "lucide-react";
-import { Table, TableBody, TableHead, TableRow, TableCell, TableHeader } from "@/shared/components/ui/DataTable";
-
-const parseNonNegativeNumber = (raw: string, emptyValue?: number): number | undefined => {
-  const trimmed = raw?.trim() ?? "";
-  if (trimmed === "") return emptyValue;
-  const parsed = Number(trimmed);
-  if (!Number.isFinite(parsed)) return emptyValue;
-  return Math.max(0, parsed);
-};
-
-export function Inspector() {
-  const selectedId = useBuilderStore((s) => s.selectedId);
-  const field = useBuilderStore((s) => s.schema.data.find((f) => f.id === s.selectedId));
-  const update = useBuilderStore((s) => s.updateField);
-  const updateOptions = useBuilderStore((s) => s.updateOptions);
-  const addLocale = useBuilderStore((s) => s.addLocale);
-  const removeLocale = useBuilderStore((s) => s.removeLocale);
-  const schema = useBuilderStore((s) => s.schema);
-  const schemaLocales = schema.locales || [];
-  const defaultLocale = schema.defaultLocale || 'en';
-  const availableLocales = (() => {
-    const set = new Set<string>();
-    if (defaultLocale) set.add(defaultLocale);
-    for (const l of schemaLocales) set.add(l);
-    const i18n = (field as any)?.i18n as Record<string, any> | undefined;
-    if (i18n) Object.keys(i18n).forEach((k) => set.add(k));
-    if ((field as any)?.type === 'select' || (field as any)?.type === 'radio') {
-      const sel = field as SelectField;
-      for (const o of (sel.options || [])) {
-        const oi = (o as any)?.i18n as Record<string, any> | undefined;
-        if (oi) Object.keys(oi).forEach((k) => set.add(k));
-      }
-    }
-    return Array.from(set);
-  })();
-
-  if (!selectedId || !field) {
-    return <div className="text-sm text-muted-foreground">Select a field to edit its properties</div>;
-  }
-
-  const onChange = (patch: Partial<AnyField>) => update(field.id, patch);
-
-  useEffect(() => {
-    if (field.type === 'static' && field.required) {
-      update(field.id, { required: false });
-    }
-  }, [field.id, field.required, field.type, update]);
-
-
-  const currentMinDate = (field as any).minDate;
-  const currentMaxDate = (field as any).maxDate;
-  const minDateObj = normalizeDateOnly(currentMinDate);
-  const maxDateObj = normalizeDateOnly(currentMaxDate);
-  const minMaxLabel = (() => {
-    if (minDateObj && maxDateObj) {
-      return `${format(minDateObj, "PPP")} – ${format(maxDateObj, "PPP")}`;
-    }
-    if (minDateObj) {
-      return `From ${format(minDateObj, "PPP")}`;
-    }
-    if (maxDateObj) {
-      return `Until ${format(maxDateObj, "PPP")}`;
-    }
-    return "Set min / max dates";
-  })();
-
-  const renderOptions = () => {
-    if (field.type !== "select" && field.type !== "radio") return null;
-    const sel = field as SelectField;
-    return (
-      <div className="space-y-2">
-        <Label>Options</Label>
-        <Table>
-          <TableHeader>
-            <TableRow>
-              <TableHead>Label</TableHead>
-              <TableHead>Value</TableHead>
-              <TableHead className="w-28">Price</TableHead>
-              <TableHead className="text-right">Actions</TableHead>
-            </TableRow>
-          </TableHeader>
-          <TableBody>
-            {(sel.options || []).map((o, idx) => (
-              <TableRow key={idx}>
-                <TableCell>
-                  <Input
-                    placeholder="Label"
-                    value={o.label}
-                    onChange={(e) => {
-                      const next = [...sel.options];
-                      next[idx] = { ...next[idx], label: e.target.value };
-                      updateOptions(field.id, next);
-                    }}
-                  />
-                  {(availableLocales.length > 0) && (
-                    <div className="mt-1 space-y-1">
-                      <Label className="text-xs text-muted-foreground">Localized labels</Label>
-                      {availableLocales.map((loc) => (
-                        <div className="flex items-center gap-2" key={loc}>
-                          <span className="text-xs w-10">{loc}</span>
-                          <Input
-                            placeholder={`Label (${loc})`}
-                            value={o.i18n?.[loc]?.label ?? ''}
-                            onChange={(e) => {
-                              const next = [...sel.options] as any[];
-                              const curr = next[idx];
-                              const i18n = { ...(curr.i18n || {}) };
-                              i18n[loc] = { ...(i18n[loc] || {}), label: e.target.value };
-                              next[idx] = { ...curr, i18n };
-                              updateOptions(field.id, next as any);
-                            }}
-                          />
-                        </div>
-                      ))}
-                    </div>
-                  )}
-                </TableCell>
-                <TableCell>
-                  <Input
-                    placeholder="Value"
-                    value={o.value}
-                    onChange={(e) => {
-                      const next = [...sel.options];
-                      next[idx] = { ...next[idx], value: e.target.value };
-                      updateOptions(field.id, next);
-                    }}
-                  />
-                </TableCell>
-                <TableCell>
-                  <Input
-                    type="number"
-                    placeholder="0"
-                    min={0}
-                    value={(o as any).price ?? ""}
-                    onChange={(e) => {
-                      const next = [...sel.options];
-                      const price = parseNonNegativeNumber(e.target.value);
-                      next[idx] = { ...next[idx], price } as any;
-                      updateOptions(field.id, next);
-                    }}
-                  />
-                </TableCell>
-                <TableCell className="text-right">
-                  <Button
-                    size="sm"
-                    variant="ghost"
-                    onClick={() => {
-                      const next = sel.options.filter((_, i) => i !== idx);
-                      updateOptions(field.id, next);
-                    }}
-                  >
-                    Remove
-                  </Button>
-                </TableCell>
-              </TableRow>
-            ))}
-          </TableBody>
-        </Table>
-        <div>
-          <Button
-            size="sm"
-            variant="secondary"
-            onClick={() => updateOptions(field.id, [...(sel.options || []), { label: "New option", value: `value${(sel.options?.length || 0) + 1}` }])}
-          >
-            Add option
-          </Button>
-        </div>
-      </div>
-    );
-  };
-
-  return (
-    <div className="space-y-3">
-<<<<<<< HEAD
-        {/* Localization controls for field texts (hidden for price and static fields) */}
-        {field.type !== 'price' && field.type !== 'static' && (
-        <div className="space-y-2">
-=======
-      {/* Localization controls for field texts (hidden for price fields) */}
-      {field.type !== 'price' && (
-        <div className="space-y-2 border rounded p-3 bg-card">
->>>>>>> bf1ff186
-          <div className="flex items-center justify-between">
-            <Label>Localization</Label>
-            <div className="flex items-center gap-2">
-              <Input
-                className="h-8 w-24"
-                placeholder="Add locale"
-                onKeyDown={(e) => {
-                  const v = (e.target as HTMLInputElement).value.trim();
-                  if (e.key === 'Enter' && v) {
-                    addLocale(v);
-                    (e.target as HTMLInputElement).value = '';
-                  }
-                }}
-              />
-            </div>
-          </div>
-          <div className="space-y-2">
-            {availableLocales.map((loc) => (
-              <div key={loc} className="border rounded p-2 space-y-2">
-                <div className="flex items-center justify-between">
-                  <div className="text-sm font-medium">{loc}</div>
-                  {loc !== defaultLocale && (
-                    <Button size="sm" variant="ghost" onClick={() => removeLocale(loc)}>Remove</Button>
-                  )}
-                </div>
-                <div className="grid grid-cols-2 gap-2">
-                  <div className="col-span-2">
-                    <Label className="text-xs">Label</Label>
-                    <Textarea
-                      value={(field as any).i18n?.[loc]?.label ?? ''}
-                      onChange={(e) => {
-                        const i18n = { ...((field as any).i18n || {}) };
-                        i18n[loc] = { ...(i18n[loc] || {}), label: e.target.value };
-                        update(field.id, { i18n } as any);
-                      }}
-                    />
-                  </div>
-                  {!['static', 'price', 'date', 'time'].includes((field as any).type) && (
-                    <div>
-                      <Label className="text-xs">Placeholder</Label>
-                      <Input
-                        value={(field as any).i18n?.[loc]?.placeholder ?? ''}
-                        onChange={(e) => {
-                          const i18n = { ...((field as any).i18n || {}) };
-                          i18n[loc] = { ...(i18n[loc] || {}), placeholder: e.target.value };
-                          update(field.id, { i18n } as any);
-                        }}
-                      />
-                    </div>
-                  )}
-                  <div className="col-span-2">
-                    <Label className="text-xs">Help text</Label>
-                    <Textarea
-                      value={(field as any).i18n?.[loc]?.helpText ?? ''}
-                      onChange={(e) => {
-                        const i18n = { ...((field as any).i18n || {}) };
-                        i18n[loc] = { ...(i18n[loc] || {}), helpText: e.target.value };
-                        update(field.id, { i18n } as any);
-                      }}
-                    />
-                  </div>
-<<<<<<< HEAD
-                </div>
-              </div>
-            ))}
-          </div>
-          </div>
-          )}
-        {/* Static text content with localization */}
-        {field.type === 'static' && (
-        <div className="space-y-2">
-          <div className="flex items-center justify-between">
-            <Label>Content (Localized)</Label>
-            <div className="flex items-center gap-2">
-              <Input
-                className="h-8 w-24"
-                placeholder="Add locale"
-                onKeyDown={(e) => {
-                  const v = (e.target as HTMLInputElement).value.trim();
-                  if (e.key === 'Enter' && v) {
-                    addLocale(v);
-                    (e.target as HTMLInputElement).value = '';
-                  }
-                }}
-              />
-            </div>
-          </div>
-          <div className="space-y-2">
-            {availableLocales.map((loc) => (
-              <div key={loc} className="border rounded p-2 space-y-2">
-                <div className="flex items-center justify-between">
-                  <div className="text-sm font-medium">{loc}</div>
-                  {loc !== defaultLocale && (
-                    <Button size="sm" variant="ghost" onClick={() => removeLocale(loc)}>Remove</Button>
-                  )}
-=======
->>>>>>> bf1ff186
-                </div>
-                <div>
-                  <Label className="text-xs">Content</Label>
-                  <Input
-                    value={(field as any).i18n?.[loc]?.content ?? ''}
-                    onChange={(e) => {
-                      const i18n = { ...((field as any).i18n || {}) };
-                      i18n[loc] = { ...(i18n[loc] || {}), content: e.target.value };
-                      update(field.id, { i18n } as any);
-                    }}
-                  />
-                </div>
-              </div>
-            ))}
-          </div>
-        </div>
-      )}
-      {field.type === "static" && (
-        <div className="space-y-2 border rounded p-3 bg-card">
-          <div className="grid grid-cols-2 gap-2 items-end">
-            <div className="space-y-1">
-<<<<<<< HEAD
-              <Label>Default Content</Label>
-              <Input value={(field as any).content || ""} onChange={(e) => onChange({ content: e.target.value } as any)} />
-              <p className="text-xs text-muted-foreground">This content is used when no localized content is available.</p>
-=======
-              <Label>As</Label>
-              <Select value={(field as any).as || "p"} onValueChange={(v) => onChange({ as: v as any } as any)}>
-                <SelectTrigger><SelectValue /></SelectTrigger>
-                <SelectContent>
-                  <SelectItem value="h1">H1</SelectItem>
-                  <SelectItem value="h2">H2</SelectItem>
-                  <SelectItem value="h3">H3</SelectItem>
-                  <SelectItem value="h4">H4</SelectItem>
-                  <SelectItem value="p">Paragraph</SelectItem>
-                  <SelectItem value="small">Small</SelectItem>
-                </SelectContent>
-              </Select>
->>>>>>> bf1ff186
-            </div>
-            <div className="space-y-1">
-              <Label>Color</Label>
-              <Input type="color" value={(field as any).color || "#000000"} onChange={(e) => onChange({ color: e.target.value } as any)} />
-            </div>
-          </div>
-<<<<<<< HEAD
-        )}
-        {/* Removed base Label input; use Localization cards below to manage label per language */}
-        {field.type !== 'price' && field.type !== 'static' && (
-        <div className="space-y-1">
-          <Label>Component Name</Label>
-          <Input value={field.name} onChange={(e) => onChange({ name: e.target.value })} />
-        </div>
-        )}
-        {/* Removed base Placeholder input; use Localization cards to manage placeholders per locale */}
-        {field.type === "price" && (
-          <div className="space-y-1">
-            <Label>Amount</Label>
-            <Input type="number" value={(field as any).amount ?? 0}
-                   onChange={(e) => onChange({ amount: e.target.value === "" ? 0 : Number(e.target.value) } as any)} />
-            <p className="text-xs text-muted-foreground">This field does not render; it only adds to the total when visible.</p>
-          </div>
-        )}
-        {field.type !== 'price' && field.type !== 'static' && (
-        <>
-        <div className="space-y-1">
-          <Label>Width</Label>
-          <Select value={field.width || "full"} onValueChange={(v) => onChange({ width: v as any })}>
-            <SelectTrigger><SelectValue /></SelectTrigger>
-            <SelectContent>
-              <SelectItem value="full">Full</SelectItem>
-              <SelectItem value="half">Half</SelectItem>
-              <SelectItem value="third">Third</SelectItem>
-              <SelectItem value="quarter">Quarter</SelectItem>
-            </SelectContent>
-          </Select>
-        </div>
-        <div className="flex items-center gap-2">
-          <Checkbox checked={!!field.required} onCheckedChange={(v) => onChange({ required: !!v })} />
-          <Label>Required</Label>
-=======
-          <div className="mt-2 flex items-center gap-3">
-            <div className="flex items-center gap-2">
-              <Checkbox checked={(field as any).bold || false} onCheckedChange={(v) => onChange({ bold: !!v } as any)} />
-              <Label>Bold</Label>
-            </div>
-            <div className="flex items-center gap-2">
-              <Checkbox checked={(field as any).underline || false} onCheckedChange={(v) => onChange({ underline: !!v } as any)} />
-              <Label>Underline</Label>
-            </div>
-          </div>
-        </div>
-      )}
-      {/* Removed base Label input; use Localization cards below to manage label per language */}
-      {field.type !== 'price' && (
-        <div className="space-y-1 border rounded p-3 bg-card">O
-          <Label>Component Name</Label>
-          <Input value={field.name} onChange={(e) => onChange({ name: e.target.value })} />
-        </div>
-      )}
-      {/* Removed base Placeholder input; use Localization cards to manage placeholders per locale */}
-      {field.type === "price" && (
-        <div className="space-y-1 border rounded p-3 bg-card">
-          <Label>Amount</Label>
-          <Input
-            type="number"
-            min={0}
-            value={(field as any).amount ?? 0}
-            onChange={(e) => {
-              const amount = parseNonNegativeNumber(e.target.value, 0) ?? 0;
-              onChange({ amount } as any);
-            }}
-          />
-          <p className="text-xs text-muted-foreground">This field does not render; it only adds to the total when visible.</p>
->>>>>>> bf1ff186
-        </div>
-      )}
-      {field.type !== 'price' && (
-        <>
-          <div className="space-y-1">
-            <Label>Width</Label>
-            <Select value={field.width || "full"} onValueChange={(v) => onChange({ width: v as any })}>
-              <SelectTrigger><SelectValue /></SelectTrigger>
-              <SelectContent>
-                <SelectItem value="full">Full</SelectItem>
-                <SelectItem value="half">Half</SelectItem>
-                <SelectItem value="third">Third</SelectItem>
-                <SelectItem value="quarter">Quarter</SelectItem>
-              </SelectContent>
-            </Select>
-          </div>
-          {field.type !== 'static' && (
-            <div className="flex items-center gap-2">
-              <Checkbox checked={!!field.required} onCheckedChange={(v) => onChange({ required: !!v })} />
-              <Label>Required</Label>
-            </div>
-          )}
-          {(field.type === "checkbox" || field.type === "switch") && (
-            <div className="space-y-1">
-              <Label>Price when selected</Label>
-              <Input
-                type="number"
-                min={0}
-                value={(field as any).price ?? ""}
-                onChange={(e) => {
-                  const price = parseNonNegativeNumber(e.target.value);
-                  onChange({ price } as any);
-                }}
-              />
-            </div>
-          )}
-          {field.type === "number" && (
-            <div className="grid grid-cols-3 gap-2">
-              <div>
-                <Label>Min</Label>
-                <Input type="number" value={(field as any).min ?? ""} onChange={(e) => {
-                  const raw = e.target.value;
-                  if (raw === "") {
-                    update(field.id, { min: undefined });
-                    return;
-                  }
-                  const nextMin = Number(raw);
-                  update(field.id, { min: Number.isNaN(nextMin) ? undefined : nextMin });
-                }} />
-              </div>
-              <div>
-                <Label>Max</Label>
-                <Input type="number" value={(field as any).max ?? ""} onChange={(e) => {
-                  const raw = e.target.value;
-                  if (raw === "") {
-                    update(field.id, { max: undefined });
-                    return;
-                  }
-                  const nextMax = Number(raw);
-                  update(field.id, { max: Number.isNaN(nextMax) ? undefined : nextMax });
-                }} />
-              </div>
-              <div>
-                <Label>Step</Label>
-                <Input type="number" value={(field as any).step ?? ""} onChange={(e) => onChange({ step: e.target.value === "" ? undefined : Number(e.target.value) } as any)} />
-              </div>
-              <div className="col-span-3">
-                <Label>Allowed values (comma-separated)</Label>
-                <Input value={(field as any).allowedValues ?? ""} onChange={(e) => onChange({ allowedValues: e.target.value } as any)} placeholder="e.g. 6,11,42" />
-              </div>
-            </div>
-          )}
-          {(field.type === "text" || field.type === "textarea" || field.type === "password") && (
-            <div className="grid grid-cols-3 gap-2">
-              <div>
-                <Label>Min length</Label>
-                <Input type="number" value={(field as any).minLength ?? ""} onChange={(e) => {
-                  const raw = e.target.value;
-                  if (raw === "") {
-                    update(field.id, { minLength: undefined });
-                    return;
-                  }
-                  const nextMin = Number(raw);
-                  update(field.id, { minLength: Number.isNaN(nextMin) ? undefined : nextMin });
-                }} />
-              </div>
-              <div>
-                <Label>Max length</Label>
-                <Input type="number" value={(field as any).maxLength ?? ""} onChange={(e) => {
-                  const raw = e.target.value;
-                  if (raw === "") {
-                    update(field.id, { maxLength: undefined });
-                    return;
-                  }
-                  const nextMax = Number(raw);
-                  update(field.id, { maxLength: Number.isNaN(nextMax) ? undefined : nextMax });
-                }} />
-              </div>
-              {(field.type === "text" || field.type === "textarea") && (
-                <div className="col-span-3">
-                  <Label>Pattern (regex)</Label>
-                  <Input value={(field as any).pattern ?? ""} onChange={(e) => onChange({ pattern: e.target.value } as any)} />
-                </div>
-              )}
-            </div>
-          )}
-          {field.type === "time" && (
-            <div className="grid grid-cols-2 gap-2">
-              <div>
-                <Label>Min time</Label>
-                <Input type="time" value={(field as any).minTime ?? ""} onChange={(e) => {
-                  const raw = e.target.value;
-                  update(field.id, { minTime: raw || undefined });
-                }} />
-              </div>
-              <div>
-                <Label>Max time</Label>
-                <Input type="time" value={(field as any).maxTime ?? ""} onChange={(e) => {
-                  const raw = e.target.value;
-                  update(field.id, { maxTime: raw || undefined });
-                }} />
-              </div>
-            </div>
-          )}
-          {(field.type === "date") && (
-            <div className="space-y-2">
-              <div className="space-y-1">
-                <Label>Min / Max date</Label>
-                <Popover>
-                  <PopoverTrigger asChild>
-                    <Button variant="outline" className="w-full justify-start">
-                      <span className={minDateObj || maxDateObj ? "" : "text-muted-foreground"}>
-                        {minMaxLabel}
-                      </span>
-                      <CalendarIcon className="ml-auto h-4 w-4 opacity-50" />
-                    </Button>
-                  </PopoverTrigger>
-                  <PopoverContent className="w-auto space-y-2 p-3" align="start">
-                    <Calendar
-                      mode="range"
-                      selected={
-                        minDateObj
-                          ? {
-                            from: minDateObj,
-                            to: maxDateObj ?? minDateObj,
-                          }
-                          : undefined
-                      }
-                      onSelect={(range: { from?: Date; to?: Date } | undefined) => {
-                        if (!range || !range.from) {
-                          update(field.id, { minDate: undefined, maxDate: undefined });
-                          return;
-                        }
-                        const from = range.from;
-                        const to = range.to ?? range.from;
-                        update(field.id, {
-                          minDate: format(from, "yyyy-MM-dd"),
-                          maxDate: format(to, "yyyy-MM-dd"),
-                        });
-                      }}
-                      initialFocus
-                      captionLayout="dropdown"
-                    />
-                    <div className="flex items-center justify-between gap-2">
-                      <Button
-                        type="button"
-                        variant="ghost"
-                        className="text-sm"
-                        onClick={() => update(field.id, { minDate: undefined, maxDate: undefined })}
-                      >
-                        Clear
-                      </Button>
-                    </div>
-                  </PopoverContent>
-                </Popover>
-              </div>
-              <div className="space-y-1">
-                <Label>Selection mode</Label>
-                <Select value={(field as any).mode || "single"} onValueChange={(v) => onChange({ mode: v as any } as any)}>
-                  <SelectTrigger><SelectValue /></SelectTrigger>
-                  <SelectContent>
-                    <SelectItem value="single">Single day</SelectItem>
-                    <SelectItem value="range">Date range</SelectItem>
-                  </SelectContent>
-                </Select>
-              </div>
-              <div className="space-y-2">
-                <div className="flex items-center gap-2">
-                  <Checkbox checked={!!(field as any).pricing?.enabled} onCheckedChange={(v) => onChange({ pricing: { ...(field as any).pricing, enabled: !!v } } as any)} />
-                  <Label>Enable per-day pricing</Label>
-                </div>
-                {(field as any).pricing?.enabled && (
-                  <div className="space-y-2">
-                    <div className="grid grid-cols-2 gap-2">
-                      <div>
-                        <Label>Base price per day</Label>
-                        <Input
-                          type="number"
-                          min={0}
-                          value={(field as any).pricing?.basePerDay ?? ""}
-                          onChange={(e) => {
-                            const basePerDay = parseNonNegativeNumber(e.target.value);
-                            onChange({ pricing: { ...(field as any).pricing, basePerDay } } as any);
-                          }}
-                        />
-                      </div>
-                    </div>
-                    <div className="grid grid-cols-2 gap-2">
-                      <div>
-                        <Label>Sunday price</Label>
-                        <Input
-                          type="number"
-                          min={0}
-                          value={(field as any).pricing?.weekdayOverrides?.[0] ?? ""}
-                          onChange={(e) => {
-                            const val = parseNonNegativeNumber(e.target.value);
-                            onChange({ pricing: { ...(field as any).pricing, weekdayOverrides: { ...(field as any).pricing?.weekdayOverrides, 0: val } } } as any);
-                          }}
-                        />
-                      </div>
-                      <div>
-                        <Label>Monday price</Label>
-                        <Input
-                          type="number"
-                          min={0}
-                          value={(field as any).pricing?.weekdayOverrides?.[1] ?? ""}
-                          onChange={(e) => {
-                            const val = parseNonNegativeNumber(e.target.value);
-                            onChange({ pricing: { ...(field as any).pricing, weekdayOverrides: { ...(field as any).pricing?.weekdayOverrides, 1: val } } } as any);
-                          }}
-                        />
-                      </div>
-                      <div>
-                        <Label>Tuesday price</Label>
-                        <Input
-                          type="number"
-                          min={0}
-                          value={(field as any).pricing?.weekdayOverrides?.[2] ?? ""}
-                          onChange={(e) => {
-                            const val = parseNonNegativeNumber(e.target.value);
-                            onChange({ pricing: { ...(field as any).pricing, weekdayOverrides: { ...(field as any).pricing?.weekdayOverrides, 2: val } } } as any);
-                          }}
-                        />
-                      </div>
-                      <div>
-                        <Label>Wednesday price</Label>
-                        <Input
-                          type="number"
-                          min={0}
-                          value={(field as any).pricing?.weekdayOverrides?.[3] ?? ""}
-                          onChange={(e) => {
-                            const val = parseNonNegativeNumber(e.target.value);
-                            onChange({ pricing: { ...(field as any).pricing, weekdayOverrides: { ...(field as any).pricing?.weekdayOverrides, 3: val } } } as any);
-                          }}
-                        />
-                      </div>
-                      <div>
-                        <Label>Thursday price</Label>
-                        <Input
-                          type="number"
-                          min={0}
-                          value={(field as any).pricing?.weekdayOverrides?.[4] ?? ""}
-                          onChange={(e) => {
-                            const val = parseNonNegativeNumber(e.target.value);
-                            onChange({ pricing: { ...(field as any).pricing, weekdayOverrides: { ...(field as any).pricing?.weekdayOverrides, 4: val } } } as any);
-                          }}
-                        />
-                      </div>
-                      <div>
-                        <Label>Friday price</Label>
-                        <Input
-                          type="number"
-                          min={0}
-                          value={(field as any).pricing?.weekdayOverrides?.[5] ?? ""}
-                          onChange={(e) => {
-                            const val = parseNonNegativeNumber(e.target.value);
-                            onChange({ pricing: { ...(field as any).pricing, weekdayOverrides: { ...(field as any).pricing?.weekdayOverrides, 5: val } } } as any);
-                          }}
-                        />
-                      </div>
-                      <div>
-                        <Label>Saturday price</Label>
-                        <Input
-                          type="number"
-                          min={0}
-                          value={(field as any).pricing?.weekdayOverrides?.[6] ?? ""}
-                          onChange={(e) => {
-                            const val = parseNonNegativeNumber(e.target.value);
-                            onChange({ pricing: { ...(field as any).pricing, weekdayOverrides: { ...(field as any).pricing?.weekdayOverrides, 6: val } } } as any);
-                          }}
-                        />
-                      </div>
-                    </div>
-                  </div>
-                )}
-              </div>
-            </div>
-          )}
-          {(field.type === "select") && (
-            <div className="flex items-center gap-2">
-              <Checkbox checked={(field as any).multiple ?? false} onCheckedChange={(v) => onChange({ multiple: !!v } as any)} />
-              <Label>Allow multiple</Label>
-            </div>
-          )}
-          <div className="space-y-1">
-            <div className="flex items-center gap-2">
-              <Label>Conditional visibility</Label>
-              <HoverCard>
-                <HoverCardTrigger asChild>
-                  <button type="button" className="inline-flex items-center text-muted-foreground hover:text-foreground" aria-label="Conditional visibility help">
-                    <CircleHelp className="h-4 w-4" />
-                  </button>
-                </HoverCardTrigger>
-                <HoverCardContent className="w-96" align="start">
-                  <div className="space-y-2 text-sm">
-                    <p>Show this field only when a simple condition on another field is true.</p>
-                    <p>Syntax: <code>Component Name op value</code></p>
-                    <ul className="list-disc pl-5 space-y-1">
-                      <li><strong>Component Name</strong>: another field's name</li>
-                      <li><strong>op</strong>: one of <code>==</code>, <code>!=</code>, <code>&gt;=</code>, <code>&lt;=</code>, <code>&gt;</code>, <code>&lt;</code></li>
-                      <li><strong>value</strong>: number, boolean (<code>true</code>/<code>false</code>), or string (wrap in quotes)</li>
-                    </ul>
-                    <div className="space-y-1">
-                      <p className="font-medium">Examples</p>
-                      <pre className="rounded bg-muted p-2 text-xs">staff == true</pre>
-                      <pre className="rounded bg-muted p-2 text-xs">age &gt;= 12</pre>
-                      <pre className="rounded bg-muted p-2 text-xs">country == "US"</pre>
-                    </div>
-                    <div className="space-y-1">
-                      <p className="font-medium">Multiple conditions</p>
-                      <p>Chain with <code>&amp;&amp;</code> (AND) or <code>||</code> (OR). Only first condition is parsed today; support for chaining is planned. For now, prefer one condition per field.</p>
-                      <pre className="rounded bg-muted p-2 text-xs">subscribe == true &amp;&amp; age &gt;= 18</pre>
-                    </div>
-                  </div>
-                </HoverCardContent>
-              </HoverCard>
-            </div>
-            <Input value={field.visibleIf || ""} onChange={(e) => onChange({ visibleIf: e.target.value })} placeholder='e.g. age > 12' />
-          </div>
-<<<<<<< HEAD
-        )}
-        {(field.type === "select") && (
-          <div className="flex items-center gap-2">
-            <Checkbox checked={(field as any).multiple ?? false} onCheckedChange={(v) => onChange({ multiple: !!v } as any)} />
-            <Label>Allow multiple</Label>
-          </div>
-        )}
-    </>
-    )}
-    <div className="space-y-1">
-          <div className="flex items-center gap-2">
-            <Label>Conditional visibility</Label>
-            <HoverCard>
-              <HoverCardTrigger asChild>
-                <button type="button" className="inline-flex items-center text-muted-foreground hover:text-foreground" aria-label="Conditional visibility help">
-                  <CircleHelp className="h-4 w-4" />
-                </button>
-              </HoverCardTrigger>
-              <HoverCardContent className="w-96" align="start">
-                <div className="space-y-2 text-sm">
-                  <p>Show this field only when a simple condition on another field is true.</p>
-                  <p>Syntax: <code>Component Name op value</code></p>
-                  <ul className="list-disc pl-5 space-y-1">
-                    <li><strong>Component Name</strong>: another field's name</li>
-                    <li><strong>op</strong>: one of <code>==</code>, <code>!=</code>, <code>&gt;=</code>, <code>&lt;=</code>, <code>&gt;</code>, <code>&lt;</code></li>
-                    <li><strong>value</strong>: number, boolean (<code>true</code>/<code>false</code>), or string (wrap in quotes)</li>
-                  </ul>
-                  <div className="space-y-1">
-                    <p className="font-medium">Examples</p>
-                    <pre className="rounded bg-muted p-2 text-xs">staff == true</pre>
-                    <pre className="rounded bg-muted p-2 text-xs">age &gt;= 12</pre>
-                    <pre className="rounded bg-muted p-2 text-xs">country == "US"</pre>
-                  </div>
-                  <div className="space-y-1">
-                    <p className="font-medium">Multiple conditions</p>
-                    <p>Chain with <code>&amp;&amp;</code> (AND) or <code>||</code> (OR). Only first condition is parsed today; support for chaining is planned. For now, prefer one condition per field.</p>
-                    <pre className="rounded bg-muted p-2 text-xs">subscribe == true &amp;&amp; age &gt;= 18</pre>
-                  </div>
-                </div>
-              </HoverCardContent>
-            </HoverCard>
-          </div>
-    <Input value={field.visibleIf || ""} onChange={(e) => onChange({ visibleIf: e.target.value })} placeholder='e.g. age > 12' />
-    </div>
-    {renderOptions()}
-=======
-        </>
-      )}
-      {renderOptions()}
->>>>>>> bf1ff186
-    </div>
-  );
-}
+import { useEffect } from "react";
+import { Input } from "@/shared/components/ui/input";
+import { Textarea } from "@/shared/components/ui/textarea";
+import { Label } from "@/shared/components/ui/label";
+import { Checkbox } from "@/shared/components/ui/checkbox";
+import { Button } from "@/shared/components/ui/button";
+import { Select, SelectContent, SelectItem, SelectTrigger, SelectValue } from "@/shared/components/ui/select";
+import { Popover, PopoverTrigger, PopoverContent } from "@/shared/components/ui/popover";
+import { Calendar } from "@/shared/components/ui/calendar";
+import { useBuilderStore } from "./store";
+import type { AnyField, SelectField } from "./types";
+import { format } from "date-fns";
+import { normalizeDateOnly } from '@/helpers/DateHelper'
+import { HoverCard, HoverCardTrigger, HoverCardContent } from "@/shared/components/ui/hover-card";
+import { Calendar as CalendarIcon, CircleHelp } from "lucide-react";
+import { Table, TableBody, TableHead, TableRow, TableCell, TableHeader } from "@/shared/components/ui/DataTable";
+
+const parseNonNegativeNumber = (raw: string, emptyValue?: number): number | undefined => {
+  const trimmed = raw?.trim() ?? "";
+  if (trimmed === "") return emptyValue;
+  const parsed = Number(trimmed);
+  if (!Number.isFinite(parsed)) return emptyValue;
+  return Math.max(0, parsed);
+};
+
+export function Inspector() {
+  const selectedId = useBuilderStore((s) => s.selectedId);
+  const field = useBuilderStore((s) => s.schema.data.find((f) => f.id === s.selectedId));
+  const update = useBuilderStore((s) => s.updateField);
+  const updateOptions = useBuilderStore((s) => s.updateOptions);
+  const addLocale = useBuilderStore((s) => s.addLocale);
+  const removeLocale = useBuilderStore((s) => s.removeLocale);
+  const schema = useBuilderStore((s) => s.schema);
+  const schemaLocales = schema.locales || [];
+  const defaultLocale = schema.defaultLocale || 'en';
+  const availableLocales = (() => {
+    const set = new Set<string>();
+    if (defaultLocale) set.add(defaultLocale);
+    for (const l of schemaLocales) set.add(l);
+    const i18n = (field as any)?.i18n as Record<string, any> | undefined;
+    if (i18n) Object.keys(i18n).forEach((k) => set.add(k));
+    if ((field as any)?.type === 'select' || (field as any)?.type === 'radio') {
+      const sel = field as SelectField;
+      for (const o of (sel.options || [])) {
+        const oi = (o as any)?.i18n as Record<string, any> | undefined;
+        if (oi) Object.keys(oi).forEach((k) => set.add(k));
+      }
+    }
+    return Array.from(set);
+  })();
+
+  if (!selectedId || !field) {
+    return <div className="text-sm text-muted-foreground">Select a field to edit its properties</div>;
+  }
+
+  const onChange = (patch: Partial<AnyField>) => update(field.id, patch);
+
+  useEffect(() => {
+    if (field.type === 'static' && field.required) {
+      update(field.id, { required: false });
+    }
+  }, [field.id, field.required, field.type, update]);
+
+
+  const currentMinDate = (field as any).minDate;
+  const currentMaxDate = (field as any).maxDate;
+  const minDateObj = normalizeDateOnly(currentMinDate);
+  const maxDateObj = normalizeDateOnly(currentMaxDate);
+  const minMaxLabel = (() => {
+    if (minDateObj && maxDateObj) {
+      return `${format(minDateObj, "PPP")} – ${format(maxDateObj, "PPP")}`;
+    }
+    if (minDateObj) {
+      return `From ${format(minDateObj, "PPP")}`;
+    }
+    if (maxDateObj) {
+      return `Until ${format(maxDateObj, "PPP")}`;
+    }
+    return "Set min / max dates";
+  })();
+
+  const renderOptions = () => {
+    if (field.type !== "select" && field.type !== "radio") return null;
+    const sel = field as SelectField;
+    return (
+      <div className="space-y-2">
+        <Label>Options</Label>
+        <Table>
+          <TableHeader>
+            <TableRow>
+              <TableHead>Label</TableHead>
+              <TableHead>Value</TableHead>
+              <TableHead className="w-28">Price</TableHead>
+              <TableHead className="text-right">Actions</TableHead>
+            </TableRow>
+          </TableHeader>
+          <TableBody>
+            {(sel.options || []).map((o, idx) => (
+              <TableRow key={idx}>
+                <TableCell>
+                  <Input
+                    placeholder="Label"
+                    value={o.label}
+                    onChange={(e) => {
+                      const next = [...sel.options];
+                      next[idx] = { ...next[idx], label: e.target.value };
+                      updateOptions(field.id, next);
+                    }}
+                  />
+                  {(availableLocales.length > 0) && (
+                    <div className="mt-1 space-y-1">
+                      <Label className="text-xs text-muted-foreground">Localized labels</Label>
+                      {availableLocales.map((loc) => (
+                        <div className="flex items-center gap-2" key={loc}>
+                          <span className="text-xs w-10">{loc}</span>
+                          <Input
+                            placeholder={`Label (${loc})`}
+                            value={o.i18n?.[loc]?.label ?? ''}
+                            onChange={(e) => {
+                              const next = [...sel.options] as any[];
+                              const curr = next[idx];
+                              const i18n = { ...(curr.i18n || {}) };
+                              i18n[loc] = { ...(i18n[loc] || {}), label: e.target.value };
+                              next[idx] = { ...curr, i18n };
+                              updateOptions(field.id, next as any);
+                            }}
+                          />
+                        </div>
+                      ))}
+                    </div>
+                  )}
+                </TableCell>
+                <TableCell>
+                  <Input
+                    placeholder="Value"
+                    value={o.value}
+                    onChange={(e) => {
+                      const next = [...sel.options];
+                      next[idx] = { ...next[idx], value: e.target.value };
+                      updateOptions(field.id, next);
+                    }}
+                  />
+                </TableCell>
+                <TableCell>
+                  <Input
+                    type="number"
+                    placeholder="0"
+                    min={0}
+                    value={(o as any).price ?? ""}
+                    onChange={(e) => {
+                      const next = [...sel.options];
+                      const price = parseNonNegativeNumber(e.target.value);
+                      next[idx] = { ...next[idx], price } as any;
+                      updateOptions(field.id, next);
+                    }}
+                  />
+                </TableCell>
+                <TableCell className="text-right">
+                  <Button
+                    size="sm"
+                    variant="ghost"
+                    onClick={() => {
+                      const next = sel.options.filter((_, i) => i !== idx);
+                      updateOptions(field.id, next);
+                    }}
+                  >
+                    Remove
+                  </Button>
+                </TableCell>
+              </TableRow>
+            ))}
+          </TableBody>
+        </Table>
+        <div>
+          <Button
+            size="sm"
+            variant="secondary"
+            onClick={() => updateOptions(field.id, [...(sel.options || []), { label: "New option", value: `value${(sel.options?.length || 0) + 1}` }])}
+          >
+            Add option
+          </Button>
+        </div>
+      </div>
+    );
+  };
+
+  return (
+    <div className="space-y-3">
+      {/* Localization controls for field texts (hidden for price fields) */}
+      {field.type !== 'price' && (
+        <div className="space-y-2 border rounded p-3 bg-card">
+          <div className="flex items-center justify-between">
+            <Label>Localization</Label>
+            <div className="flex items-center gap-2">
+              <Input
+                className="h-8 w-24"
+                placeholder="Add locale"
+                onKeyDown={(e) => {
+                  const v = (e.target as HTMLInputElement).value.trim();
+                  if (e.key === 'Enter' && v) {
+                    addLocale(v);
+                    (e.target as HTMLInputElement).value = '';
+                  }
+                }}
+              />
+            </div>
+          </div>
+          <div className="space-y-2">
+            {availableLocales.map((loc) => (
+              <div key={loc} className="border rounded p-2 space-y-2">
+                <div className="flex items-center justify-between">
+                  <div className="text-sm font-medium">{loc}</div>
+                  {loc !== defaultLocale && (
+                    <Button size="sm" variant="ghost" onClick={() => removeLocale(loc)}>Remove</Button>
+                  )}
+                </div>
+                <div className="grid grid-cols-2 gap-2">
+                  <div className="col-span-2">
+                    <Label className="text-xs">Label</Label>
+                    <Textarea
+                      value={(field as any).i18n?.[loc]?.label ?? ''}
+                      onChange={(e) => {
+                        const i18n = { ...((field as any).i18n || {}) };
+                        i18n[loc] = { ...(i18n[loc] || {}), label: e.target.value };
+                        update(field.id, { i18n } as any);
+                      }}
+                    />
+                  </div>
+                  {!['static', 'price', 'date', 'time'].includes((field as any).type) && (
+                    <div>
+                      <Label className="text-xs">Placeholder</Label>
+                      <Input
+                        value={(field as any).i18n?.[loc]?.placeholder ?? ''}
+                        onChange={(e) => {
+                          const i18n = { ...((field as any).i18n || {}) };
+                          i18n[loc] = { ...(i18n[loc] || {}), placeholder: e.target.value };
+                          update(field.id, { i18n } as any);
+                        }}
+                      />
+                    </div>
+                  )}
+                  <div className="col-span-2">
+                    <Label className="text-xs">Help text</Label>
+                    <Textarea
+                      value={(field as any).i18n?.[loc]?.helpText ?? ''}
+                      onChange={(e) => {
+                        const i18n = { ...((field as any).i18n || {}) };
+                        i18n[loc] = { ...(i18n[loc] || {}), helpText: e.target.value };
+                        update(field.id, { i18n } as any);
+                      }}
+                    />
+                  </div>
+                </div>
+              </div>
+            ))}
+          </div>
+        </div>
+      )}
+      {field.type === "static" && (
+        <div className="space-y-2 border rounded p-3 bg-card">
+          <div className="grid grid-cols-2 gap-2 items-end">
+            <div className="space-y-1">
+              <Label>As</Label>
+              <Select value={(field as any).as || "p"} onValueChange={(v) => onChange({ as: v as any } as any)}>
+                <SelectTrigger><SelectValue /></SelectTrigger>
+                <SelectContent>
+                  <SelectItem value="h1">H1</SelectItem>
+                  <SelectItem value="h2">H2</SelectItem>
+                  <SelectItem value="h3">H3</SelectItem>
+                  <SelectItem value="h4">H4</SelectItem>
+                  <SelectItem value="p">Paragraph</SelectItem>
+                  <SelectItem value="small">Small</SelectItem>
+                </SelectContent>
+              </Select>
+            </div>
+            <div className="space-y-1">
+              <Label>Color</Label>
+              <Input type="color" value={(field as any).color || "#000000"} onChange={(e) => onChange({ color: e.target.value } as any)} />
+            </div>
+          </div>
+          <div className="mt-2 flex items-center gap-3">
+            <div className="flex items-center gap-2">
+              <Checkbox checked={(field as any).bold || false} onCheckedChange={(v) => onChange({ bold: !!v } as any)} />
+              <Label>Bold</Label>
+            </div>
+            <div className="flex items-center gap-2">
+              <Checkbox checked={(field as any).underline || false} onCheckedChange={(v) => onChange({ underline: !!v } as any)} />
+              <Label>Underline</Label>
+            </div>
+          </div>
+        </div>
+      )}
+      {/* Removed base Label input; use Localization cards below to manage label per language */}
+      {field.type !== 'price' && (
+        <div className="space-y-1 border rounded p-3 bg-card">O
+          <Label>Component Name</Label>
+          <Input value={field.name} onChange={(e) => onChange({ name: e.target.value })} />
+        </div>
+        )}
+        {/* Removed base Placeholder input; use Localization cards to manage placeholders per locale */}
+        {field.type === "price" && (
+          <div className="space-y-1">
+            <Label>Amount</Label>
+            <Input type="number" value={(field as any).amount ?? 0}
+                   onChange={(e) => onChange({ amount: e.target.value === "" ? 0 : Number(e.target.value) } as any)} />
+            <p className="text-xs text-muted-foreground">This field does not render; it only adds to the total when visible.</p>
+          </div>
+        )}
+        {field.type !== 'price' && field.type !== 'static' && (
+      )}
+      {/* Removed base Placeholder input; use Localization cards to manage placeholders per locale */}
+      {field.type === "price" && (
+        <div className="space-y-1 border rounded p-3 bg-card">
+          <Label>Amount</Label>
+          <Input
+            type="number"
+            min={0}
+            value={(field as any).amount ?? 0}
+            onChange={(e) => {
+              const amount = parseNonNegativeNumber(e.target.value, 0) ?? 0;
+              onChange({ amount } as any);
+            }}
+          />
+          <p className="text-xs text-muted-foreground">This field does not render; it only adds to the total when visible.</p>
+        </div>
+      )}
+      {field.type !== 'price' && (
+        <>
+          <div className="space-y-1">
+            <Label>Width</Label>
+            <Select value={field.width || "full"} onValueChange={(v) => onChange({ width: v as any })}>
+              <SelectTrigger><SelectValue /></SelectTrigger>
+              <SelectContent>
+                <SelectItem value="full">Full</SelectItem>
+                <SelectItem value="half">Half</SelectItem>
+                <SelectItem value="third">Third</SelectItem>
+                <SelectItem value="quarter">Quarter</SelectItem>
+              </SelectContent>
+            </Select>
+          </div>
+          {field.type !== 'static' && (
+            <div className="flex items-center gap-2">
+              <Checkbox checked={!!field.required} onCheckedChange={(v) => onChange({ required: !!v })} />
+              <Label>Required</Label>
+            </div>
+          )}
+          {(field.type === "checkbox" || field.type === "switch") && (
+            <div className="space-y-1">
+              <Label>Price when selected</Label>
+              <Input
+                type="number"
+                min={0}
+                value={(field as any).price ?? ""}
+                onChange={(e) => {
+                  const price = parseNonNegativeNumber(e.target.value);
+                  onChange({ price } as any);
+                }}
+              />
+            </div>
+          )}
+          {field.type === "number" && (
+            <div className="grid grid-cols-3 gap-2">
+              <div>
+                <Label>Min</Label>
+                <Input type="number" value={(field as any).min ?? ""} onChange={(e) => {
+                  const raw = e.target.value;
+                  if (raw === "") {
+                    update(field.id, { min: undefined });
+                    return;
+                  }
+                  const nextMin = Number(raw);
+                  update(field.id, { min: Number.isNaN(nextMin) ? undefined : nextMin });
+                }} />
+              </div>
+              <div>
+                <Label>Max</Label>
+                <Input type="number" value={(field as any).max ?? ""} onChange={(e) => {
+                  const raw = e.target.value;
+                  if (raw === "") {
+                    update(field.id, { max: undefined });
+                    return;
+                  }
+                  const nextMax = Number(raw);
+                  update(field.id, { max: Number.isNaN(nextMax) ? undefined : nextMax });
+                }} />
+              </div>
+              <div>
+                <Label>Step</Label>
+                <Input type="number" value={(field as any).step ?? ""} onChange={(e) => onChange({ step: e.target.value === "" ? undefined : Number(e.target.value) } as any)} />
+              </div>
+              <div className="col-span-3">
+                <Label>Allowed values (comma-separated)</Label>
+                <Input value={(field as any).allowedValues ?? ""} onChange={(e) => onChange({ allowedValues: e.target.value } as any)} placeholder="e.g. 6,11,42" />
+              </div>
+            </div>
+          )}
+          {(field.type === "text" || field.type === "textarea" || field.type === "password") && (
+            <div className="grid grid-cols-3 gap-2">
+              <div>
+                <Label>Min length</Label>
+                <Input type="number" value={(field as any).minLength ?? ""} onChange={(e) => {
+                  const raw = e.target.value;
+                  if (raw === "") {
+                    update(field.id, { minLength: undefined });
+                    return;
+                  }
+                  const nextMin = Number(raw);
+                  update(field.id, { minLength: Number.isNaN(nextMin) ? undefined : nextMin });
+                }} />
+              </div>
+              <div>
+                <Label>Max length</Label>
+                <Input type="number" value={(field as any).maxLength ?? ""} onChange={(e) => {
+                  const raw = e.target.value;
+                  if (raw === "") {
+                    update(field.id, { maxLength: undefined });
+                    return;
+                  }
+                  const nextMax = Number(raw);
+                  update(field.id, { maxLength: Number.isNaN(nextMax) ? undefined : nextMax });
+                }} />
+              </div>
+              {(field.type === "text" || field.type === "textarea") && (
+                <div className="col-span-3">
+                  <Label>Pattern (regex)</Label>
+                  <Input value={(field as any).pattern ?? ""} onChange={(e) => onChange({ pattern: e.target.value } as any)} />
+                </div>
+              )}
+            </div>
+          )}
+          {field.type === "time" && (
+            <div className="grid grid-cols-2 gap-2">
+              <div>
+                <Label>Min time</Label>
+                <Input type="time" value={(field as any).minTime ?? ""} onChange={(e) => {
+                  const raw = e.target.value;
+                  update(field.id, { minTime: raw || undefined });
+                }} />
+              </div>
+              <div>
+                <Label>Max time</Label>
+                <Input type="time" value={(field as any).maxTime ?? ""} onChange={(e) => {
+                  const raw = e.target.value;
+                  update(field.id, { maxTime: raw || undefined });
+                }} />
+              </div>
+            </div>
+          )}
+          {(field.type === "date") && (
+            <div className="space-y-2">
+              <div className="space-y-1">
+                <Label>Min / Max date</Label>
+                <Popover>
+                  <PopoverTrigger asChild>
+                    <Button variant="outline" className="w-full justify-start">
+                      <span className={minDateObj || maxDateObj ? "" : "text-muted-foreground"}>
+                        {minMaxLabel}
+                      </span>
+                      <CalendarIcon className="ml-auto h-4 w-4 opacity-50" />
+                    </Button>
+                  </PopoverTrigger>
+                  <PopoverContent className="w-auto space-y-2 p-3" align="start">
+                    <Calendar
+                      mode="range"
+                      selected={
+                        minDateObj
+                          ? {
+                            from: minDateObj,
+                            to: maxDateObj ?? minDateObj,
+                          }
+                          : undefined
+                      }
+                      onSelect={(range: { from?: Date; to?: Date } | undefined) => {
+                        if (!range || !range.from) {
+                          update(field.id, { minDate: undefined, maxDate: undefined });
+                          return;
+                        }
+                        const from = range.from;
+                        const to = range.to ?? range.from;
+                        update(field.id, {
+                          minDate: format(from, "yyyy-MM-dd"),
+                          maxDate: format(to, "yyyy-MM-dd"),
+                        });
+                      }}
+                      initialFocus
+                      captionLayout="dropdown"
+                    />
+                    <div className="flex items-center justify-between gap-2">
+                      <Button
+                        type="button"
+                        variant="ghost"
+                        className="text-sm"
+                        onClick={() => update(field.id, { minDate: undefined, maxDate: undefined })}
+                      >
+                        Clear
+                      </Button>
+                    </div>
+                  </PopoverContent>
+                </Popover>
+              </div>
+              <div className="space-y-1">
+                <Label>Selection mode</Label>
+                <Select value={(field as any).mode || "single"} onValueChange={(v) => onChange({ mode: v as any } as any)}>
+                  <SelectTrigger><SelectValue /></SelectTrigger>
+                  <SelectContent>
+                    <SelectItem value="single">Single day</SelectItem>
+                    <SelectItem value="range">Date range</SelectItem>
+                  </SelectContent>
+                </Select>
+              </div>
+              <div className="space-y-2">
+                <div className="flex items-center gap-2">
+                  <Checkbox checked={!!(field as any).pricing?.enabled} onCheckedChange={(v) => onChange({ pricing: { ...(field as any).pricing, enabled: !!v } } as any)} />
+                  <Label>Enable per-day pricing</Label>
+                </div>
+                {(field as any).pricing?.enabled && (
+                  <div className="space-y-2">
+                    <div className="grid grid-cols-2 gap-2">
+                      <div>
+                        <Label>Base price per day</Label>
+                        <Input
+                          type="number"
+                          min={0}
+                          value={(field as any).pricing?.basePerDay ?? ""}
+                          onChange={(e) => {
+                            const basePerDay = parseNonNegativeNumber(e.target.value);
+                            onChange({ pricing: { ...(field as any).pricing, basePerDay } } as any);
+                          }}
+                        />
+                      </div>
+                    </div>
+                    <div className="grid grid-cols-2 gap-2">
+                      <div>
+                        <Label>Sunday price</Label>
+                        <Input
+                          type="number"
+                          min={0}
+                          value={(field as any).pricing?.weekdayOverrides?.[0] ?? ""}
+                          onChange={(e) => {
+                            const val = parseNonNegativeNumber(e.target.value);
+                            onChange({ pricing: { ...(field as any).pricing, weekdayOverrides: { ...(field as any).pricing?.weekdayOverrides, 0: val } } } as any);
+                          }}
+                        />
+                      </div>
+                      <div>
+                        <Label>Monday price</Label>
+                        <Input
+                          type="number"
+                          min={0}
+                          value={(field as any).pricing?.weekdayOverrides?.[1] ?? ""}
+                          onChange={(e) => {
+                            const val = parseNonNegativeNumber(e.target.value);
+                            onChange({ pricing: { ...(field as any).pricing, weekdayOverrides: { ...(field as any).pricing?.weekdayOverrides, 1: val } } } as any);
+                          }}
+                        />
+                      </div>
+                      <div>
+                        <Label>Tuesday price</Label>
+                        <Input
+                          type="number"
+                          min={0}
+                          value={(field as any).pricing?.weekdayOverrides?.[2] ?? ""}
+                          onChange={(e) => {
+                            const val = parseNonNegativeNumber(e.target.value);
+                            onChange({ pricing: { ...(field as any).pricing, weekdayOverrides: { ...(field as any).pricing?.weekdayOverrides, 2: val } } } as any);
+                          }}
+                        />
+                      </div>
+                      <div>
+                        <Label>Wednesday price</Label>
+                        <Input
+                          type="number"
+                          min={0}
+                          value={(field as any).pricing?.weekdayOverrides?.[3] ?? ""}
+                          onChange={(e) => {
+                            const val = parseNonNegativeNumber(e.target.value);
+                            onChange({ pricing: { ...(field as any).pricing, weekdayOverrides: { ...(field as any).pricing?.weekdayOverrides, 3: val } } } as any);
+                          }}
+                        />
+                      </div>
+                      <div>
+                        <Label>Thursday price</Label>
+                        <Input
+                          type="number"
+                          min={0}
+                          value={(field as any).pricing?.weekdayOverrides?.[4] ?? ""}
+                          onChange={(e) => {
+                            const val = parseNonNegativeNumber(e.target.value);
+                            onChange({ pricing: { ...(field as any).pricing, weekdayOverrides: { ...(field as any).pricing?.weekdayOverrides, 4: val } } } as any);
+                          }}
+                        />
+                      </div>
+                      <div>
+                        <Label>Friday price</Label>
+                        <Input
+                          type="number"
+                          min={0}
+                          value={(field as any).pricing?.weekdayOverrides?.[5] ?? ""}
+                          onChange={(e) => {
+                            const val = parseNonNegativeNumber(e.target.value);
+                            onChange({ pricing: { ...(field as any).pricing, weekdayOverrides: { ...(field as any).pricing?.weekdayOverrides, 5: val } } } as any);
+                          }}
+                        />
+                      </div>
+                      <div>
+                        <Label>Saturday price</Label>
+                        <Input
+                          type="number"
+                          min={0}
+                          value={(field as any).pricing?.weekdayOverrides?.[6] ?? ""}
+                          onChange={(e) => {
+                            const val = parseNonNegativeNumber(e.target.value);
+                            onChange({ pricing: { ...(field as any).pricing, weekdayOverrides: { ...(field as any).pricing?.weekdayOverrides, 6: val } } } as any);
+                          }}
+                        />
+                      </div>
+                    </div>
+                  </div>
+                )}
+              </div>
+            </div>
+          )}
+          {(field.type === "select") && (
+            <div className="flex items-center gap-2">
+              <Checkbox checked={(field as any).multiple ?? false} onCheckedChange={(v) => onChange({ multiple: !!v } as any)} />
+              <Label>Allow multiple</Label>
+            </div>
+          )}
+          <div className="space-y-1">
+            <div className="flex items-center gap-2">
+              <Label>Conditional visibility</Label>
+              <HoverCard>
+                <HoverCardTrigger asChild>
+                  <button type="button" className="inline-flex items-center text-muted-foreground hover:text-foreground" aria-label="Conditional visibility help">
+                    <CircleHelp className="h-4 w-4" />
+                  </button>
+                </HoverCardTrigger>
+                <HoverCardContent className="w-96" align="start">
+                  <div className="space-y-2 text-sm">
+                    <p>Show this field only when a simple condition on another field is true.</p>
+                    <p>Syntax: <code>Component Name op value</code></p>
+                    <ul className="list-disc pl-5 space-y-1">
+                      <li><strong>Component Name</strong>: another field's name</li>
+                      <li><strong>op</strong>: one of <code>==</code>, <code>!=</code>, <code>&gt;=</code>, <code>&lt;=</code>, <code>&gt;</code>, <code>&lt;</code></li>
+                      <li><strong>value</strong>: number, boolean (<code>true</code>/<code>false</code>), or string (wrap in quotes)</li>
+                    </ul>
+                    <div className="space-y-1">
+                      <p className="font-medium">Examples</p>
+                      <pre className="rounded bg-muted p-2 text-xs">staff == true</pre>
+                      <pre className="rounded bg-muted p-2 text-xs">age &gt;= 12</pre>
+                      <pre className="rounded bg-muted p-2 text-xs">country == "US"</pre>
+                    </div>
+                    <div className="space-y-1">
+                      <p className="font-medium">Multiple conditions</p>
+                      <p>Chain with <code>&amp;&amp;</code> (AND) or <code>||</code> (OR). Only first condition is parsed today; support for chaining is planned. For now, prefer one condition per field.</p>
+                      <pre className="rounded bg-muted p-2 text-xs">subscribe == true &amp;&amp; age &gt;= 18</pre>
+                    </div>
+                  </div>
+                </HoverCardContent>
+              </HoverCard>
+            </div>
+            <Input value={field.visibleIf || ""} onChange={(e) => onChange({ visibleIf: e.target.value })} placeholder='e.g. age > 12' />
+          </div>
+        </>
+      )}
+      {renderOptions()}
+    </div>
+  );
+}