--- conflicted
+++ resolved
@@ -1,621 +1,504 @@
-import { Input } from "@/shared/components/ui/input";
-import { Label } from "@/shared/components/ui/label";
-import { Checkbox } from "@/shared/components/ui/checkbox";
-import { Button } from "@/shared/components/ui/button";
-import { Select, SelectContent, SelectItem, SelectTrigger, SelectValue } from "@/shared/components/ui/select";
-import { ToggleGroup, ToggleGroupItem } from "@/shared/components/ui/toggle-group";
-import { Textarea } from "@/shared/components/ui/textarea";
-import { useBuilderStore } from "./store";
-import type { AnyField, SelectField } from "./types";
-import { HoverCard, HoverCardTrigger, HoverCardContent } from "@/shared/components/ui/hover-card";
-import { CircleHelp } from "lucide-react";
-import { Table, TableBody, TableHead, TableRow, TableCell, TableHeader } from "@/shared/components/ui/DataTable";
-import { TranslationsPanel } from "./TranslationsPanel";
-
-export function Inspector() {
-  const selectedId = useBuilderStore((s) => s.selectedId);
-  const field = useBuilderStore((s) => s.schema.data.find((f) => f.id === s.selectedId));
-  const update = useBuilderStore((s) => s.updateField);
-  const updateOptions = useBuilderStore((s) => s.updateOptions);
-
-  if (!selectedId || !field) {
-    return <div className="text-sm text-muted-foreground">Select a field to edit its properties</div>;
-  }
-
-  // Special handling for Payment Method field (price field)
-  if (field.type === 'price') {
-    const priceField = field as any;
-    const onChange = (patch: Partial<AnyField>) => update(field.id, patch);
-
-    return (
-      <div className="space-y-3">
-        <div className="p-3 bg-blue-50 dark:bg-blue-950 rounded-md border border-blue-200 dark:border-blue-800">
-          <p className="text-sm font-medium text-blue-900 dark:text-blue-100">
-            Payment Method Component
-          </p>
-          <p className="text-xs text-blue-800 dark:text-blue-200 mt-1">
-            This field is automatically managed. It appears when price components are added and is always positioned at the bottom of the form.
-          </p>
-        </div>
-
-        <div className="space-y-3">
-          <div className="space-y-2">
-            <Label>Payment Methods</Label>
-            <div className="space-y-2">
-              <div className="flex items-center gap-2">
-                <Checkbox
-                  checked={!!(priceField.paymentMethods?.allowPayPal ?? true)}
-                  onCheckedChange={(v) => {
-                    const current = priceField.paymentMethods || {};
-                    const newAllowPayPal = !!v;
-                    let newAllowInPerson = current.allowInPerson ?? true;
-                    // If toggling off and both would be false, force the other to true
-                    if (!newAllowPayPal && !newAllowInPerson) {
-                      newAllowInPerson = true;
-                    }
-                    onChange({
-                      paymentMethods: {
-                        ...current,
-                        allowPayPal: newAllowPayPal,
-                        allowInPerson: newAllowInPerson,
-                      }
-                    } as any);
-                  }}
-                />
-                <Label>Allow PayPal Payment</Label>
-              </div>
-              <div className="flex items-center gap-2">
-                <Checkbox
-                  checked={!!(priceField.paymentMethods?.allowInPerson ?? true)}
-                  onCheckedChange={(v) => {
-                    const current = priceField.paymentMethods || {};
-                    const newAllowInPerson = !!v;
-                    let newAllowPayPal = current.allowPayPal ?? true;
-                    // If toggling off and both would be false, force the other to true
-                    if (!newAllowInPerson && !newAllowPayPal) {
-                      newAllowPayPal = true;
-                    }
-                    onChange({
-                      paymentMethods: {
-                        ...current,
-                        allowInPerson: newAllowInPerson,
-                        allowPayPal: newAllowPayPal,
-                      }
-                    } as any);
-                  }}
-                />
-                <Label>Allow In-Person Payment</Label>
-              </div>
-            </div>
-          </div>
-        </div>
-      </div>
-    );
-  }
-
-  const onChange = (patch: Partial<AnyField>) => update(field.id, patch);
-
-  const renderOptions = () => {
-    if (field.type !== "select" && field.type !== "radio") return null;
-    const sel = field as SelectField;
-    return (
-      <div className="space-y-2">
-        <Label>Options</Label>
-        <Table>
-          <TableHeader>
-            <TableRow>
-              <TableHead>Label</TableHead>
-              <TableHead>Value</TableHead>
-              <TableHead className="w-28">Price</TableHead>
-              <TableHead className="text-right">Actions</TableHead>
-            </TableRow>
-          </TableHeader>
-          <TableBody>
-            {(sel.options || []).map((o, idx) => {
-              return (
-                <TableRow key={idx}>
-                  <TableCell>
-                    <Input
-                      placeholder="Label"
-                      value={o.label ?? ""}
-                      onChange={(e) => {
-                        const next = [...sel.options];
-                        next[idx] = { ...next[idx], label: e.target.value };
-                        updateOptions(field.id, next);
-                      }}
-                    />
-                  </TableCell>
-                  <TableCell>
-                    <Input
-                      placeholder="Value"
-                      value={o.value ?? ""}
-                      onChange={(e) => {
-                        const next = [...sel.options];
-                        next[idx] = { ...next[idx], value: e.target.value };
-                        updateOptions(field.id, next);
-                      }}
-                    />
-                  </TableCell>
-                  <TableCell>
-                    <Input
-                      type="number"
-                      placeholder="0"
-                      value={(o as any).price ?? ""}
-                      onChange={(e) => {
-                        const next = [...sel.options];
-                        const price = e.target.value === "" ? undefined : Number(e.target.value);
-                        next[idx] = { ...next[idx], price } as any;
-                        updateOptions(field.id, next);
-                      }}
-                    />
-                  </TableCell>
-                  <TableCell className="text-right">
-                    <Button
-                      size="sm"
-                      variant="ghost"
-                      onClick={() => {
-                        const next = sel.options.filter((_, i) => i !== idx);
-                        updateOptions(field.id, next);
-                      }}
-                    >
-                      Remove
-                    </Button>
-                  </TableCell>
-                </TableRow>
-              );
-            })}
-          </TableBody>
-        </Table>
-        <div>
-          <Button
-            size="sm"
-            variant="secondary"
-            onClick={() => updateOptions(field.id, [...(sel.options || []), { label: `Option ${(sel.options?.length || 0) + 1}`, value: `option${(sel.options?.length || 0) + 1}` }])}
-          >
-            Add option
-          </Button>
-        </div>
-      </div>
-    );
-  };
-
-  return (
-    <div className="space-y-3">
-      {field.type === "static" && (
-        <div className="space-y-2">
-          <div className="space-y-1">
-            <Label>Text content</Label>
-            <Textarea value={(field as any).content || ""} onChange={(e) => onChange({ content: e.target.value } as any)} placeholder="Enter static text content" className="resize-none" rows={4} />
-          </div>
-          <div className="grid grid-cols-3 gap-2 items-end">
-            <div className="space-y-1 min-w-0">
-              <Label>As</Label>
-              <Select value={(field as any).as || "p"} onValueChange={(v) => onChange({ as: v as any } as any)}>
-                <SelectTrigger className="w-full min-w-0"><SelectValue /></SelectTrigger>
-                <SelectContent className="w-[var(--radix-select-trigger-width)]">
-                  <SelectItem value="h1">H1</SelectItem>
-                  <SelectItem value="h2">H2</SelectItem>
-                  <SelectItem value="h3">H3</SelectItem>
-                  <SelectItem value="h4">H4</SelectItem>
-                  <SelectItem value="p">Paragraph</SelectItem>
-                  <SelectItem value="small">Small</SelectItem>
-                </SelectContent>
-              </Select>
-            </div>
-
-            <div className="space-y-1 min-w-0">
-              <Label>Color</Label>
-              <Input
-                type="color"
-                value={(field as any).color || "#000000"}
-                onChange={(e) => onChange({ color: e.target.value } as any)}
-                className="w-full min-w-0"
-              />
-            </div>
-
-            <div className="space-y-1 min-w-0">
-              <Label>Style</Label>
-              <ToggleGroup
-                type="multiple"
-                value={[(field as any).bold ? "bold" : "", (field as any).underline ? "underline" : ""].filter(Boolean)}
-                onValueChange={(values) =>
-                  onChange({ bold: values.includes("bold"), underline: values.includes("underline") } as any)
-                }
-                className="w-full justify-start"
-              >
-                <ToggleGroupItem value="bold" aria-label="Bold" size="sm">
-                  <span className="font-bold">B</span>
-                </ToggleGroupItem>
-                <ToggleGroupItem value="underline" aria-label="Underline" size="sm">
-                  <span className="underline">U</span>
-                </ToggleGroupItem>
-              </ToggleGroup>
-            </div>
-          </div>
-        </div>
-      )}
-      {/* English (base) label - always editable */}
-      {field.type !== 'static' && (
-        <div className="space-y-1">
-          <Label>Label (English)</Label>
-          <Input value={field.label || ""} onChange={(e) => onChange({ label: e.target.value })} placeholder="Enter field label" />
-        </div>
-      )}
-
-      {/* English (base) placeholder - always editable for applicable field types */}
-      {(field.type === "text" ||
-        field.type === "email" ||
-        field.type === "url" ||
-        field.type === "tel" ||
-        field.type === "textarea" ||
-        field.type === "number") && (
-          <div className="space-y-1">
-            <Label>Placeholder (English)</Label>
-            <Input value={field.placeholder || ""} onChange={(e) => onChange({ placeholder: e.target.value })} placeholder="Enter placeholder text" />
-          </div>
-        )}
-      {field.type !== 'pricelabel' && (
-        <div className="space-y-1">
-          <Label>Component Name</Label>
-          <Input value={field.name} onChange={(e) => onChange({ name: e.target.value })} />
-        </div>
-      )}
-<<<<<<< HEAD
-      {field.type === "price" && (
-        <div className="space-y-3">
-          <div className="space-y-1">
-            <Label>Amount</Label>
-            {(() => {
-              // Calculate total from pricelabel fields
-              const pricelabelFields = allFields.filter(f => f.type === 'pricelabel') as any[];
-              const calculatedTotal = pricelabelFields.reduce((sum, f) => sum + (f.amount || 0), 0);
-              const hasPricelabelFields = pricelabelFields.length > 0;
-
-              if (hasPricelabelFields) {
-                return (
-                  <div className="space-y-2">
-                    <div className="p-3 bg-muted rounded-md">
-                      <div className="text-sm font-medium text-muted-foreground mb-2">
-                        Calculated from price components:
-                      </div>
-                      <div className="text-2xl font-bold text-primary">
-                        ${calculatedTotal.toFixed(2)}
-                      </div>
-                      <div className="text-xs text-muted-foreground mt-2 space-y-1">
-                        <div>{pricelabelFields.length} price component{pricelabelFields.length === 1 ? '' : 's'} found:</div>
-                        {pricelabelFields.map((pf, idx) => (
-                          <div key={pf.id} className="flex justify-between text-xs">
-                            <span>• {pf.label || `Component ${idx + 1}`}</span>
-                            <span>${(pf.amount || 0).toFixed(2)}</span>
-                          </div>
-                        ))}
-                      </div>
-                    </div>
-                    <Button
-                      type="button"
-                      variant="outline"
-                      size="sm"
-                      className="w-full"
-                      onClick={() => {
-                        onChange({ amount: calculatedTotal } as any);
-                      }}
-                    >
-                      Apply Calculated Total (${calculatedTotal.toFixed(2)})
-                    </Button>
-                  </div>
-                );
-              } else {
-                return (
-                  <div className="space-y-2">
-                    <Input
-                      type="number"
-                      value={(field as any).amount ?? 0}
-                      onChange={(e) => onChange({ amount: e.target.value === "" ? 0 : Number(e.target.value) } as any)}
-                    />
-                    <p className="text-xs text-muted-foreground">
-                      Manual entry mode - no price components found. Add price components for automatic calculation.
-                    </p>
-                  </div>
-                );
-              }
-            })()}
-          </div>
-
-          <div className="space-y-2">
-            <Label>Payment Methods</Label>
-            <div className="space-y-2">
-              <div className="flex items-center gap-2">
-                <Checkbox
-                  checked={!!((field as any).paymentMethods?.allowPayPal ?? true)}
-                  onCheckedChange={(v) => {
-                    const current = (field as any).paymentMethods || {};
-                    const newAllowPayPal = !!v;
-                    let newAllowInPerson = current.allowInPerson ?? true;
-                    // If toggling off and both would be false, force the other to true
-                    if (!newAllowPayPal && !newAllowInPerson) {
-                      newAllowInPerson = true;
-                    }
-                    onChange({
-                      paymentMethods: {
-                        ...current,
-                        allowPayPal: newAllowPayPal,
-                        allowInPerson: newAllowInPerson,
-                      }
-                    } as any);
-                  }}
-                />
-                <Label>Allow PayPal Payment</Label>
-              </div>
-              <div className="flex items-center gap-2">
-                <Checkbox
-                  checked={!!((field as any).paymentMethods?.allowInPerson ?? true)}
-                  onCheckedChange={(v) => {
-                    const current = (field as any).paymentMethods || {};
-                    const newAllowInPerson = !!v;
-                    let newAllowPayPal = current.allowPayPal ?? true;
-                    // If toggling off and both would be false, force the other to true
-                    if (!newAllowInPerson && !newAllowPayPal) {
-                      newAllowPayPal = true;
-                    }
-                    onChange({
-                      paymentMethods: {
-                        ...current,
-                        allowInPerson: newAllowInPerson,
-                        allowPayPal: newAllowPayPal,
-                      }
-                    } as any);
-                  }}
-                />
-                <Label>Allow In-Person Payment</Label>
-              </div>
-            </div>
-            <p className="text-xs text-muted-foreground">
-              Configure which payment methods are available for this price field. At least one method should be enabled.
-            </p>
-          </div>
-        </div>
-      )}
-=======
->>>>>>> 7e75fa6b
-
-      {field.type === "pricelabel" && (
-        <div className="space-y-3">
-          <div className="space-y-1">
-            <Label>Amount</Label>
-            <Input type="number" value={(field as any).amount ?? 0}
-              onChange={(e) => onChange({ amount: e.target.value === "" ? 0 : Number(e.target.value) } as any)} />
-            <p className="text-xs text-muted-foreground">This is a display field that shows an individual price component.</p>
-          </div>
-        </div>
-      )}
-
-      {field.type !== 'pricelabel' && (
-        <>
-          <div className="space-y-1">
-            <Label>Width</Label>
-            <Select value={field.width || "full"} onValueChange={(v) => onChange({ width: v as any })}>
-              <SelectTrigger><SelectValue /></SelectTrigger>
-              <SelectContent>
-                <SelectItem value="full">Full</SelectItem>
-                <SelectItem value="half">Half</SelectItem>
-                <SelectItem value="third">Third</SelectItem>
-                <SelectItem value="quarter">Quarter</SelectItem>
-              </SelectContent>
-            </Select>
-          </div>
-          {field.type !== 'static' && (
-            <ToggleGroup
-              type="single"
-              value={field.required ? "required" : ""}
-              onValueChange={(value) => {
-                onChange({ required: value === "required" });
-              }}
-              className="w-full justify-start"
-            >
-              <ToggleGroupItem value="required" aria-label="Required" size="sm">
-                Required
-              </ToggleGroupItem>
-            </ToggleGroup>
-          )}
-          {(field.type === "checkbox" || field.type === "switch") && (
-            <div className="space-y-1">
-              <Label>Price when selected</Label>
-              <Input type="number" value={(field as any).price ?? ""} onChange={(e) => onChange({ price: e.target.value === "" ? undefined : Number(e.target.value) } as any)} />
-            </div>
-          )}
-          {field.type === "switch" && (
-            <div className="space-y-1 border-t pt-3">
-              <Label>On/Off Text</Label>
-              <div className="grid grid-cols-2 gap-2">
-                <div>
-                  <Label className="text-xs text-muted-foreground">On Text</Label>
-                  <Input value={(field as any).onText || ""} onChange={(e) => onChange({ onText: e.target.value } as any)} placeholder="e.g., Yes" />
-                </div>
-                <div>
-                  <Label className="text-xs text-muted-foreground">Off Text</Label>
-                  <Input value={(field as any).offText || ""} onChange={(e) => onChange({ offText: e.target.value } as any)} placeholder="e.g., No" />
-                </div>
-              </div>
-            </div>
-          )}
-          {field.type === "number" && (
-            <div className="grid grid-cols-3 gap-2">
-              <div>
-                <Label>Min</Label>
-                <Input type="number" value={(field as any).min ?? ""} onChange={(e) => onChange({ min: e.target.value === "" ? undefined : Number(e.target.value) } as any)} />
-              </div>
-              <div>
-                <Label>Max</Label>
-                <Input type="number" value={(field as any).max ?? ""} onChange={(e) => onChange({ max: e.target.value === "" ? undefined : Number(e.target.value) } as any)} />
-              </div>
-              <div>
-                <Label>Step</Label>
-                <Input type="number" value={(field as any).step ?? ""} onChange={(e) => onChange({ step: e.target.value === "" ? undefined : Number(e.target.value) } as any)} />
-              </div>
-              <div className="col-span-3">
-                <Label>Allowed values (comma-separated)</Label>
-                <Input value={(field as any).allowedValues ?? ""} onChange={(e) => onChange({ allowedValues: e.target.value } as any)} placeholder="e.g. 6,11,42" />
-              </div>
-            </div>
-          )}
-          {(field.type === "text" || field.type === "textarea" || field.type === "password") && (
-            <div className="grid grid-cols-3 gap-2">
-              <div>
-                <Label>Min length</Label>
-                <Input type="number" value={(field as any).minLength ?? ""} onChange={(e) => onChange({ minLength: e.target.value === "" ? undefined : Number(e.target.value) } as any)} />
-              </div>
-              <div>
-                <Label>Max length</Label>
-                <Input type="number" value={(field as any).maxLength ?? ""} onChange={(e) => onChange({ maxLength: e.target.value === "" ? undefined : Number(e.target.value) } as any)} />
-              </div>
-              {(field.type === "text" || field.type === "textarea") && (
-                <div className="col-span-3">
-                  <Label>Pattern (regex)</Label>
-                  <Input value={(field as any).pattern ?? ""} onChange={(e) => onChange({ pattern: e.target.value } as any)} />
-                </div>
-              )}
-            </div>
-          )}
-          {field.type === "time" && (
-            <div className="grid grid-cols-2 gap-2">
-              <div>
-                <Label>Min time</Label>
-                <Input type="time" value={(field as any).minTime ?? ""} onChange={(e) => onChange({ minTime: e.target.value || undefined } as any)} />
-              </div>
-              <div>
-                <Label>Max time</Label>
-                <Input type="time" value={(field as any).maxTime ?? ""} onChange={(e) => onChange({ maxTime: e.target.value || undefined } as any)} />
-              </div>
-            </div>
-          )}
-          {(field.type === "date") && (
-            <div className="space-y-2">
-              <div className="grid grid-cols-2 gap-2">
-                <div>
-                  <Label>Min date</Label>
-                  <Input
-                    type="date"
-                    value={(field as any).minDate || ""}
-                    onChange={(e) => onChange({ minDate: e.target.value || undefined } as any)}
-                  />
-                </div>
-                <div>
-                  <Label>Max date</Label>
-                  <Input
-                    type="date"
-                    value={(field as any).maxDate || ""}
-                    onChange={(e) => onChange({ maxDate: e.target.value || undefined } as any)} />
-                </div>
-              </div>
-              <div className="space-y-1">
-                <Label>Selection mode</Label>
-                <Select value={(field as any).mode || "single"} onValueChange={(v) => onChange({ mode: v as any } as any)}>
-                  <SelectTrigger><SelectValue /></SelectTrigger>
-                  <SelectContent>
-                    <SelectItem value="single">Single day</SelectItem>
-                    <SelectItem value="range">Date range</SelectItem>
-                  </SelectContent>
-                </Select>
-              </div>
-              <div className="space-y-2">
-                <div className="flex items-center gap-2">
-                  <Checkbox checked={!!(field as any).pricing?.enabled} onCheckedChange={(v) => onChange({ pricing: { ...(field as any).pricing, enabled: !!v } } as any)} />
-                  <Label>Enable per-day pricing</Label>
-                </div>
-                {(field as any).pricing?.enabled && (
-                  <div className="space-y-2">
-                    <div className="grid grid-cols-2 gap-2">
-                      <div>
-                        <Label>Base price per day</Label>
-                        <Input type="number" value={(field as any).pricing?.basePerDay ?? ""} onChange={(e) => onChange({ pricing: { ...(field as any).pricing, basePerDay: e.target.value === "" ? undefined : Number(e.target.value) } } as any)} />
-                      </div>
-                    </div>
-                    <div className="grid grid-cols-2 gap-2">
-                      <div>
-                        <Label>Sunday price</Label>
-                        <Input type="number" value={(field as any).pricing?.weekdayOverrides?.[0] ?? ""} onChange={(e) => onChange({ pricing: { ...(field as any).pricing, weekdayOverrides: { ...(field as any).pricing?.weekdayOverrides, 0: e.target.value === "" ? undefined : Number(e.target.value) } } } as any)} />
-                      </div>
-                      <div>
-                        <Label>Monday price</Label>
-                        <Input type="number" value={(field as any).pricing?.weekdayOverrides?.[1] ?? ""} onChange={(e) => onChange({ pricing: { ...(field as any).pricing, weekdayOverrides: { ...(field as any).pricing?.weekdayOverrides, 1: e.target.value === "" ? undefined : Number(e.target.value) } } } as any)} />
-                      </div>
-                      <div>
-                        <Label>Tuesday price</Label>
-                        <Input type="number" value={(field as any).pricing?.weekdayOverrides?.[2] ?? ""} onChange={(e) => onChange({ pricing: { ...(field as any).pricing, weekdayOverrides: { ...(field as any).pricing?.weekdayOverrides, 2: e.target.value === "" ? undefined : Number(e.target.value) } } } as any)} />
-                      </div>
-                      <div>
-                        <Label>Wednesday price</Label>
-                        <Input type="number" value={(field as any).pricing?.weekdayOverrides?.[3] ?? ""} onChange={(e) => onChange({ pricing: { ...(field as any).pricing, weekdayOverrides: { ...(field as any).pricing?.weekdayOverrides, 3: e.target.value === "" ? undefined : Number(e.target.value) } } } as any)} />
-                      </div>
-                      <div>
-                        <Label>Thursday price</Label>
-                        <Input type="number" value={(field as any).pricing?.weekdayOverrides?.[4] ?? ""} onChange={(e) => onChange({ pricing: { ...(field as any).pricing, weekdayOverrides: { ...(field as any).pricing?.weekdayOverrides, 4: e.target.value === "" ? undefined : Number(e.target.value) } } } as any)} />
-                      </div>
-                      <div>
-                        <Label>Friday price</Label>
-                        <Input type="number" value={(field as any).pricing?.weekdayOverrides?.[5] ?? ""} onChange={(e) => onChange({ pricing: { ...(field as any).pricing, weekdayOverrides: { ...(field as any).pricing?.weekdayOverrides, 5: e.target.value === "" ? undefined : Number(e.target.value) } } } as any)} />
-                      </div>
-                      <div>
-                        <Label>Saturday price</Label>
-                        <Input type="number" value={(field as any).pricing?.weekdayOverrides?.[6] ?? ""} onChange={(e) => onChange({ pricing: { ...(field as any).pricing, weekdayOverrides: { ...(field as any).pricing?.weekdayOverrides, 6: e.target.value === "" ? undefined : Number(e.target.value) } } } as any)} />
-                      </div>
-                    </div>
-                  </div>
-                )}
-              </div>
-            </div>
-          )}
-          {(field.type === "select") && (
-            <div className="flex items-center gap-2">
-              <Checkbox checked={(field as any).multiple ?? false} onCheckedChange={(v) => onChange({ multiple: !!v } as any)} />
-              <Label>Allow multiple</Label>
-            </div>
-          )}
-          <div className="space-y-1">
-            <div className="flex items-center gap-2">
-              <Label>Conditional visibility</Label>
-              <HoverCard>
-                <HoverCardTrigger asChild>
-                  <button type="button" className="inline-flex items-center text-muted-foreground hover:text-foreground" aria-label="Conditional visibility help">
-                    <CircleHelp className="h-4 w-4" />
-                  </button>
-                </HoverCardTrigger>
-                <HoverCardContent className="w-[420px] max-w-[90vw]" align="start">
-                  <div className="space-y-2 text-sm">
-                    <p>Show this field only when conditions on other fields are true. Chain as many conditions as needed.</p>
-                    <p>Syntax: <code>Component Name op value</code></p>
-                    <ul className="list-disc pl-5 space-y-1">
-                      <li><strong>Component Name</strong>: another field's name</li>
-                      <li><strong>op</strong>: one of <code>==</code>, <code>!=</code>, <code>&gt;=</code>, <code>&lt;=</code>, <code>&gt;</code>, <code>&lt;</code></li>
-                      <li><strong>value</strong>: number, boolean (<code>true</code>/<code>false</code>), or string (wrap in quotes)</li>
-                    </ul>
-                    <div className="space-y-1">
-                      <p className="font-medium">Single condition examples</p>
-                      <pre className="rounded bg-muted p-2 text-xs overflow-x-auto">staff == true</pre>
-                      <pre className="rounded bg-muted p-2 text-xs overflow-x-auto">age &gt;= 18</pre>
-                      <pre className="rounded bg-muted p-2 text-xs overflow-x-auto">country == "USA"</pre>
-                    </div>
-                    <div className="space-y-1">
-                      <p className="font-medium">Multiple conditions (unlimited chaining)</p>
-                      <p>Chain with <code>&amp;&amp;</code> (AND) or <code>||</code> (OR). AND has higher precedence:</p>
-                      <pre className="rounded bg-muted p-2 text-xs overflow-x-auto">age &gt;= 18 &amp;&amp; subscribe == true</pre>
-                      <pre className="rounded bg-muted p-2 text-xs overflow-x-auto">country == "USA" || country == "Canada" || country == "Mexico"</pre>
-                      <pre className="rounded bg-muted p-2 text-xs overflow-x-auto">age &gt;= 18 &amp;&amp; member == true || admin == true</pre>
-                    </div>
-                  </div>
-                </HoverCardContent>
-              </HoverCard>
-            </div>
-            <Input value={field.visibleIf || ""} onChange={(e) => onChange({ visibleIf: e.target.value })} placeholder='e.g. age >= 18 && subscribe == true' />
-          </div>
-        </>
-      )}
-      {renderOptions()}
-      {field.type !== 'pricelabel' && (
-        <div className="border-t pt-3">
-          <TranslationsPanel field={field} />
-        </div>
-      )}
-    </div>
-  );
-}
+import { Input } from "@/shared/components/ui/input";
+import { Label } from "@/shared/components/ui/label";
+import { Checkbox } from "@/shared/components/ui/checkbox";
+import { Button } from "@/shared/components/ui/button";
+import { Select, SelectContent, SelectItem, SelectTrigger, SelectValue } from "@/shared/components/ui/select";
+import { ToggleGroup, ToggleGroupItem } from "@/shared/components/ui/toggle-group";
+import { Textarea } from "@/shared/components/ui/textarea";
+import { useBuilderStore } from "./store";
+import type { AnyField, SelectField } from "./types";
+import { HoverCard, HoverCardTrigger, HoverCardContent } from "@/shared/components/ui/hover-card";
+import { CircleHelp } from "lucide-react";
+import { Table, TableBody, TableHead, TableRow, TableCell, TableHeader } from "@/shared/components/ui/DataTable";
+import { TranslationsPanel } from "./TranslationsPanel";
+
+export function Inspector() {
+  const selectedId = useBuilderStore((s) => s.selectedId);
+  const field = useBuilderStore((s) => s.schema.data.find((f) => f.id === s.selectedId));
+  const update = useBuilderStore((s) => s.updateField);
+  const updateOptions = useBuilderStore((s) => s.updateOptions);
+
+  if (!selectedId || !field) {
+    return <div className="text-sm text-muted-foreground">Select a field to edit its properties</div>;
+  }
+
+  // Special handling for Payment Method field (price field)
+  if (field.type === 'price') {
+    const priceField = field as any;
+    const onChange = (patch: Partial<AnyField>) => update(field.id, patch);
+
+    return (
+      <div className="space-y-3">
+        <div className="p-3 bg-blue-50 dark:bg-blue-950 rounded-md border border-blue-200 dark:border-blue-800">
+          <p className="text-sm font-medium text-blue-900 dark:text-blue-100">
+            Payment Method Component
+          </p>
+          <p className="text-xs text-blue-800 dark:text-blue-200 mt-1">
+            This field is automatically managed. It appears when price components are added and is always positioned at the bottom of the form.
+          </p>
+        </div>
+
+        <div className="space-y-3">
+          <div className="space-y-2">
+            <Label>Payment Methods</Label>
+            <div className="space-y-2">
+              <div className="flex items-center gap-2">
+                <Checkbox
+                  checked={!!(priceField.paymentMethods?.allowPayPal ?? true)}
+                  onCheckedChange={(v) => {
+                    const current = priceField.paymentMethods || {};
+                    const newAllowPayPal = !!v;
+                    let newAllowInPerson = current.allowInPerson ?? true;
+                    // If toggling off and both would be false, force the other to true
+                    if (!newAllowPayPal && !newAllowInPerson) {
+                      newAllowInPerson = true;
+                    }
+                    onChange({
+                      paymentMethods: {
+                        ...current,
+                        allowPayPal: newAllowPayPal,
+                        allowInPerson: newAllowInPerson,
+                      }
+                    } as any);
+                  }}
+                />
+                <Label>Allow PayPal Payment</Label>
+              </div>
+              <div className="flex items-center gap-2">
+                <Checkbox
+                  checked={!!(priceField.paymentMethods?.allowInPerson ?? true)}
+                  onCheckedChange={(v) => {
+                    const current = priceField.paymentMethods || {};
+                    const newAllowInPerson = !!v;
+                    let newAllowPayPal = current.allowPayPal ?? true;
+                    // If toggling off and both would be false, force the other to true
+                    if (!newAllowInPerson && !newAllowPayPal) {
+                      newAllowPayPal = true;
+                    }
+                    onChange({
+                      paymentMethods: {
+                        ...current,
+                        allowInPerson: newAllowInPerson,
+                        allowPayPal: newAllowPayPal,
+                      }
+                    } as any);
+                  }}
+                />
+                <Label>Allow In-Person Payment</Label>
+              </div>
+            </div>
+          </div>
+        </div>
+      </div>
+    );
+  }
+
+  const onChange = (patch: Partial<AnyField>) => update(field.id, patch);
+
+  const renderOptions = () => {
+    if (field.type !== "select" && field.type !== "radio") return null;
+    const sel = field as SelectField;
+    return (
+      <div className="space-y-2">
+        <Label>Options</Label>
+        <Table>
+          <TableHeader>
+            <TableRow>
+              <TableHead>Label</TableHead>
+              <TableHead>Value</TableHead>
+              <TableHead className="w-28">Price</TableHead>
+              <TableHead className="text-right">Actions</TableHead>
+            </TableRow>
+          </TableHeader>
+          <TableBody>
+            {(sel.options || []).map((o, idx) => {
+              return (
+                <TableRow key={idx}>
+                  <TableCell>
+                    <Input
+                      placeholder="Label"
+                      value={o.label ?? ""}
+                      onChange={(e) => {
+                        const next = [...sel.options];
+                        next[idx] = { ...next[idx], label: e.target.value };
+                        updateOptions(field.id, next);
+                      }}
+                    />
+                  </TableCell>
+                  <TableCell>
+                    <Input
+                      placeholder="Value"
+                      value={o.value ?? ""}
+                      onChange={(e) => {
+                        const next = [...sel.options];
+                        next[idx] = { ...next[idx], value: e.target.value };
+                        updateOptions(field.id, next);
+                      }}
+                    />
+                  </TableCell>
+                  <TableCell>
+                    <Input
+                      type="number"
+                      placeholder="0"
+                      value={(o as any).price ?? ""}
+                      onChange={(e) => {
+                        const next = [...sel.options];
+                        const price = e.target.value === "" ? undefined : Number(e.target.value);
+                        next[idx] = { ...next[idx], price } as any;
+                        updateOptions(field.id, next);
+                      }}
+                    />
+                  </TableCell>
+                  <TableCell className="text-right">
+                    <Button
+                      size="sm"
+                      variant="ghost"
+                      onClick={() => {
+                        const next = sel.options.filter((_, i) => i !== idx);
+                        updateOptions(field.id, next);
+                      }}
+                    >
+                      Remove
+                    </Button>
+                  </TableCell>
+                </TableRow>
+              );
+            })}
+          </TableBody>
+        </Table>
+        <div>
+          <Button
+            size="sm"
+            variant="secondary"
+            onClick={() => updateOptions(field.id, [...(sel.options || []), { label: `Option ${(sel.options?.length || 0) + 1}`, value: `option${(sel.options?.length || 0) + 1}` }])}
+          >
+            Add option
+          </Button>
+        </div>
+      </div>
+    );
+  };
+
+  return (
+    <div className="space-y-3">
+      {field.type === "static" && (
+        <div className="space-y-2">
+          <div className="space-y-1">
+            <Label>Text content</Label>
+            <Textarea value={(field as any).content || ""} onChange={(e) => onChange({ content: e.target.value } as any)} placeholder="Enter static text content" className="resize-none" rows={4} />
+          </div>
+          <div className="grid grid-cols-3 gap-2 items-end">
+            <div className="space-y-1 min-w-0">
+              <Label>As</Label>
+              <Select value={(field as any).as || "p"} onValueChange={(v) => onChange({ as: v as any } as any)}>
+                <SelectTrigger className="w-full min-w-0"><SelectValue /></SelectTrigger>
+                <SelectContent className="w-[var(--radix-select-trigger-width)]">
+                  <SelectItem value="h1">H1</SelectItem>
+                  <SelectItem value="h2">H2</SelectItem>
+                  <SelectItem value="h3">H3</SelectItem>
+                  <SelectItem value="h4">H4</SelectItem>
+                  <SelectItem value="p">Paragraph</SelectItem>
+                  <SelectItem value="small">Small</SelectItem>
+                </SelectContent>
+              </Select>
+            </div>
+
+            <div className="space-y-1 min-w-0">
+              <Label>Color</Label>
+              <Input
+                type="color"
+                value={(field as any).color || "#000000"}
+                onChange={(e) => onChange({ color: e.target.value } as any)}
+                className="w-full min-w-0"
+              />
+            </div>
+
+            <div className="space-y-1 min-w-0">
+              <Label>Style</Label>
+              <ToggleGroup
+                type="multiple"
+                value={[(field as any).bold ? "bold" : "", (field as any).underline ? "underline" : ""].filter(Boolean)}
+                onValueChange={(values) =>
+                  onChange({ bold: values.includes("bold"), underline: values.includes("underline") } as any)
+                }
+                className="w-full justify-start"
+              >
+                <ToggleGroupItem value="bold" aria-label="Bold" size="sm">
+                  <span className="font-bold">B</span>
+                </ToggleGroupItem>
+                <ToggleGroupItem value="underline" aria-label="Underline" size="sm">
+                  <span className="underline">U</span>
+                </ToggleGroupItem>
+              </ToggleGroup>
+            </div>
+          </div>
+        </div>
+      )}
+      {/* English (base) label - always editable */}
+      {field.type !== 'static' && (
+        <div className="space-y-1">
+          <Label>Label (English)</Label>
+          <Input value={field.label || ""} onChange={(e) => onChange({ label: e.target.value })} placeholder="Enter field label" />
+        </div>
+      )}
+
+      {/* English (base) placeholder - always editable for applicable field types */}
+      {(field.type === "text" ||
+        field.type === "email" ||
+        field.type === "url" ||
+        field.type === "tel" ||
+        field.type === "textarea" ||
+        field.type === "number") && (
+          <div className="space-y-1">
+            <Label>Placeholder (English)</Label>
+            <Input value={field.placeholder || ""} onChange={(e) => onChange({ placeholder: e.target.value })} placeholder="Enter placeholder text" />
+          </div>
+        )}
+      {field.type !== 'pricelabel' && (
+        <div className="space-y-1">
+          <Label>Component Name</Label>
+          <Input value={field.name} onChange={(e) => onChange({ name: e.target.value })} />
+        </div>
+      )}
+
+      {field.type === "pricelabel" && (
+        <div className="space-y-3">
+          <div className="space-y-1">
+            <Label>Amount</Label>
+            <Input type="number" value={(field as any).amount ?? 0}
+              onChange={(e) => onChange({ amount: e.target.value === "" ? 0 : Number(e.target.value) } as any)} />
+            <p className="text-xs text-muted-foreground">This is a display field that shows an individual price component.</p>
+          </div>
+        </div>
+      )}
+
+      {field.type !== 'pricelabel' && (
+        <>
+          <div className="space-y-1">
+            <Label>Width</Label>
+            <Select value={field.width || "full"} onValueChange={(v) => onChange({ width: v as any })}>
+              <SelectTrigger><SelectValue /></SelectTrigger>
+              <SelectContent>
+                <SelectItem value="full">Full</SelectItem>
+                <SelectItem value="half">Half</SelectItem>
+                <SelectItem value="third">Third</SelectItem>
+                <SelectItem value="quarter">Quarter</SelectItem>
+              </SelectContent>
+            </Select>
+          </div>
+          {field.type !== 'static' && (
+            <ToggleGroup
+              type="single"
+              value={field.required ? "required" : ""}
+              onValueChange={(value) => {
+                onChange({ required: value === "required" });
+              }}
+              className="w-full justify-start"
+            >
+              <ToggleGroupItem value="required" aria-label="Required" size="sm">
+                Required
+              </ToggleGroupItem>
+            </ToggleGroup>
+          )}
+          {(field.type === "checkbox" || field.type === "switch") && (
+            <div className="space-y-1">
+              <Label>Price when selected</Label>
+              <Input type="number" value={(field as any).price ?? ""} onChange={(e) => onChange({ price: e.target.value === "" ? undefined : Number(e.target.value) } as any)} />
+            </div>
+          )}
+          {field.type === "switch" && (
+            <div className="space-y-1 border-t pt-3">
+              <Label>On/Off Text</Label>
+              <div className="grid grid-cols-2 gap-2">
+                <div>
+                  <Label className="text-xs text-muted-foreground">On Text</Label>
+                  <Input value={(field as any).onText || ""} onChange={(e) => onChange({ onText: e.target.value } as any)} placeholder="e.g., Yes" />
+                </div>
+                <div>
+                  <Label className="text-xs text-muted-foreground">Off Text</Label>
+                  <Input value={(field as any).offText || ""} onChange={(e) => onChange({ offText: e.target.value } as any)} placeholder="e.g., No" />
+                </div>
+              </div>
+            </div>
+          )}
+          {field.type === "number" && (
+            <div className="grid grid-cols-3 gap-2">
+              <div>
+                <Label>Min</Label>
+                <Input type="number" value={(field as any).min ?? ""} onChange={(e) => onChange({ min: e.target.value === "" ? undefined : Number(e.target.value) } as any)} />
+              </div>
+              <div>
+                <Label>Max</Label>
+                <Input type="number" value={(field as any).max ?? ""} onChange={(e) => onChange({ max: e.target.value === "" ? undefined : Number(e.target.value) } as any)} />
+              </div>
+              <div>
+                <Label>Step</Label>
+                <Input type="number" value={(field as any).step ?? ""} onChange={(e) => onChange({ step: e.target.value === "" ? undefined : Number(e.target.value) } as any)} />
+              </div>
+              <div className="col-span-3">
+                <Label>Allowed values (comma-separated)</Label>
+                <Input value={(field as any).allowedValues ?? ""} onChange={(e) => onChange({ allowedValues: e.target.value } as any)} placeholder="e.g. 6,11,42" />
+              </div>
+            </div>
+          )}
+          {(field.type === "text" || field.type === "textarea" || field.type === "password") && (
+            <div className="grid grid-cols-3 gap-2">
+              <div>
+                <Label>Min length</Label>
+                <Input type="number" value={(field as any).minLength ?? ""} onChange={(e) => onChange({ minLength: e.target.value === "" ? undefined : Number(e.target.value) } as any)} />
+              </div>
+              <div>
+                <Label>Max length</Label>
+                <Input type="number" value={(field as any).maxLength ?? ""} onChange={(e) => onChange({ maxLength: e.target.value === "" ? undefined : Number(e.target.value) } as any)} />
+              </div>
+              {(field.type === "text" || field.type === "textarea") && (
+                <div className="col-span-3">
+                  <Label>Pattern (regex)</Label>
+                  <Input value={(field as any).pattern ?? ""} onChange={(e) => onChange({ pattern: e.target.value } as any)} />
+                </div>
+              )}
+            </div>
+          )}
+          {field.type === "time" && (
+            <div className="grid grid-cols-2 gap-2">
+              <div>
+                <Label>Min time</Label>
+                <Input type="time" value={(field as any).minTime ?? ""} onChange={(e) => onChange({ minTime: e.target.value || undefined } as any)} />
+              </div>
+              <div>
+                <Label>Max time</Label>
+                <Input type="time" value={(field as any).maxTime ?? ""} onChange={(e) => onChange({ maxTime: e.target.value || undefined } as any)} />
+              </div>
+            </div>
+          )}
+          {(field.type === "date") && (
+            <div className="space-y-2">
+              <div className="grid grid-cols-2 gap-2">
+                <div>
+                  <Label>Min date</Label>
+                  <Input
+                    type="date"
+                    value={(field as any).minDate || ""}
+                    onChange={(e) => onChange({ minDate: e.target.value || undefined } as any)}
+                  />
+                </div>
+                <div>
+                  <Label>Max date</Label>
+                  <Input
+                    type="date"
+                    value={(field as any).maxDate || ""}
+                    onChange={(e) => onChange({ maxDate: e.target.value || undefined } as any)} />
+                </div>
+              </div>
+              <div className="space-y-1">
+                <Label>Selection mode</Label>
+                <Select value={(field as any).mode || "single"} onValueChange={(v) => onChange({ mode: v as any } as any)}>
+                  <SelectTrigger><SelectValue /></SelectTrigger>
+                  <SelectContent>
+                    <SelectItem value="single">Single day</SelectItem>
+                    <SelectItem value="range">Date range</SelectItem>
+                  </SelectContent>
+                </Select>
+              </div>
+              <div className="space-y-2">
+                <div className="flex items-center gap-2">
+                  <Checkbox checked={!!(field as any).pricing?.enabled} onCheckedChange={(v) => onChange({ pricing: { ...(field as any).pricing, enabled: !!v } } as any)} />
+                  <Label>Enable per-day pricing</Label>
+                </div>
+                {(field as any).pricing?.enabled && (
+                  <div className="space-y-2">
+                    <div className="grid grid-cols-2 gap-2">
+                      <div>
+                        <Label>Base price per day</Label>
+                        <Input type="number" value={(field as any).pricing?.basePerDay ?? ""} onChange={(e) => onChange({ pricing: { ...(field as any).pricing, basePerDay: e.target.value === "" ? undefined : Number(e.target.value) } } as any)} />
+                      </div>
+                    </div>
+                    <div className="grid grid-cols-2 gap-2">
+                      <div>
+                        <Label>Sunday price</Label>
+                        <Input type="number" value={(field as any).pricing?.weekdayOverrides?.[0] ?? ""} onChange={(e) => onChange({ pricing: { ...(field as any).pricing, weekdayOverrides: { ...(field as any).pricing?.weekdayOverrides, 0: e.target.value === "" ? undefined : Number(e.target.value) } } } as any)} />
+                      </div>
+                      <div>
+                        <Label>Monday price</Label>
+                        <Input type="number" value={(field as any).pricing?.weekdayOverrides?.[1] ?? ""} onChange={(e) => onChange({ pricing: { ...(field as any).pricing, weekdayOverrides: { ...(field as any).pricing?.weekdayOverrides, 1: e.target.value === "" ? undefined : Number(e.target.value) } } } as any)} />
+                      </div>
+                      <div>
+                        <Label>Tuesday price</Label>
+                        <Input type="number" value={(field as any).pricing?.weekdayOverrides?.[2] ?? ""} onChange={(e) => onChange({ pricing: { ...(field as any).pricing, weekdayOverrides: { ...(field as any).pricing?.weekdayOverrides, 2: e.target.value === "" ? undefined : Number(e.target.value) } } } as any)} />
+                      </div>
+                      <div>
+                        <Label>Wednesday price</Label>
+                        <Input type="number" value={(field as any).pricing?.weekdayOverrides?.[3] ?? ""} onChange={(e) => onChange({ pricing: { ...(field as any).pricing, weekdayOverrides: { ...(field as any).pricing?.weekdayOverrides, 3: e.target.value === "" ? undefined : Number(e.target.value) } } } as any)} />
+                      </div>
+                      <div>
+                        <Label>Thursday price</Label>
+                        <Input type="number" value={(field as any).pricing?.weekdayOverrides?.[4] ?? ""} onChange={(e) => onChange({ pricing: { ...(field as any).pricing, weekdayOverrides: { ...(field as any).pricing?.weekdayOverrides, 4: e.target.value === "" ? undefined : Number(e.target.value) } } } as any)} />
+                      </div>
+                      <div>
+                        <Label>Friday price</Label>
+                        <Input type="number" value={(field as any).pricing?.weekdayOverrides?.[5] ?? ""} onChange={(e) => onChange({ pricing: { ...(field as any).pricing, weekdayOverrides: { ...(field as any).pricing?.weekdayOverrides, 5: e.target.value === "" ? undefined : Number(e.target.value) } } } as any)} />
+                      </div>
+                      <div>
+                        <Label>Saturday price</Label>
+                        <Input type="number" value={(field as any).pricing?.weekdayOverrides?.[6] ?? ""} onChange={(e) => onChange({ pricing: { ...(field as any).pricing, weekdayOverrides: { ...(field as any).pricing?.weekdayOverrides, 6: e.target.value === "" ? undefined : Number(e.target.value) } } } as any)} />
+                      </div>
+                    </div>
+                  </div>
+                )}
+              </div>
+            </div>
+          )}
+          {(field.type === "select") && (
+            <div className="flex items-center gap-2">
+              <Checkbox checked={(field as any).multiple ?? false} onCheckedChange={(v) => onChange({ multiple: !!v } as any)} />
+              <Label>Allow multiple</Label>
+            </div>
+          )}
+          <div className="space-y-1">
+            <div className="flex items-center gap-2">
+              <Label>Conditional visibility</Label>
+              <HoverCard>
+                <HoverCardTrigger asChild>
+                  <button type="button" className="inline-flex items-center text-muted-foreground hover:text-foreground" aria-label="Conditional visibility help">
+                    <CircleHelp className="h-4 w-4" />
+                  </button>
+                </HoverCardTrigger>
+                <HoverCardContent className="w-[420px] max-w-[90vw]" align="start">
+                  <div className="space-y-2 text-sm">
+                    <p>Show this field only when conditions on other fields are true. Chain as many conditions as needed.</p>
+                    <p>Syntax: <code>Component Name op value</code></p>
+                    <ul className="list-disc pl-5 space-y-1">
+                      <li><strong>Component Name</strong>: another field's name</li>
+                      <li><strong>op</strong>: one of <code>==</code>, <code>!=</code>, <code>&gt;=</code>, <code>&lt;=</code>, <code>&gt;</code>, <code>&lt;</code></li>
+                      <li><strong>value</strong>: number, boolean (<code>true</code>/<code>false</code>), or string (wrap in quotes)</li>
+                    </ul>
+                    <div className="space-y-1">
+                      <p className="font-medium">Single condition examples</p>
+                      <pre className="rounded bg-muted p-2 text-xs overflow-x-auto">staff == true</pre>
+                      <pre className="rounded bg-muted p-2 text-xs overflow-x-auto">age &gt;= 18</pre>
+                      <pre className="rounded bg-muted p-2 text-xs overflow-x-auto">country == "USA"</pre>
+                    </div>
+                    <div className="space-y-1">
+                      <p className="font-medium">Multiple conditions (unlimited chaining)</p>
+                      <p>Chain with <code>&amp;&amp;</code> (AND) or <code>||</code> (OR). AND has higher precedence:</p>
+                      <pre className="rounded bg-muted p-2 text-xs overflow-x-auto">age &gt;= 18 &amp;&amp; subscribe == true</pre>
+                      <pre className="rounded bg-muted p-2 text-xs overflow-x-auto">country == "USA" || country == "Canada" || country == "Mexico"</pre>
+                      <pre className="rounded bg-muted p-2 text-xs overflow-x-auto">age &gt;= 18 &amp;&amp; member == true || admin == true</pre>
+                    </div>
+                  </div>
+                </HoverCardContent>
+              </HoverCard>
+            </div>
+            <Input value={field.visibleIf || ""} onChange={(e) => onChange({ visibleIf: e.target.value })} placeholder='e.g. age >= 18 && subscribe == true' />
+          </div>
+        </>
+      )}
+      {renderOptions()}
+      {field.type !== 'pricelabel' && (
+        <div className="border-t pt-3">
+          <TranslationsPanel field={field} />
+        </div>
+      )}
+    </div>
+  );
+}