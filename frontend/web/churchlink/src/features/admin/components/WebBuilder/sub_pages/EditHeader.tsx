--- conflicted
+++ resolved
@@ -2,11 +2,6 @@
 import api from "@/api/api";
 import { toast } from "react-toastify";
 import "react-toastify/dist/ReactToastify.css";
-<<<<<<< HEAD
-=======
-import { useNavigate } from "react-router-dom";
-
->>>>>>> 1a057318
 import {
     DndContext,
     closestCenter,
@@ -49,30 +44,6 @@
 import MultiStateBadge from "@/shared/components/MultiStageBadge";
 import { ExternalLink } from "lucide-react";
 
-import {
-    Card,
-    CardHeader,
-    CardTitle,
-    CardDescription,
-    CardContent,
-    CardFooter,
-} from "@/shared/components/ui/card";
-import { Button } from "@/shared/components/ui/button";
-import { Switch } from "@/shared/components/ui/switch";
-import { Badge } from "@/shared/components/ui/badge";
-import { Separator } from "@/shared/components/ui/separator";
-import {
-    AlertDialog,
-    AlertDialogAction,
-    AlertDialogCancel,
-    AlertDialogContent,
-    AlertDialogDescription,
-    AlertDialogFooter,
-    AlertDialogHeader,
-    AlertDialogTitle,
-} from "@/shared/components/ui/alert-dialog";
-import { GripVertical, Eye, EyeOff, Pencil, Trash2, Plus } from "lucide-react";
-
 interface HeaderLink {
     title: string;
     russian_title: string;
@@ -88,7 +59,6 @@
     russian_title: string;
     items: HeaderLink[];
     visible?: boolean;
-    type: "dropdown";
 }
 
 interface LinkItem extends HeaderLink {
@@ -198,7 +168,6 @@
     const [header, setHeader] = useState<Header | null>(null);
     const [loading, setLoading] = useState(true);
     const [pendingChanges, setPendingChanges] = useState<PendingChanges>({
-<<<<<<< HEAD
         visibility: {}
     });
     const [hasUnsavedChanges, setHasUnsavedChanges] = useState(false);
@@ -244,26 +213,12 @@
 
     // Pages for dropdown
     const [pages, setPages] = useState<Page[]>([]);
-=======
-        removals: [],
-        visibility: {},
-    });
-    const [hasUnsavedChanges, setHasUnsavedChanges] = useState(false);
->>>>>>> 1a057318
-
-    const [toRemove, setToRemove] = useState<string | null>(null);
-    const [confirmDiscard, setConfirmDiscard] = useState(false);
-
-    const navigate = useNavigate();
+
     const sensors = useSensors(useSensor(PointerSensor));
 
     useEffect(() => {
-<<<<<<< HEAD
         fetchHeader();
         fetchPages();
-=======
-        void fetchHeader();
->>>>>>> 1a057318
     }, []);
 
     const fetchPages = async () => {
@@ -288,12 +243,8 @@
             const response = await api.get("/v1/header/items");
             setOriginalHeader(response.data);
             setHeader(response.data);
-<<<<<<< HEAD
             // Reset pending changes
             setPendingChanges({ visibility: {} });
-=======
-            setPendingChanges({ removals: [], visibility: {} });
->>>>>>> 1a057318
             setHasUnsavedChanges(false);
         } catch (err) {
             console.error("Failed to fetch header:", err);
@@ -308,7 +259,15 @@
         const { active, over } = event;
         if (!over || active.id === over.id) return;
 
-<<<<<<< HEAD
+        const oldIndex = header.items.findIndex((i) => i.title === active.id);
+        const newIndex = header.items.findIndex((i) => i.title === over.id);
+        if (oldIndex === -1 || newIndex === -1) return;
+
+        const newItems = arrayMove(header.items, oldIndex, newIndex);
+        setHeader({ ...header, items: newItems });
+        setHasUnsavedChanges(true);
+    };
+
     const handleRemoveItem = (title: string) => {
         setItemToDelete(title);
         setIsDeleteModalOpen(true);
@@ -338,105 +297,36 @@
             setIsDeleteModalOpen(false);
             setItemToDelete(null);
         }
-=======
-        const oldIndex = header.items.findIndex((i) => i.title === active.id);
-        const newIndex = header.items.findIndex((i) => i.title === over.id);
-        if (oldIndex === -1 || newIndex === -1) return;
-
-        const newItems = arrayMove(header.items, oldIndex, newIndex);
-        setHeader({ ...header, items: newItems });
-        setHasUnsavedChanges(true);
->>>>>>> 1a057318
-    };
-
-    const getEffectiveVisibility = (item: HeaderItem) =>
-        item.title in pendingChanges.visibility
-            ? pendingChanges.visibility[item.title]
-            : item.visible;
+    };
 
     const handleChangeVisibility = (title: string, currentVisibility: boolean) => {
-<<<<<<< HEAD
         // Update local state after successful API call from VisibilityToggle
         if (header) {
             const newItems = header.items.map(item =>
-=======
-        setPendingChanges((prev) => ({
-            ...prev,
-            visibility: {
-                ...prev.visibility,
-                [title]: !currentVisibility,
-            },
-        }));
-
-        if (header) {
-            const newItems = header.items.map((item) =>
->>>>>>> 1a057318
                 item.title === title ? { ...item, visible: !currentVisibility } : item
             );
             setHeader({ ...header, items: newItems });
         }
     };
 
-    const handleRemoveItem = (title: string) => setToRemove(title);
-
-    const actuallyRemove = (title: string) => {
-        if (!header) return;
-        setPendingChanges((prev) => ({
-            ...prev,
-            removals: [...prev.removals, title],
-        }));
-        const newItems = header.items.filter((i) => i.title !== title);
-        setHeader({ ...header, items: newItems });
-        setHasUnsavedChanges(true);
-    };
-
     const handleSaveChanges = async () => {
         if (!header) return;
 
         try {
-<<<<<<< HEAD
             // Apply all changes at once
 
             // 1. Apply visibility changes
-=======
-            for (const title of pendingChanges.removals) {
-                const del = await api.delete(`/v1/header/${encodeURIComponent(title)}`);
-                if (!del.data?.success) {
-                    throw new Error(del.data?.msg || `Failed to remove "${title}"`);
-                }
+            for (const [title, visible] of Object.entries(pendingChanges.visibility)) {
+                await api.put(`/v1/header/${title}/visibility`, { visible });
             }
 
->>>>>>> 1a057318
-            for (const [title, visible] of Object.entries(pendingChanges.visibility)) {
-                const vis = await api.put(
-                    `/v1/header/${encodeURIComponent(title)}/visibility`,
-                    { visible }
-                );
-                if (!vis.data?.success) {
-                    throw new Error(
-                        vis.data?.msg || `Failed to update visibility for "${title}"`
-                    );
-                }
-            }
-
-<<<<<<< HEAD
             // 2. Save reordering
             const currentTitles = header.items.map(item => item.title);
             await api.put("/v1/header/reorder", { titles: currentTitles });
             toast.success("Navigation changes saved successfully");
-=======
-            const currentTitles = header.items.map((i) => i.title);
-            const order = await api.put("/v1/header/reorder", { titles: currentTitles });
-            if (!order.data?.success) {
-                throw new Error(order.data?.msg || "Failed to reorder header items");
-            }
->>>>>>> 1a057318
-
-            toast.success("Navigation changes saved successfully");
             await fetchHeader();
         } catch (err: any) {
             console.error("Failed to save navigation changes:", err);
-<<<<<<< HEAD
             toast.error("Failed to save changes");
             await fetchHeader(); // Revert to server state on failure
         }
@@ -727,17 +617,11 @@
         setEditTempLinkUrl("");
         setEditTempLinkIsHardcoded(false);
         setEditingDropdownIndex(null);
-=======
-            toast.error(err?.message || "Failed to save changes");
-            await fetchHeader();
-        }
->>>>>>> 1a057318
     };
 
     if (loading) return <div className="p-6 text-center">Loading header data...</div>;
 
     return (
-<<<<<<< HEAD
         <Card className="w-full max-w-4xl mx-auto">
             <CardHeader>
                 <div className="flex justify-between items-center">
@@ -1295,169 +1179,6 @@
             )}
         </CardContent>
     </Card>
-=======
-        <div className="mx-auto w-full max-w-4xl space-y-5">
-            <div className="flex items-center justify-between">
-                <div>
-                    <h2 className="text-xl font-semibold">Edit Header Navigation</h2>
-                    <p className="text-sm text-muted-foreground">
-                        Drag to reorder, toggle visibility, edit or remove items. Changes are staged until you click{" "}
-                        <span className="font-medium">Save</span>.
-                    </p>
-                </div>
-                <Button onClick={() => navigate("/admin/webbuilder/header/add")}>
-                    <Plus className="mr-2 h-4 w-4" /> Add Navigation Item
-                </Button>
-            </div>
-
-            <Card>
-                <CardHeader className="py-4">
-                    <CardTitle className="text-base">Current Navigation Items</CardTitle>
-                    <CardDescription className="text-xs">
-                        The list below reflects your pending edits.
-                    </CardDescription>
-                </CardHeader>
-
-                <CardContent className="space-y-1.5">
-                    {header && header.items.length > 0 ? (
-                        <DndContext sensors={sensors} collisionDetection={closestCenter} onDragEnd={handleDragEnd}>
-                            <SortableContext items={header.items.map((i) => i.title)} strategy={verticalListSortingStrategy}>
-                                <div className="space-y-1.5">
-                                    {header.items.map((item) => {
-                                        const visible = !!getEffectiveVisibility(item);
-                                        const isDropdown = "items" in item;
-                                        return (
-                                            <SortableItem key={item.title} id={item.title}>
-                                                <div className="flex w-full items-center justify-between gap-2">
-                                                    <div className="min-w-0">
-                                                        <div className="truncate text-sm font-medium">{item.title}</div>
-                                                        <div className="mt-0.5 flex items-center gap-1.5 text-[11px] text-muted-foreground">
-                                                            {isDropdown ? (
-                                                                <>
-                                                                    <Badge variant="secondary" className="px-1 py-0 text-[10px]">
-                                                                        {item.items.length} link{item.items.length === 1 ? "" : "s"}
-                                                                    </Badge>
-                                                                    <span>dropdown</span>
-                                                                </>
-                                                            ) : (
-                                                                <>
-                                                                    <span className="truncate">{(item as HeaderLink).url}</span>
-                                                                    <Badge variant="secondary" className="px-1 py-0 text-[10px]">link</Badge>
-                                                                </>
-                                                            )}
-                                                        </div>
-                                                    </div>
-
-                                                    <div className="flex items-center gap-0.5">
-                                                        <div className="mr-0.5 flex items-center gap-1">
-                                                            <Switch
-                                                                checked={visible}
-                                                                onCheckedChange={() => handleChangeVisibility(item.title, visible)}
-                                                                aria-label="Toggle visibility"
-                                                            />
-                                                            {visible ? (
-                                                                <Eye className="h-3.5 w-3.5 text-muted-foreground" />
-                                                            ) : (
-                                                                <EyeOff className="h-3.5 w-3.5 text-muted-foreground" />
-                                                            )}
-                                                        </div>
-
-                                                        <Button
-                                                            variant="ghost"
-                                                            size="icon"
-                                                            className="h-8 w-8"
-                                                            onClick={() =>
-                                                                navigate(`/admin/webbuilder/header/edit/${encodeURIComponent(item.title)}`)
-                                                            }
-                                                            aria-label="Edit"
-                                                        >
-                                                            <Pencil className="h-4 w-4" />
-                                                        </Button>
-
-                                                        <Button
-                                                            variant="ghost"
-                                                            size="icon"
-                                                            className="h-8 w-8 text-destructive"
-                                                            aria-label="Remove"
-                                                            onClick={() => handleRemoveItem(item.title)}
-                                                        >
-                                                            <Trash2 className="h-4 w-4" />
-                                                        </Button>
-                                                    </div>
-                                                </div>
-                                            </SortableItem>
-                                        );
-                                    })}
-                                </div>
-                            </SortableContext>
-                        </DndContext>
-                    ) : (
-                        <div className="rounded-md border p-3 text-xs text-muted-foreground">
-                            No navigation items yet. Click <span className="font-medium">Add Navigation Item</span> to create one.
-                        </div>
-                    )}
-                </CardContent>
-
-                <Separator />
-
-                <CardFooter className="flex items-center gap-2 py-3">
-                    <Button onClick={handleSaveChanges} disabled={!hasUnsavedChanges}>
-                        Save Changes
-                    </Button>
-                    <Button variant="secondary" onClick={() => setConfirmDiscard(true)} disabled={!hasUnsavedChanges}>
-                        Cancel
-                    </Button>
-                </CardFooter>
-            </Card>
-
-            <AlertDialog open={!!toRemove} onOpenChange={(open) => !open && setToRemove(null)}>
-                <AlertDialogContent>
-                    <AlertDialogHeader>
-                        <AlertDialogTitle>Remove “{toRemove ?? ""}”?</AlertDialogTitle>
-                        <AlertDialogDescription>
-                            This will remove the item from your header. You can still revert before saving by cancelling your pending changes.
-                        </AlertDialogDescription>
-                    </AlertDialogHeader>
-                    <AlertDialogFooter>
-                        <AlertDialogCancel onClick={() => setToRemove(null)}>Cancel</AlertDialogCancel>
-                        <AlertDialogAction
-                            className="bg-destructive hover:bg-destructive/90"
-                            onClick={() => {
-                                if (toRemove) actuallyRemove(toRemove);
-                                setToRemove(null);
-                            }}
-                        >
-                            Remove
-                        </AlertDialogAction>
-                    </AlertDialogFooter>
-                </AlertDialogContent>
-            </AlertDialog>
-
-            <AlertDialog open={confirmDiscard} onOpenChange={setConfirmDiscard}>
-                <AlertDialogContent>
-                    <AlertDialogHeader>
-                        <AlertDialogTitle>Discard all pending changes?</AlertDialogTitle>
-                        <AlertDialogDescription>
-                            You will lose all unsaved edits and revert to the last saved state.
-                        </AlertDialogDescription>
-                    </AlertDialogHeader>
-                    <AlertDialogFooter>
-                        <AlertDialogCancel>Keep editing</AlertDialogCancel>
-                        <AlertDialogAction
-                            onClick={() => {
-                                setHeader(originalHeader);
-                                setPendingChanges({ removals: [], visibility: {} });
-                                setHasUnsavedChanges(false);
-                                setConfirmDiscard(false);
-                            }}
-                        >
-                            Discard
-                        </AlertDialogAction>
-                    </AlertDialogFooter>
-                </AlertDialogContent>
-            </AlertDialog>
-        </div>
->>>>>>> 1a057318
     );
 };
 
