--- conflicted
+++ resolved
@@ -2,11 +2,6 @@
 import api from "@/api/api";
 import { toast } from "react-toastify";
 import "react-toastify/dist/ReactToastify.css";
-<<<<<<< HEAD
-=======
-import { useNavigate } from "react-router-dom";
-
->>>>>>> 1a057318
 import {
     DndContext,
     closestCenter,
@@ -46,30 +41,6 @@
 } from "@/shared/components/ui/alert-dialog";
 import MultiStateBadge from "@/shared/components/MultiStageBadge";
 
-import {
-    Card,
-    CardHeader,
-    CardTitle,
-    CardDescription,
-    CardContent,
-    CardFooter,
-} from "@/shared/components/ui/card";
-import { Button } from "@/shared/components/ui/button";
-import { Switch } from "@/shared/components/ui/switch";
-import { Badge } from "@/shared/components/ui/badge";
-import { Separator } from "@/shared/components/ui/separator";
-import {
-    AlertDialog,
-    AlertDialogAction,
-    AlertDialogCancel,
-    AlertDialogContent,
-    AlertDialogDescription,
-    AlertDialogFooter,
-    AlertDialogHeader,
-    AlertDialogTitle,
-} from "@/shared/components/ui/alert-dialog";
-import { GripVertical, Eye, EyeOff, Pencil, Trash2, Plus } from "lucide-react";
-
 interface FooterItem {
     title: string;
     russian_title: string;
@@ -137,35 +108,24 @@
     );
 };
 
-
-const SortableItem = ({
-    id,
-    children,
-}: {
-    id: string;
-    children: React.ReactNode;
-}) => {
-    const { attributes, listeners, setNodeRef, transform, transition, isDragging } =
-        useSortable({ id });
-
-    const style = { transform: CSS.Transform.toString(transform), transition };
+const SortableItem = ({ id, children }: { id: string; children: React.ReactNode }) => {
+    const { attributes, listeners, setNodeRef, transform, transition } = useSortable({ id });
+
+    const style = {
+        transform: CSS.Transform.toString(transform),
+        transition,
+    };
 
     return (
-        <div ref={setNodeRef} style={style}>
-            <Card className={`border bg-background ${isDragging ? "ring-2 ring-primary/40" : ""}`}>
-                <CardContent className="flex items-center gap-2 p-2">
-                    <button
-                        type="button"
-                        {...attributes}
-                        {...listeners}
-                        className="cursor-grab rounded p-1 hover:bg-muted"
-                        aria-label="Drag to reorder"
-                    >
-                        <GripVertical className="h-3.5 w-3.5 text-muted-foreground" />
-                    </button>
-                    <div className="flex-1">{children}</div>
-                </CardContent>
-            </Card>
+        <div ref={setNodeRef} style={style} className="border-b last:border-0">
+            <div className="flex items-center">
+                <div {...attributes} {...listeners} className="cursor-grab p-2 mr-2 text-gray-400">
+                    &#x2630;
+                </div>
+                <div className="flex-grow">
+                    {children}
+                </div>
+            </div>
         </div>
     );
 };
@@ -177,7 +137,6 @@
 const EditFooter = ({ onFooterDataChange }: EditFooterProps = {}) => {
     const [footer, setFooter] = useState<Footer | null>(null);
     const [loading, setLoading] = useState(true);
-<<<<<<< HEAD
     const [hasUnsavedChanges, setHasUnsavedChanges] = useState(false);
 
     // Modal states
@@ -203,19 +162,7 @@
     const [editTempItemRussianTitle, setEditTempItemRussianTitle] = useState("");
     const [editTempItemUrl, setEditTempItemUrl] = useState("");
     const [editingItemIndex, setEditingItemIndex] = useState<number | null>(null);
-=======
-
-    const [pending, setPending] = useState<PendingChanges>({
-        removals: [],
-        visibility: {},
-    });
-    const [dirty, setDirty] = useState(false);
-
-    const [toRemove, setToRemove] = useState<string | null>(null);
-    const [confirmDiscard, setConfirmDiscard] = useState(false);
->>>>>>> 1a057318
-
-    const navigate = useNavigate();
+
     const sensors = useSensors(useSensor(PointerSensor));
 
     useEffect(() => {
@@ -232,17 +179,9 @@
     const fetchFooter = async () => {
         try {
             setLoading(true);
-<<<<<<< HEAD
             const response = await api.get("/v1/footer/items");
             setFooter(response.data);
             setHasUnsavedChanges(false);
-=======
-            const res = await api.get("/v1/footer/items");
-            setOriginalFooter(res.data);
-            setFooter(res.data);
-            setPending({ removals: [], visibility: {} });
-            setDirty(false);
->>>>>>> 1a057318
         } catch (err) {
             console.error("Failed to fetch footer:", err);
             toast.error("Failed to load footer data");
@@ -256,10 +195,17 @@
         const { active, over } = event;
         if (!over || active.id === over.id) return;
 
-<<<<<<< HEAD
-    const handleSaveChanges = async () => {
+        const oldIndex = footer.items.findIndex((s) => s.title === active.id);
+        const newIndex = footer.items.findIndex((s) => s.title === over.id);
+        if (oldIndex === -1 || newIndex === -1) return;
+
+        const items = arrayMove(footer.items, oldIndex, newIndex);
+        setFooter({ ...footer, items });
+        setDirty(true);
+    };
+
+    const saveAll = async () => {
         if (!footer) return;
-
         try {
             // Save reordering
             const currentTitles = footer.items.map(item => item.title);
@@ -268,7 +214,7 @@
 
             // Refresh data from server
             await fetchFooter();
-        } catch (err) {
+        } catch (err: any) {
             console.error("Failed to save footer changes:", err);
             toast.error("Failed to save changes");
             await fetchFooter(); // Revert to server state on failure
@@ -354,57 +300,6 @@
                 setIsEditModalOpen(false);
                 setEditingSection(null);
                 await fetchFooter();
-=======
-        const oldIndex = footer.items.findIndex((s) => s.title === active.id);
-        const newIndex = footer.items.findIndex((s) => s.title === over.id);
-        if (oldIndex === -1 || newIndex === -1) return;
-
-        const items = arrayMove(footer.items, oldIndex, newIndex);
-        setFooter({ ...footer, items });
-        setDirty(true);
-    };
-
-    const effectiveVisible = (section: FooterSection) =>
-        section.title in pending.visibility ? pending.visibility[section.title] : section.visible;
-
-    const toggleVisibility = (title: string, current: boolean) => {
-        setPending((p) => ({
-            ...p,
-            visibility: { ...p.visibility, [title]: !current },
-        }));
-        if (footer) {
-            const items = footer.items.map((s) => (s.title === title ? { ...s, visible: !current } : s));
-            setFooter({ ...footer, items });
-        }
-        setDirty(true);
-    };
-
-    const stageRemoval = (title: string) => {
-        if (!footer) return;
-        setPending((p) => ({ ...p, removals: [...p.removals, title] }));
-        setFooter({ ...footer, items: footer.items.filter((s) => s.title !== title) });
-        setDirty(true);
-    };
-
-    const saveAll = async () => {
-        if (!footer) return;
-        try {
-            for (const title of pending.removals) {
-                const del = await api.delete(`/v1/footer/${encodeURIComponent(title)}`);
-                if (!del.data?.success) {
-                    throw new Error(del.data?.msg || `Failed to remove "${title}"`);
-                }
-            }
-
-            for (const [title, visible] of Object.entries(pending.visibility)) {
-                const vis = await api.put(
-                    `/v1/footer/${encodeURIComponent(title)}/visibility`,
-                    { visible }
-                );
-                if (!vis.data?.success) {
-                    throw new Error(vis.data?.msg || `Failed to update visibility for "${title}"`);
-                }
->>>>>>> 1a057318
             }
         } catch (err) {
             console.error("Failed to update section:", err);
@@ -412,7 +307,6 @@
         }
     };
 
-<<<<<<< HEAD
     const handleEditAddItem = (e: React.FormEvent) => {
         e.preventDefault();
 
@@ -514,27 +408,12 @@
                 item.title === title ? { ...item, visible: !currentVisibility } : item
             );
             setFooter({ ...footer, items: newItems });
-=======
-            const titles = footer.items.map((s) => s.title);
-            const order = await api.put("/v1/footer/reorder", { titles });
-            if (!order.data?.success) {
-                throw new Error(order.data?.msg || "Failed to reorder footer sections");
-            }
-
-            toast.success("Footer changes saved");
-            await fetchFooter();
-        } catch (err: any) {
-            console.error("Failed to save footer changes:", err);
-            toast.error(err?.message || "Failed to save changes");
-            await fetchFooter();
->>>>>>> 1a057318
         }
     };
 
     if (loading) return <div className="p-6 text-center">Loading footer data...</div>;
 
     return (
-<<<<<<< HEAD
         <Card className="w-full max-w-4xl mx-auto">
             <CardHeader>
                 <div className="flex justify-between items-center">
@@ -805,21 +684,6 @@
             </CardHeader>
 
             <CardContent>
-=======
-        <div className="mx-auto w-full max-w-4xl space-y-5">
-            <div className="flex items-center justify-between">
-                <div>
-                    <h2 className="text-xl font-semibold">Edit Footer Sections</h2>
-                    <p className="text-sm text-muted-foreground">
-                        Drag to reorder, toggle visibility, edit or remove sections. Changes are staged until you click{" "}
-                        <span className="font-medium">Save</span>.
-                    </p>
-                </div>
-                <Button onClick={() => navigate("/admin/webbuilder/footer/add")}>
-                    <Plus className="mr-2 h-4 w-4" /> Add Section
-                </Button>
-            </div>
->>>>>>> 1a057318
 
             <Card>
                 <CardHeader className="py-4">
@@ -883,7 +747,6 @@
                                                         </Button>
                                                     </div>
                                                 </div>
-<<<<<<< HEAD
                                             </div>
                                             <div className="flex gap-2">
                                                 <FooterVisibilityToggle section={item} onToggle={handleChangeVisibility} />
@@ -927,81 +790,6 @@
             )}
         </CardContent>
     </Card>
-=======
-                                            </SortableItem>
-                                        );
-                                    })}
-                                </div>
-                            </SortableContext>
-                        </DndContext>
-                    ) : (
-                        <div className="rounded-md border p-3 text-xs text-muted-foreground">
-                            No sections yet. Click <span className="font-medium">Add Section</span> to create one.
-                        </div>
-                    )}
-                </CardContent>
-
-                <Separator />
-
-                <CardFooter className="flex items-center gap-2 py-3">
-                    <Button onClick={saveAll} disabled={!dirty}>
-                        Save Changes
-                    </Button>
-                    <Button variant="secondary" onClick={() => setConfirmDiscard(true)} disabled={!dirty}>
-                        Cancel
-                    </Button>
-                </CardFooter>
-            </Card>
-
-            <AlertDialog open={!!toRemove} onOpenChange={(open) => !open && setToRemove(null)}>
-                <AlertDialogContent>
-                    <AlertDialogHeader>
-                        <AlertDialogTitle>Remove “{toRemove ?? ""}”?</AlertDialogTitle>
-                        <AlertDialogDescription>
-                            This will remove the section from your footer. You can still revert before saving by cancelling your
-                            pending changes.
-                        </AlertDialogDescription>
-                    </AlertDialogHeader>
-                    <AlertDialogFooter>
-                        <AlertDialogCancel onClick={() => setToRemove(null)}>Cancel</AlertDialogCancel>
-                        <AlertDialogAction
-                            className="bg-destructive hover:bg-destructive/90"
-                            onClick={() => {
-                                if (toRemove) stageRemoval(toRemove);
-                                setToRemove(null);
-                            }}
-                        >
-                            Remove
-                        </AlertDialogAction>
-                    </AlertDialogFooter>
-                </AlertDialogContent>
-            </AlertDialog>
-
-            <AlertDialog open={confirmDiscard} onOpenChange={setConfirmDiscard}>
-                <AlertDialogContent>
-                    <AlertDialogHeader>
-                        <AlertDialogTitle>Discard all pending changes?</AlertDialogTitle>
-                        <AlertDialogDescription>
-                            You will lose all unsaved edits and revert to the last saved state.
-                        </AlertDialogDescription>
-                    </AlertDialogHeader>
-                    <AlertDialogFooter>
-                        <AlertDialogCancel>Keep editing</AlertDialogCancel>
-                        <AlertDialogAction
-                            onClick={() => {
-                                setFooter(originalFooter);
-                                setPending({ removals: [], visibility: {} });
-                                setDirty(false);
-                                setConfirmDiscard(false);
-                            }}
-                        >
-                            Discard
-                        </AlertDialogAction>
-                    </AlertDialogFooter>
-                </AlertDialogContent>
-            </AlertDialog>
-        </div>
->>>>>>> 1a057318
     );
 };
 
