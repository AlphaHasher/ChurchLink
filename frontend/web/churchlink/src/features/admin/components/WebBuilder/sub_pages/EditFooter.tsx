import { useState, useEffect } from "react";
import api from "@/api/api";
import { toast } from "react-toastify";
import "react-toastify/dist/ReactToastify.css";
import {
    DndContext,
    closestCenter,
    PointerSensor,
    useSensor,
    useSensors,
    DragEndEvent,
} from "@dnd-kit/core";
import {
    SortableContext,
    verticalListSortingStrategy,
    useSortable,
    arrayMove,
} from "@dnd-kit/sortable";
import { CSS } from "@dnd-kit/utilities";
import { Button } from "@/shared/components/ui/button";
import { Card, CardContent, CardHeader, CardTitle } from "@/shared/components/ui/card";
import { Input } from "@/shared/components/ui/input";
import {
    Dialog,
    DialogContent,
    DialogDescription,
    DialogFooter,
    DialogHeader,
    DialogTitle,
    DialogTrigger,
} from "@/shared/components/ui/Dialog";
import {
    AlertDialog,
    AlertDialogAction,
    AlertDialogCancel,
    AlertDialogContent,
    AlertDialogDescription,
    AlertDialogFooter,
    AlertDialogHeader,
    AlertDialogTitle,
} from "@/shared/components/ui/alert-dialog";
import MultiStateBadge from "@/shared/components/MultiStageBadge";

interface FooterItem {
    title: string;
    russian_title: string;
    url: string | null;
    visible?: boolean;
}

interface FooterSection {
    title: string;
    russian_title: string;
    items: FooterItem[];
    visible?: boolean;
}

interface LinkItem extends FooterItem {
    type?: "link";
}

interface Footer {
    items: FooterSection[];
}

// Visibility toggle component using MultiStateBadge
const FooterVisibilityToggle: React.FC<{ section: FooterSection; onToggle: (title: string, currentVisibility: boolean) => void }> = ({ section, onToggle }) => {
    const [badgeState, setBadgeState] = useState<"custom" | "processing" | "success" | "error">("custom");

    const handleToggleVisibility = async () => {
        if (badgeState !== "custom") return;
        const currentVisibility = section.visible ?? false;
        const newVisibility = !currentVisibility;
        setBadgeState("processing");

        try {
            await api.put(`/v1/footer/${section.title}/visibility`, { visible: newVisibility });
            setBadgeState("success");
            setTimeout(() => {
                onToggle(section.title, currentVisibility);
                setBadgeState("custom");
            }, 900);
        } catch (error) {
            console.error("Error updating footer visibility:", error);
            setBadgeState("error");
            setTimeout(() => setBadgeState("custom"), 1200);
        }
    };

    return (
        <div className="flex items-center justify-center h-full w-full overflow-visible">
            <MultiStateBadge
                state={badgeState}
                onClick={handleToggleVisibility}
                customComponent={
                    <span
                        className={`inline-block px-2 py-1 text-xs rounded-full font-medium cursor-pointer ${
                            section.visible
                                ? "bg-green-100 text-green-800"
                                : "bg-red-100 text-red-800"
                        }`}
                    >
                        {section.visible ? "Visible" : "Hidden"}
                    </span>
                }
            />
        </div>
    );
};

const SortableItem = ({ id, children }: { id: string; children: React.ReactNode }) => {
    const { attributes, listeners, setNodeRef, transform, transition } = useSortable({ id });

    const style = {
        transform: CSS.Transform.toString(transform),
        transition,
    };

    return (
        <div ref={setNodeRef} style={style} className="border-b last:border-0">
            <div className="flex items-center">
                <div {...attributes} {...listeners} className="cursor-grab p-2 mr-2 text-gray-400">
                    &#x2630;
                </div>
                <div className="flex-grow">
                    {children}
                </div>
            </div>
        </div>
    );
};

interface EditFooterProps {
    onFooterDataChange?: (data: FooterSection[]) => void;
}

const EditFooter = ({ onFooterDataChange }: EditFooterProps = {}) => {
    const [footer, setFooter] = useState<Footer | null>(null);
    const [loading, setLoading] = useState(true);
    const [hasUnsavedChanges, setHasUnsavedChanges] = useState(false);

    // Modal states
    const [isAddModalOpen, setIsAddModalOpen] = useState(false);
    const [isEditModalOpen, setIsEditModalOpen] = useState(false);
    const [isDeleteModalOpen, setIsDeleteModalOpen] = useState(false);
    const [itemToDelete, setItemToDelete] = useState<string | null>(null);

    // Add section form state
    const [newSectionTitle, setNewSectionTitle] = useState("");
    const [newSectionRussianTitle, setNewSectionRussianTitle] = useState("");
    const [sectionItems, setSectionItems] = useState<FooterItem[]>([]);
    const [tempItemTitle, setTempItemTitle] = useState("");
    const [tempItemRussianTitle, setTempItemRussianTitle] = useState("");
    const [tempItemUrl, setTempItemUrl] = useState("");

    // Edit section form state
    const [editingSection, setEditingSection] = useState<FooterSection | null>(null);
    const [editSectionTitle, setEditSectionTitle] = useState("");
    const [editSectionRussianTitle, setEditSectionRussianTitle] = useState("");
    const [editSectionItems, setEditSectionItems] = useState<LinkItem[]>([]);
    const [editTempItemTitle, setEditTempItemTitle] = useState("");
    const [editTempItemRussianTitle, setEditTempItemRussianTitle] = useState("");
    const [editTempItemUrl, setEditTempItemUrl] = useState("");
    const [editingItemIndex, setEditingItemIndex] = useState<number | null>(null);

    const sensors = useSensors(useSensor(PointerSensor));

    useEffect(() => {
        fetchFooter();
    }, []);

    // Call onFooterDataChange whenever footer data changes
    useEffect(() => {
        if (footer?.items && onFooterDataChange) {
            onFooterDataChange(footer.items);
        }
    }, [footer?.items, onFooterDataChange]);

    const fetchFooter = async () => {
        try {
            setLoading(true);
            const response = await api.get("/v1/footer/items");
            setFooter(response.data);
            setHasUnsavedChanges(false);
        } catch (err) {
            console.error("Failed to fetch footer:", err);
            toast.error("Failed to load footer data");
        } finally {
            setLoading(false);
        }
    };

    const handleDragEnd = async (event: DragEndEvent) => {
        if (!footer) return;

        const { active, over } = event;
        if (active.id !== over?.id) {
            const oldIndex = footer.items.findIndex(item => item.title === active.id);
            const newIndex = footer.items.findIndex(item => item.title === over?.id);

            if (oldIndex !== -1 && newIndex !== -1) {
                const newItems = arrayMove(footer.items, oldIndex, newIndex);
                setFooter({ ...footer, items: newItems });
                setHasUnsavedChanges(true);
            }
        }
    };

    const handleSaveChanges = async () => {
        if (!footer) return;

        try {
            // Save reordering
            const currentTitles = footer.items.map(item => item.title);
            await api.put("/v1/footer/reorder", { titles: currentTitles });
            toast.success("Footer changes saved successfully");

            // Refresh data from server
            await fetchFooter();
        } catch (err) {
            console.error("Failed to save footer changes:", err);
            toast.error("Failed to save changes");
            await fetchFooter(); // Revert to server state on failure
        }
    };

<<<<<<< HEAD
    const saveAll = async () => {
        if (!footer) return;
        try {
            // Save reordering
            const currentTitles = footer.items.map(item => item.title);
            await api.put("/v1/footer/reorder", { titles: currentTitles });
            toast.success("Footer changes saved successfully");

            // Refresh data from server
            await fetchFooter();
        } catch (err: any) {
            console.error("Failed to save footer changes:", err);
            toast.error("Failed to save changes");
            await fetchFooter(); // Revert to server state on failure
        }
    };

    // Modal handlers
    const handleAddSection = async (e: React.FormEvent) => {
        e.preventDefault();
        if (!newSectionTitle) {
            toast.error("Section title is required");
            return;
        }

        if (!newSectionRussianTitle) {
            toast.error("Section russian title is required");
            return;
        }

        try {
            const res = await api.post("/v1/footer/items", {
                "title": newSectionTitle,
                "russian_title": newSectionRussianTitle,
                "items": sectionItems,
                "visible": false,
            });
            if (res) {
                toast.success("Section added successfully!");
                // Reset form
                setNewSectionTitle("");
                setNewSectionRussianTitle("");
                setSectionItems([]);
                setIsAddModalOpen(false);
                // Refresh footer data
                await fetchFooter();
            }
        } catch (err) {
            console.error("Failed to add section:", err);
            toast.error("Failed to add section");
        }
    };

    const handleAddSectionItem = (e: React.FormEvent) => {
        e.preventDefault();
        if (!tempItemTitle || !tempItemRussianTitle) {
            toast.error("Item title and Russian title are required");
            return;
        }
        setSectionItems([...sectionItems, { title: tempItemTitle, russian_title: tempItemRussianTitle, url: tempItemUrl || null }]);
        setTempItemTitle("");
        setTempItemRussianTitle("");
        setTempItemUrl("");
    };

    const handleRemoveSectionItem = (index: number) => {
        setSectionItems(sectionItems.filter((_, i) => i !== index));
    };

    const handleEditSection = (section: FooterSection) => {
        setEditingSection(section);
        setEditSectionTitle(section.title);
        setEditSectionRussianTitle(section.russian_title);
        setEditSectionItems(section.items);
        setIsEditModalOpen(true);
    };

    const handleEditSubmit = async (e: React.FormEvent) => {
        e.preventDefault();

        if (!editingSection) return;

        try {
            const updatedSection = {
                title: editSectionTitle,
                russian_title: editSectionRussianTitle,
                items: editSectionItems,
            };

            const response = await api.put(`/v1/footer/items/edit/${editingSection.title}`, updatedSection);

            if (response.data) {
                toast.success("Section updated successfully");
                setIsEditModalOpen(false);
                setEditingSection(null);
                await fetchFooter();
            }
        } catch (err) {
            console.error("Failed to update section:", err);
            toast.error("Failed to update section");
        }
    };

=======
    // Modal handlers
    const handleAddSection = async (e: React.FormEvent) => {
        e.preventDefault();
        if (!newSectionTitle) {
            toast.error("Section title is required");
            return;
        }

        if (!newSectionRussianTitle) {
            toast.error("Section russian title is required");
            return;
        }

        try {
            const res = await api.post("/v1/footer/items", {
                "title": newSectionTitle,
                "russian_title": newSectionRussianTitle,
                "items": sectionItems,
                "visible": false,
            });
            if (res) {
                toast.success("Section added successfully!");
                // Reset form
                setNewSectionTitle("");
                setNewSectionRussianTitle("");
                setSectionItems([]);
                setIsAddModalOpen(false);
                // Refresh footer data
                await fetchFooter();
            }
        } catch (err) {
            console.error("Failed to add section:", err);
            toast.error("Failed to add section");
        }
    };

    const handleAddSectionItem = (e: React.FormEvent) => {
        e.preventDefault();
        if (!tempItemTitle || !tempItemRussianTitle) {
            toast.error("Item title and Russian title are required");
            return;
        }
        setSectionItems([...sectionItems, { title: tempItemTitle, russian_title: tempItemRussianTitle, url: tempItemUrl || null }]);
        setTempItemTitle("");
        setTempItemRussianTitle("");
        setTempItemUrl("");
    };

    const handleRemoveSectionItem = (index: number) => {
        setSectionItems(sectionItems.filter((_, i) => i !== index));
    };

    const handleEditSection = (section: FooterSection) => {
        setEditingSection(section);
        setEditSectionTitle(section.title);
        setEditSectionRussianTitle(section.russian_title);
        setEditSectionItems(section.items);
        setIsEditModalOpen(true);
    };

    const handleEditSubmit = async (e: React.FormEvent) => {
        e.preventDefault();

        if (!editingSection) return;

        try {
            const updatedSection = {
                title: editSectionTitle,
                russian_title: editSectionRussianTitle,
                items: editSectionItems,
            };

            const response = await api.put(`/v1/footer/items/edit/${editingSection.title}`, updatedSection);

            if (response.data) {
                toast.success("Section updated successfully");
                setIsEditModalOpen(false);
                setEditingSection(null);
                await fetchFooter();
            }
        } catch (err) {
            console.error("Failed to update section:", err);
            toast.error("Failed to update section");
        }
    };

>>>>>>> 2397204d
    const handleEditAddItem = (e: React.FormEvent) => {
        e.preventDefault();

        if (!editTempItemTitle || !editTempItemRussianTitle) {
            toast.error("Item title and Russian title are required");
            return;
        }

        if (editingItemIndex !== null) {
            // Update existing item
            const updatedItems = [...editSectionItems];
            updatedItems[editingItemIndex] = {
                title: editTempItemTitle,
                russian_title: editTempItemRussianTitle,
                url: editTempItemUrl || null,
                visible: true,
                type: "link"
            };
            setEditSectionItems(updatedItems);
            setEditingItemIndex(null);
        } else {
            // Add new item
            setEditSectionItems([...editSectionItems, {
                title: editTempItemTitle,
                russian_title: editTempItemRussianTitle,
                url: editTempItemUrl || null,
                visible: true,
                type: "link"
            }]);
        }

        // Reset form fields
        setEditTempItemTitle("");
        setEditTempItemRussianTitle("");
        setEditTempItemUrl("");
    };

    const handleEditItem = (index: number) => {
        const item = editSectionItems[index];
        setEditTempItemTitle(item.title);
        setEditTempItemRussianTitle(item.russian_title);
        setEditTempItemUrl(item.url || "");
        setEditingItemIndex(index);
    };

    const handleRemoveEditItem = (index: number) => {
        setEditSectionItems(editSectionItems.filter((_, i) => i !== index));
        // If we were editing this item, reset the form
        if (editingItemIndex === index) {
            setEditTempItemTitle("");
            setEditTempItemRussianTitle("");
            setEditTempItemUrl("");
            setEditingItemIndex(null);
        }
    };

    const cancelEditingItem = () => {
        setEditTempItemTitle("");
        setEditTempItemRussianTitle("");
        setEditTempItemUrl("");
        setEditingItemIndex(null);
    };

    const handleRemoveSection = (title: string) => {
        setItemToDelete(title);
        setIsDeleteModalOpen(true);
    };
<<<<<<< HEAD

    const confirmDeleteSection = async () => {
        if (!itemToDelete) return;

        try {
            await api.delete(`/v1/footer/${itemToDelete}`);
            toast.success(`"${itemToDelete}" removed successfully`);

=======

    const confirmDeleteSection = async () => {
        if (!itemToDelete) return;

        try {
            await api.delete(`/v1/footer/${itemToDelete}`);
            toast.success(`"${itemToDelete}" removed successfully`);

>>>>>>> 2397204d
            if (footer) {
                // Update UI after successful deletion
                const newItems = footer.items.filter(item => item.title !== itemToDelete);
                setFooter({ ...footer, items: newItems });
            }

            // Refresh data from server to ensure consistency
            await fetchFooter();
        } catch (err) {
            console.error("Failed to remove section:", err);
            toast.error(`Failed to remove "${itemToDelete}"`);
            // Refresh to revert any optimistic UI updates
            await fetchFooter();
        } finally {
            setIsDeleteModalOpen(false);
            setItemToDelete(null);
        }
    };

    const handleChangeVisibility = (title: string, currentVisibility: boolean) => {
        // Update local state after successful API call from FooterVisibilityToggle
        if (footer) {
            const newItems = footer.items.map(item =>
                item.title === title ? { ...item, visible: !currentVisibility } : item
            );
            setFooter({ ...footer, items: newItems });
        }
    };

    if (loading) return <div className="p-6 text-center">Loading footer data...</div>;

    return (
        <Card className="w-full max-w-4xl mx-auto">
            <CardHeader>
                <div className="flex justify-between items-center">
                    <CardTitle>Edit Footer Sections</CardTitle>
                    <Dialog open={isAddModalOpen} onOpenChange={setIsAddModalOpen}>
                        <DialogTrigger asChild>
                            <Button variant="default">
                                Add Section
                            </Button>
                        </DialogTrigger>
                        <DialogContent className="sm:max-w-[600px]">
                            <DialogHeader>
                                <DialogTitle>Add Footer Section</DialogTitle>
                                <DialogDescription>
                                    Create a new footer section with items.
                                </DialogDescription>
                            </DialogHeader>
                            <form onSubmit={handleAddSection} className="flex flex-col gap-4">
                                <Input
                                    type="text"
                                    placeholder="Section Title"
                                    value={newSectionTitle}
                                    onChange={(e) => setNewSectionTitle(e.target.value)}
                                    required
                                />
                                <Input
                                    type="text"
                                    placeholder="Russian Title"
                                    value={newSectionRussianTitle}
                                    onChange={(e) => setNewSectionRussianTitle(e.target.value)}
                                    required
                                />
                                <div className="border rounded p-4 bg-gray-50">
                                    <h4 className="font-medium mb-2">Section Items</h4>

                                    {sectionItems.length > 0 ? (
                                        <DndContext
                                            sensors={sensors}
                                            collisionDetection={closestCenter}
                                            onDragEnd={handleDragEnd}
                                        >
                                            <SortableContext
                                                items={sectionItems.map((item) => `${item.title}-${item.url}`)}
                                                strategy={verticalListSortingStrategy}
                                            >
                                                <ul className="mb-4">
                                                    {sectionItems.map((item, index) => (
                                                        <SortableItem key={`${item.title}-${item.url}`} id={`${item.title}-${item.url}`}>
                                                            <li className="flex justify-between items-center p-2 bg-white border rounded">
                                                                <div>
                                                                    <div className="font-medium">{item.title}</div>
                                                                    <div className="text-sm text-blue-600">{item.url}</div>
                                                                </div>
                                                                <Button
                                                                    type="button"
                                                                    variant="ghost"
                                                                    size="sm"
                                                                    onClick={() => handleRemoveSectionItem(index)}
                                                                    className="text-red-500 hover:text-red-700"
                                                                >
                                                                    Remove
                                                                </Button>
                                                            </li>
                                                        </SortableItem>
                                                    ))}
                                                </ul>
                                            </SortableContext>
                                        </DndContext>
                                    ) : (
                                        <p className="text-gray-500 italic mb-4">No links</p>
                                    )}

                                    <div className="border-t pt-3">
                                        <h5 className="font-medium mb-2">Add Item to Section</h5>
                                        <div className="flex flex-col gap-2">
                                            <Input
                                                type="text"
                                                placeholder="Title"
                                                value={tempItemTitle}
                                                onChange={(e) => setTempItemTitle(e.target.value)}
                                            />
                                            <Input
                                                type="text"
                                                placeholder="Russian Title"
                                                value={tempItemRussianTitle}
                                                onChange={(e) => setTempItemRussianTitle(e.target.value)}
                                            />
                                            <Input
                                                type="text"
                                                placeholder="Item URL"
                                                value={tempItemUrl}
                                                onChange={(e) => setTempItemUrl(e.target.value)}
                                            />
                                            <Button
                                                type="button"
                                                onClick={handleAddSectionItem}
                                                size="sm"
                                                className="self-start"
                                            >
                                                Add to Section
                                            </Button>
                                        </div>
                                    </div>
                                </div>
<<<<<<< HEAD

                                <DialogFooter>
                                    <Button type="submit" disabled={sectionItems.length === 0}>
                                        Add Section
                                    </Button>
                                </DialogFooter>
                            </form>
                        </DialogContent>
                    </Dialog>

                    {/* Edit Section Dialog */}
                    <Dialog open={isEditModalOpen} onOpenChange={setIsEditModalOpen}>
                        <DialogContent className="sm:max-w-[600px]">
                            <DialogHeader>
                                <DialogTitle>Edit Footer Section</DialogTitle>
                                <DialogDescription>
                                    Update the section details and items.
                                </DialogDescription>
                            </DialogHeader>
                            <form onSubmit={handleEditSubmit} className="flex flex-col gap-4">
                                <Input
                                    type="text"
                                    placeholder="Section Title"
                                    value={editSectionTitle}
                                    onChange={(e) => setEditSectionTitle(e.target.value)}
                                    required
                                />
                                <Input
                                    type="text"
                                    placeholder="Russian Title"
                                    value={editSectionRussianTitle}
                                    onChange={(e) => setEditSectionRussianTitle(e.target.value)}
                                    required
                                />

                                <div className="border rounded p-4 bg-gray-50">
                                    <h4 className="font-medium mb-2">Section Items</h4>

                                    {editSectionItems.length > 0 ? (
                                        <DndContext
                                            sensors={sensors}
                                            collisionDetection={closestCenter}
                                            onDragEnd={handleDragEnd}
                                        >
                                            <SortableContext
                                                items={editSectionItems.map((link) => `${link.title}-${link.url}`)}
                                                strategy={verticalListSortingStrategy}
                                            >
                                                <ul className="mb-4">
                                                    {editSectionItems.map((link, index) => (
                                                        <SortableItem
                                                            key={`${link.title}-${link.url}`}
                                                            id={`${link.title}-${link.url}`}
                                                        >
                                                            <li className="flex justify-between items-center p-2 bg-white border rounded">
                                                                <div>
                                                                    <div className="font-medium">{link.title}</div>
                                                                    <div className="text-sm text-blue-600">{link.url}</div>
                                                                </div>
                                                                <div className="flex gap-2">
                                                                    <Button
                                                                        type="button"
                                                                        variant="ghost"
                                                                        size="sm"
                                                                        onClick={() => handleEditItem(index)}
                                                                        className="text-blue-500 hover:text-blue-700"
                                                                    >
                                                                        Edit
                                                                    </Button>
                                                                    <Button
                                                                        type="button"
                                                                        variant="ghost"
                                                                        size="sm"
                                                                        onClick={() => handleRemoveEditItem(index)}
                                                                        className="text-red-500 hover:text-red-700"
                                                                    >
                                                                        Remove
                                                                    </Button>
                                                                </div>
                                                            </li>
                                                        </SortableItem>
                                                    ))}
                                                </ul>
                                            </SortableContext>
                                        </DndContext>
                                    ) : (
                                        <p className="text-gray-500 italic mb-4">No items</p>
                                    )}

                                    <div className="border-t pt-3">
                                        <h5 className="font-medium mb-2">
                                            {editingItemIndex !== null ? 'Edit Item' : 'Add Item to Section'}
                                        </h5>
                                        <div className="flex flex-col gap-2">
                                            <Input
                                                type="text"
                                                placeholder="Title"
                                                value={editTempItemTitle}
                                                onChange={(e) => setEditTempItemTitle(e.target.value)}
                                            />
                                            <Input
                                                type="text"
                                                placeholder="Russian Title"
                                                value={editTempItemRussianTitle}
                                                onChange={(e) => setEditTempItemRussianTitle(e.target.value)}
                                            />
                                            <Input
                                                type="text"
                                                placeholder="Optional URL"
                                                value={editTempItemUrl}
                                                onChange={(e) => setEditTempItemUrl(e.target.value)}
                                            />
                                            <div className="flex gap-2">
                                                <Button
                                                    type="button"
                                                    onClick={handleEditAddItem}
                                                    size="sm"
                                                    className="self-start"
                                                >
                                                    {editingItemIndex !== null ? 'Update Item' : 'Add Item'}
                                                </Button>
                                                {editingItemIndex !== null && (
                                                    <Button
                                                        type="button"
                                                        onClick={cancelEditingItem}
                                                        size="sm"
                                                        variant="outline"
                                                    >
                                                        Cancel
                                                    </Button>
                                                )}
                                            </div>
                                        </div>
                                    </div>
                                </div>

                                <DialogFooter>
                                    <Button type="submit">
                                        Save Changes
                                    </Button>
                                </DialogFooter>
                            </form>
                        </DialogContent>
                    </Dialog>

                    {/* Delete Confirmation Dialog */}
                    <AlertDialog open={isDeleteModalOpen} onOpenChange={setIsDeleteModalOpen}>
                        <AlertDialogContent>
                            <AlertDialogHeader>
                                <AlertDialogTitle>Are you sure?</AlertDialogTitle>
                                <AlertDialogDescription>
                                    This action cannot be undone. This will permanently remove the footer section "{itemToDelete}" and all its items.
                                </AlertDialogDescription>
                            </AlertDialogHeader>
                            <AlertDialogFooter>
                                <AlertDialogCancel>Cancel</AlertDialogCancel>
                                <AlertDialogAction onClick={confirmDeleteSection} className="bg-red-600 hover:bg-red-700">
                                    Delete
                                </AlertDialogAction>
                            </AlertDialogFooter>
                        </AlertDialogContent>
                    </AlertDialog>
                </div>
            </CardHeader>

            <CardContent>
=======
>>>>>>> 2397204d

                                <DialogFooter>
                                    <Button type="submit" disabled={sectionItems.length === 0}>
                                        Add Section
                                    </Button>
                                </DialogFooter>
                            </form>
                        </DialogContent>
                    </Dialog>

                    {/* Edit Section Dialog */}
                    <Dialog open={isEditModalOpen} onOpenChange={setIsEditModalOpen}>
                        <DialogContent className="sm:max-w-[600px]">
                            <DialogHeader>
                                <DialogTitle>Edit Footer Section</DialogTitle>
                                <DialogDescription>
                                    Update the section details and items.
                                </DialogDescription>
                            </DialogHeader>
                            <form onSubmit={handleEditSubmit} className="flex flex-col gap-4">
                                <Input
                                    type="text"
                                    placeholder="Section Title"
                                    value={editSectionTitle}
                                    onChange={(e) => setEditSectionTitle(e.target.value)}
                                    required
                                />
                                <Input
                                    type="text"
                                    placeholder="Russian Title"
                                    value={editSectionRussianTitle}
                                    onChange={(e) => setEditSectionRussianTitle(e.target.value)}
                                    required
                                />

                                <div className="border rounded p-4 bg-gray-50">
                                    <h4 className="font-medium mb-2">Section Items</h4>

                                    {editSectionItems.length > 0 ? (
                                        <DndContext
                                            sensors={sensors}
                                            collisionDetection={closestCenter}
                                            onDragEnd={handleDragEnd}
                                        >
                                            <SortableContext
                                                items={editSectionItems.map((link) => `${link.title}-${link.url}`)}
                                                strategy={verticalListSortingStrategy}
                                            >
                                                <ul className="mb-4">
                                                    {editSectionItems.map((link, index) => (
                                                        <SortableItem
                                                            key={`${link.title}-${link.url}`}
                                                            id={`${link.title}-${link.url}`}
                                                        >
<<<<<<< HEAD
                                                            <Pencil className="h-4 w-4" />
                                                        </Button>

                                                        <Button
                                                            variant="ghost"
                                                            size="icon"
                                                            className="h-8 w-8 text-destructive"
                                                            aria-label="Remove"
                                                            onClick={() => setToRemove(section.title)}
                                                        >
                                                            <Trash2 className="h-4 w-4" />
                                                        </Button>
                                                    </div>
=======
                                                            <li className="flex justify-between items-center p-2 bg-white border rounded">
                                                                <div>
                                                                    <div className="font-medium">{link.title}</div>
                                                                    <div className="text-sm text-blue-600">{link.url}</div>
                                                                </div>
                                                                <div className="flex gap-2">
                                                                    <Button
                                                                        type="button"
                                                                        variant="ghost"
                                                                        size="sm"
                                                                        onClick={() => handleEditItem(index)}
                                                                        className="text-blue-500 hover:text-blue-700"
                                                                    >
                                                                        Edit
                                                                    </Button>
                                                                    <Button
                                                                        type="button"
                                                                        variant="ghost"
                                                                        size="sm"
                                                                        onClick={() => handleRemoveEditItem(index)}
                                                                        className="text-red-500 hover:text-red-700"
                                                                    >
                                                                        Remove
                                                                    </Button>
                                                                </div>
                                                            </li>
                                                        </SortableItem>
                                                    ))}
                                                </ul>
                                            </SortableContext>
                                        </DndContext>
                                    ) : (
                                        <p className="text-gray-500 italic mb-4">No items</p>
                                    )}

                                    <div className="border-t pt-3">
                                        <h5 className="font-medium mb-2">
                                            {editingItemIndex !== null ? 'Edit Item' : 'Add Item to Section'}
                                        </h5>
                                        <div className="flex flex-col gap-2">
                                            <Input
                                                type="text"
                                                placeholder="Title"
                                                value={editTempItemTitle}
                                                onChange={(e) => setEditTempItemTitle(e.target.value)}
                                            />
                                            <Input
                                                type="text"
                                                placeholder="Russian Title"
                                                value={editTempItemRussianTitle}
                                                onChange={(e) => setEditTempItemRussianTitle(e.target.value)}
                                            />
                                            <Input
                                                type="text"
                                                placeholder="Optional URL"
                                                value={editTempItemUrl}
                                                onChange={(e) => setEditTempItemUrl(e.target.value)}
                                            />
                                            <div className="flex gap-2">
                                                <Button
                                                    type="button"
                                                    onClick={handleEditAddItem}
                                                    size="sm"
                                                    className="self-start"
                                                >
                                                    {editingItemIndex !== null ? 'Update Item' : 'Add Item'}
                                                </Button>
                                                {editingItemIndex !== null && (
                                                    <Button
                                                        type="button"
                                                        onClick={cancelEditingItem}
                                                        size="sm"
                                                        variant="outline"
                                                    >
                                                        Cancel
                                                    </Button>
                                                )}
                                            </div>
                                        </div>
                                    </div>
                                </div>

                                <DialogFooter>
                                    <Button type="submit">
                                        Save Changes
                                    </Button>
                                </DialogFooter>
                            </form>
                        </DialogContent>
                    </Dialog>

                    {/* Delete Confirmation Dialog */}
                    <AlertDialog open={isDeleteModalOpen} onOpenChange={setIsDeleteModalOpen}>
                        <AlertDialogContent>
                            <AlertDialogHeader>
                                <AlertDialogTitle>Are you sure?</AlertDialogTitle>
                                <AlertDialogDescription>
                                    This action cannot be undone. This will permanently remove the footer section "{itemToDelete}" and all its items.
                                </AlertDialogDescription>
                            </AlertDialogHeader>
                            <AlertDialogFooter>
                                <AlertDialogCancel>Cancel</AlertDialogCancel>
                                <AlertDialogAction onClick={confirmDeleteSection} className="bg-red-600 hover:bg-red-700">
                                    Delete
                                </AlertDialogAction>
                            </AlertDialogFooter>
                        </AlertDialogContent>
                    </AlertDialog>
                </div>
            </CardHeader>

            <CardContent>

            {/* Current footer items */}
            <div className="mb-6">
                <h3 className="text-lg font-medium mb-2">Current Sections</h3>
                {footer && footer.items.length > 0 ? (
                    <DndContext
                        sensors={sensors}
                        collisionDetection={closestCenter}
                        onDragEnd={handleDragEnd}
                    >
                        <SortableContext
                            items={footer.items.map(item => item.title)}
                            strategy={verticalListSortingStrategy}
                        >
                            <ul className="border rounded divide-y">
                                {footer.items.map((item) => (
                                    <SortableItem key={item.title} id={item.title}>
                                        <li className="flex justify-between items-center p-2">
                                            <div className="flex flex-1">
                                                <div>
                                                    <span className="font-medium">{item.title}</span>
                                                    {('url' in item) && <span className="ml-2 text-sm text-gray-500">{(item as FooterItem).url}</span>}
                                                    {('items' in item) && <span className="ml-2 text-sm text-gray-500">{item.items.length} item{item.items.length == 1 ? "" : "s"}</span>}
>>>>>>> 2397204d
                                                </div>
                                            </div>
                                            <div className="flex gap-2">
                                                <FooterVisibilityToggle section={item} onToggle={handleChangeVisibility} />
                                                <Button
                                                    variant="ghost"
                                                    size="sm"
                                                    onClick={() => handleEditSection(item)}
                                                    className="text-blue-600 hover:text-blue-700"
                                                >
                                                    Edit
                                                </Button>
                                                <Button
                                                    variant="ghost"
                                                    size="sm"
                                                    onClick={() => handleRemoveSection(item.title)}
                                                    className="text-red-600 hover:text-red-700"
                                                >
                                                    Remove
                                                </Button>
                                            </div>
                                        </li>
                                    </SortableItem>
                                ))}
                            </ul>
                        </SortableContext>
                    </DndContext>
                ) : (
                    <p className="text-gray-500">No sections yet. Click "Add Section" to create one.</p>
                )}
            </div>

            {footer && footer.items.length > 0 && (
                <div className="flex gap-4 justify-start mt-6">
                    <Button
                        onClick={handleSaveChanges}
                        disabled={!hasUnsavedChanges}
                    >
                        Save Changes
                    </Button>
                </div>
            )}
        </CardContent>
    </Card>
    );
};

export default EditFooter;<|MERGE_RESOLUTION|>--- conflicted
+++ resolved
@@ -29,6 +29,17 @@
     DialogTitle,
     DialogTrigger,
 } from "@/shared/components/ui/Dialog";
+import { Card, CardContent, CardHeader, CardTitle } from "@/shared/components/ui/card";
+import { Input } from "@/shared/components/ui/input";
+import {
+    Dialog,
+    DialogContent,
+    DialogDescription,
+    DialogFooter,
+    DialogHeader,
+    DialogTitle,
+    DialogTrigger,
+} from "@/shared/components/ui/Dialog";
 import {
     AlertDialog,
     AlertDialogAction,
@@ -40,6 +51,7 @@
     AlertDialogTitle,
 } from "@/shared/components/ui/alert-dialog";
 import MultiStateBadge from "@/shared/components/MultiStageBadge";
+import MultiStateBadge from "@/shared/components/MultiStageBadge";
 
 interface FooterItem {
     title: string;
@@ -59,10 +71,37 @@
     type?: "link";
 }
 
+interface LinkItem extends FooterItem {
+    type?: "link";
+}
+
 interface Footer {
     items: FooterSection[];
 }
 
+// Visibility toggle component using MultiStateBadge
+const FooterVisibilityToggle: React.FC<{ section: FooterSection; onToggle: (title: string, currentVisibility: boolean) => void }> = ({ section, onToggle }) => {
+    const [badgeState, setBadgeState] = useState<"custom" | "processing" | "success" | "error">("custom");
+
+    const handleToggleVisibility = async () => {
+        if (badgeState !== "custom") return;
+        const currentVisibility = section.visible ?? false;
+        const newVisibility = !currentVisibility;
+        setBadgeState("processing");
+
+        try {
+            await api.put(`/v1/footer/${section.title}/visibility`, { visible: newVisibility });
+            setBadgeState("success");
+            setTimeout(() => {
+                onToggle(section.title, currentVisibility);
+                setBadgeState("custom");
+            }, 900);
+        } catch (error) {
+            console.error("Error updating footer visibility:", error);
+            setBadgeState("error");
+            setTimeout(() => setBadgeState("custom"), 1200);
+        }
+    };
 // Visibility toggle component using MultiStateBadge
 const FooterVisibilityToggle: React.FC<{ section: FooterSection; onToggle: (title: string, currentVisibility: boolean) => void }> = ({ section, onToggle }) => {
     const [badgeState, setBadgeState] = useState<"custom" | "processing" | "success" | "error">("custom");
@@ -126,6 +165,44 @@
                     {children}
                 </div>
             </div>
+        <div className="flex items-center justify-center h-full w-full overflow-visible">
+            <MultiStateBadge
+                state={badgeState}
+                onClick={handleToggleVisibility}
+                customComponent={
+                    <span
+                        className={`inline-block px-2 py-1 text-xs rounded-full font-medium cursor-pointer ${
+                            section.visible
+                                ? "bg-green-100 text-green-800"
+                                : "bg-red-100 text-red-800"
+                        }`}
+                    >
+                        {section.visible ? "Visible" : "Hidden"}
+                    </span>
+                }
+            />
+        </div>
+    );
+};
+
+const SortableItem = ({ id, children }: { id: string; children: React.ReactNode }) => {
+    const { attributes, listeners, setNodeRef, transform, transition } = useSortable({ id });
+
+    const style = {
+        transform: CSS.Transform.toString(transform),
+        transition,
+    };
+
+    return (
+        <div ref={setNodeRef} style={style} className="border-b last:border-0">
+            <div className="flex items-center">
+                <div {...attributes} {...listeners} className="cursor-grab p-2 mr-2 text-gray-400">
+                    &#x2630;
+                </div>
+                <div className="flex-grow">
+                    {children}
+                </div>
+            </div>
         </div>
     );
 };
@@ -163,6 +240,32 @@
     const [editTempItemUrl, setEditTempItemUrl] = useState("");
     const [editingItemIndex, setEditingItemIndex] = useState<number | null>(null);
 
+    const [hasUnsavedChanges, setHasUnsavedChanges] = useState(false);
+
+    // Modal states
+    const [isAddModalOpen, setIsAddModalOpen] = useState(false);
+    const [isEditModalOpen, setIsEditModalOpen] = useState(false);
+    const [isDeleteModalOpen, setIsDeleteModalOpen] = useState(false);
+    const [itemToDelete, setItemToDelete] = useState<string | null>(null);
+
+    // Add section form state
+    const [newSectionTitle, setNewSectionTitle] = useState("");
+    const [newSectionRussianTitle, setNewSectionRussianTitle] = useState("");
+    const [sectionItems, setSectionItems] = useState<FooterItem[]>([]);
+    const [tempItemTitle, setTempItemTitle] = useState("");
+    const [tempItemRussianTitle, setTempItemRussianTitle] = useState("");
+    const [tempItemUrl, setTempItemUrl] = useState("");
+
+    // Edit section form state
+    const [editingSection, setEditingSection] = useState<FooterSection | null>(null);
+    const [editSectionTitle, setEditSectionTitle] = useState("");
+    const [editSectionRussianTitle, setEditSectionRussianTitle] = useState("");
+    const [editSectionItems, setEditSectionItems] = useState<LinkItem[]>([]);
+    const [editTempItemTitle, setEditTempItemTitle] = useState("");
+    const [editTempItemRussianTitle, setEditTempItemRussianTitle] = useState("");
+    const [editTempItemUrl, setEditTempItemUrl] = useState("");
+    const [editingItemIndex, setEditingItemIndex] = useState<number | null>(null);
+
     const sensors = useSensors(useSensor(PointerSensor));
 
     useEffect(() => {
@@ -179,6 +282,9 @@
     const fetchFooter = async () => {
         try {
             setLoading(true);
+            const response = await api.get("/v1/footer/items");
+            setFooter(response.data);
+            setHasUnsavedChanges(false);
             const response = await api.get("/v1/footer/items");
             setFooter(response.data);
             setHasUnsavedChanges(false);
@@ -194,37 +300,17 @@
         if (!footer) return;
 
         const { active, over } = event;
-        if (active.id !== over?.id) {
-            const oldIndex = footer.items.findIndex(item => item.title === active.id);
-            const newIndex = footer.items.findIndex(item => item.title === over?.id);
-
-            if (oldIndex !== -1 && newIndex !== -1) {
-                const newItems = arrayMove(footer.items, oldIndex, newIndex);
-                setFooter({ ...footer, items: newItems });
-                setHasUnsavedChanges(true);
-            }
-        }
-    };
-
-    const handleSaveChanges = async () => {
-        if (!footer) return;
-
-        try {
-            // Save reordering
-            const currentTitles = footer.items.map(item => item.title);
-            await api.put("/v1/footer/reorder", { titles: currentTitles });
-            toast.success("Footer changes saved successfully");
-
-            // Refresh data from server
-            await fetchFooter();
-        } catch (err) {
-            console.error("Failed to save footer changes:", err);
-            toast.error("Failed to save changes");
-            await fetchFooter(); // Revert to server state on failure
-        }
-    };
-
-<<<<<<< HEAD
+        if (!over || active.id === over.id) return;
+
+        const oldIndex = footer.items.findIndex((s) => s.title === active.id);
+        const newIndex = footer.items.findIndex((s) => s.title === over.id);
+        if (oldIndex === -1 || newIndex === -1) return;
+
+        const items = arrayMove(footer.items, oldIndex, newIndex);
+        setFooter({ ...footer, items });
+        setDirty(true);
+    };
+
     const saveAll = async () => {
         if (!footer) return;
         try {
@@ -328,94 +414,6 @@
         }
     };
 
-=======
-    // Modal handlers
-    const handleAddSection = async (e: React.FormEvent) => {
-        e.preventDefault();
-        if (!newSectionTitle) {
-            toast.error("Section title is required");
-            return;
-        }
-
-        if (!newSectionRussianTitle) {
-            toast.error("Section russian title is required");
-            return;
-        }
-
-        try {
-            const res = await api.post("/v1/footer/items", {
-                "title": newSectionTitle,
-                "russian_title": newSectionRussianTitle,
-                "items": sectionItems,
-                "visible": false,
-            });
-            if (res) {
-                toast.success("Section added successfully!");
-                // Reset form
-                setNewSectionTitle("");
-                setNewSectionRussianTitle("");
-                setSectionItems([]);
-                setIsAddModalOpen(false);
-                // Refresh footer data
-                await fetchFooter();
-            }
-        } catch (err) {
-            console.error("Failed to add section:", err);
-            toast.error("Failed to add section");
-        }
-    };
-
-    const handleAddSectionItem = (e: React.FormEvent) => {
-        e.preventDefault();
-        if (!tempItemTitle || !tempItemRussianTitle) {
-            toast.error("Item title and Russian title are required");
-            return;
-        }
-        setSectionItems([...sectionItems, { title: tempItemTitle, russian_title: tempItemRussianTitle, url: tempItemUrl || null }]);
-        setTempItemTitle("");
-        setTempItemRussianTitle("");
-        setTempItemUrl("");
-    };
-
-    const handleRemoveSectionItem = (index: number) => {
-        setSectionItems(sectionItems.filter((_, i) => i !== index));
-    };
-
-    const handleEditSection = (section: FooterSection) => {
-        setEditingSection(section);
-        setEditSectionTitle(section.title);
-        setEditSectionRussianTitle(section.russian_title);
-        setEditSectionItems(section.items);
-        setIsEditModalOpen(true);
-    };
-
-    const handleEditSubmit = async (e: React.FormEvent) => {
-        e.preventDefault();
-
-        if (!editingSection) return;
-
-        try {
-            const updatedSection = {
-                title: editSectionTitle,
-                russian_title: editSectionRussianTitle,
-                items: editSectionItems,
-            };
-
-            const response = await api.put(`/v1/footer/items/edit/${editingSection.title}`, updatedSection);
-
-            if (response.data) {
-                toast.success("Section updated successfully");
-                setIsEditModalOpen(false);
-                setEditingSection(null);
-                await fetchFooter();
-            }
-        } catch (err) {
-            console.error("Failed to update section:", err);
-            toast.error("Failed to update section");
-        }
-    };
-
->>>>>>> 2397204d
     const handleEditAddItem = (e: React.FormEvent) => {
         e.preventDefault();
 
@@ -483,7 +481,6 @@
         setItemToDelete(title);
         setIsDeleteModalOpen(true);
     };
-<<<<<<< HEAD
 
     const confirmDeleteSection = async () => {
         if (!itemToDelete) return;
@@ -492,7 +489,193 @@
             await api.delete(`/v1/footer/${itemToDelete}`);
             toast.success(`"${itemToDelete}" removed successfully`);
 
-=======
+            if (footer) {
+                // Update UI after successful deletion
+                const newItems = footer.items.filter(item => item.title !== itemToDelete);
+                setFooter({ ...footer, items: newItems });
+        if (active.id !== over?.id) {
+            const oldIndex = footer.items.findIndex(item => item.title === active.id);
+            const newIndex = footer.items.findIndex(item => item.title === over?.id);
+
+            if (oldIndex !== -1 && newIndex !== -1) {
+                const newItems = arrayMove(footer.items, oldIndex, newIndex);
+                setFooter({ ...footer, items: newItems });
+                setHasUnsavedChanges(true);
+            }
+        }
+    };
+
+    const handleSaveChanges = async () => {
+        if (!footer) return;
+
+        try {
+            // Save reordering
+            const currentTitles = footer.items.map(item => item.title);
+            await api.put("/v1/footer/reorder", { titles: currentTitles });
+            toast.success("Footer changes saved successfully");
+
+            // Refresh data from server
+            await fetchFooter();
+        } catch (err) {
+            console.error("Failed to save footer changes:", err);
+            toast.error("Failed to save changes");
+            await fetchFooter(); // Revert to server state on failure
+        }
+    };
+
+    // Modal handlers
+    const handleAddSection = async (e: React.FormEvent) => {
+        e.preventDefault();
+        if (!newSectionTitle) {
+            toast.error("Section title is required");
+            return;
+        }
+
+        if (!newSectionRussianTitle) {
+            toast.error("Section russian title is required");
+            return;
+        }
+
+        try {
+            const res = await api.post("/v1/footer/items", {
+                "title": newSectionTitle,
+                "russian_title": newSectionRussianTitle,
+                "items": sectionItems,
+                "visible": false,
+            });
+            if (res) {
+                toast.success("Section added successfully!");
+                // Reset form
+                setNewSectionTitle("");
+                setNewSectionRussianTitle("");
+                setSectionItems([]);
+                setIsAddModalOpen(false);
+                // Refresh footer data
+                await fetchFooter();
+            }
+        } catch (err) {
+            console.error("Failed to add section:", err);
+            toast.error("Failed to add section");
+        }
+    };
+
+    const handleAddSectionItem = (e: React.FormEvent) => {
+        e.preventDefault();
+        if (!tempItemTitle || !tempItemRussianTitle) {
+            toast.error("Item title and Russian title are required");
+            return;
+        }
+        setSectionItems([...sectionItems, { title: tempItemTitle, russian_title: tempItemRussianTitle, url: tempItemUrl || null }]);
+        setTempItemTitle("");
+        setTempItemRussianTitle("");
+        setTempItemUrl("");
+    };
+
+    const handleRemoveSectionItem = (index: number) => {
+        setSectionItems(sectionItems.filter((_, i) => i !== index));
+    };
+
+    const handleEditSection = (section: FooterSection) => {
+        setEditingSection(section);
+        setEditSectionTitle(section.title);
+        setEditSectionRussianTitle(section.russian_title);
+        setEditSectionItems(section.items);
+        setIsEditModalOpen(true);
+    };
+
+    const handleEditSubmit = async (e: React.FormEvent) => {
+        e.preventDefault();
+
+        if (!editingSection) return;
+
+        try {
+            const updatedSection = {
+                title: editSectionTitle,
+                russian_title: editSectionRussianTitle,
+                items: editSectionItems,
+            };
+
+            const response = await api.put(`/v1/footer/items/edit/${editingSection.title}`, updatedSection);
+
+            if (response.data) {
+                toast.success("Section updated successfully");
+                setIsEditModalOpen(false);
+                setEditingSection(null);
+                await fetchFooter();
+            }
+        } catch (err) {
+            console.error("Failed to update section:", err);
+            toast.error("Failed to update section");
+        }
+    };
+
+    const handleEditAddItem = (e: React.FormEvent) => {
+        e.preventDefault();
+
+        if (!editTempItemTitle || !editTempItemRussianTitle) {
+            toast.error("Item title and Russian title are required");
+            return;
+        }
+
+        if (editingItemIndex !== null) {
+            // Update existing item
+            const updatedItems = [...editSectionItems];
+            updatedItems[editingItemIndex] = {
+                title: editTempItemTitle,
+                russian_title: editTempItemRussianTitle,
+                url: editTempItemUrl || null,
+                visible: true,
+                type: "link"
+            };
+            setEditSectionItems(updatedItems);
+            setEditingItemIndex(null);
+        } else {
+            // Add new item
+            setEditSectionItems([...editSectionItems, {
+                title: editTempItemTitle,
+                russian_title: editTempItemRussianTitle,
+                url: editTempItemUrl || null,
+                visible: true,
+                type: "link"
+            }]);
+        }
+
+        // Reset form fields
+        setEditTempItemTitle("");
+        setEditTempItemRussianTitle("");
+        setEditTempItemUrl("");
+    };
+
+    const handleEditItem = (index: number) => {
+        const item = editSectionItems[index];
+        setEditTempItemTitle(item.title);
+        setEditTempItemRussianTitle(item.russian_title);
+        setEditTempItemUrl(item.url || "");
+        setEditingItemIndex(index);
+    };
+
+    const handleRemoveEditItem = (index: number) => {
+        setEditSectionItems(editSectionItems.filter((_, i) => i !== index));
+        // If we were editing this item, reset the form
+        if (editingItemIndex === index) {
+            setEditTempItemTitle("");
+            setEditTempItemRussianTitle("");
+            setEditTempItemUrl("");
+            setEditingItemIndex(null);
+        }
+    };
+
+    const cancelEditingItem = () => {
+        setEditTempItemTitle("");
+        setEditTempItemRussianTitle("");
+        setEditTempItemUrl("");
+        setEditingItemIndex(null);
+    };
+
+    const handleRemoveSection = (title: string) => {
+        setItemToDelete(title);
+        setIsDeleteModalOpen(true);
+    };
 
     const confirmDeleteSection = async () => {
         if (!itemToDelete) return;
@@ -501,20 +684,37 @@
             await api.delete(`/v1/footer/${itemToDelete}`);
             toast.success(`"${itemToDelete}" removed successfully`);
 
->>>>>>> 2397204d
             if (footer) {
                 // Update UI after successful deletion
                 const newItems = footer.items.filter(item => item.title !== itemToDelete);
                 setFooter({ ...footer, items: newItems });
             }
 
+            // Refresh data from server to ensure consistency
             // Refresh data from server to ensure consistency
             await fetchFooter();
         } catch (err) {
             console.error("Failed to remove section:", err);
             toast.error(`Failed to remove "${itemToDelete}"`);
             // Refresh to revert any optimistic UI updates
+        } catch (err) {
+            console.error("Failed to remove section:", err);
+            toast.error(`Failed to remove "${itemToDelete}"`);
+            // Refresh to revert any optimistic UI updates
             await fetchFooter();
+        } finally {
+            setIsDeleteModalOpen(false);
+            setItemToDelete(null);
+        }
+    };
+
+    const handleChangeVisibility = (title: string, currentVisibility: boolean) => {
+        // Update local state after successful API call from FooterVisibilityToggle
+        if (footer) {
+            const newItems = footer.items.map(item =>
+                item.title === title ? { ...item, visible: !currentVisibility } : item
+            );
+            setFooter({ ...footer, items: newItems });
         } finally {
             setIsDeleteModalOpen(false);
             setItemToDelete(null);
@@ -638,7 +838,6 @@
                                         </div>
                                     </div>
                                 </div>
-<<<<<<< HEAD
 
                                 <DialogFooter>
                                     <Button type="submit" disabled={sectionItems.length === 0}>
@@ -805,9 +1004,216 @@
             </CardHeader>
 
             <CardContent>
-=======
->>>>>>> 2397204d
-
+
+            <Card>
+                <CardHeader className="py-4">
+                    <CardTitle className="text-base">Current Sections</CardTitle>
+                    <CardDescription className="text-xs">The list below reflects your pending edits.</CardDescription>
+                </CardHeader>
+
+                <CardContent className="space-y-1.5">
+                    {footer && footer.items.length > 0 ? (
+                        <DndContext sensors={sensors} collisionDetection={closestCenter} onDragEnd={handleDragEnd}>
+                            <SortableContext items={footer.items.map((s) => s.title)} strategy={verticalListSortingStrategy}>
+                                <div className="space-y-1.5">
+                                    {footer.items.map((section) => {
+                                        const visible = !!effectiveVisible(section);
+                                        return (
+                                            <SortableItem key={section.title} id={section.title}>
+                                                <div className="flex w-full items-center justify-between gap-2">
+                                                    <div className="min-w-0">
+                                                        <div className="truncate text-sm font-medium">{section.title}</div>
+                                                        <div className="mt-0.5 flex items-center gap-1.5 text-[11px] text-muted-foreground">
+                                                            <Badge variant="secondary" className="px-1 py-0 text-[10px]">
+                                                                {section.items.length} item{section.items.length === 1 ? "" : "s"}
+                                                            </Badge>
+                                                        </div>
+                                                    </div>
+        <Card className="w-full max-w-4xl mx-auto">
+            <CardHeader>
+                <div className="flex justify-between items-center">
+                    <CardTitle>Edit Footer Sections</CardTitle>
+                    <Dialog open={isAddModalOpen} onOpenChange={setIsAddModalOpen}>
+                        <DialogTrigger asChild>
+                            <Button variant="default">
+                                Add Section
+                            </Button>
+                        </DialogTrigger>
+                        <DialogContent className="sm:max-w-[600px]">
+                            <DialogHeader>
+                                <DialogTitle>Add Footer Section</DialogTitle>
+                                <DialogDescription>
+                                    Create a new footer section with items.
+                                </DialogDescription>
+                            </DialogHeader>
+                            <form onSubmit={handleAddSection} className="flex flex-col gap-4">
+                                <Input
+                                    type="text"
+                                    placeholder="Section Title"
+                                    value={newSectionTitle}
+                                    onChange={(e) => setNewSectionTitle(e.target.value)}
+                                    required
+                                />
+                                <Input
+                                    type="text"
+                                    placeholder="Russian Title"
+                                    value={newSectionRussianTitle}
+                                    onChange={(e) => setNewSectionRussianTitle(e.target.value)}
+                                    required
+                                />
+                                <div className="border rounded p-4 bg-gray-50">
+                                    <h4 className="font-medium mb-2">Section Items</h4>
+
+                                    {sectionItems.length > 0 ? (
+                                        <DndContext
+                                            sensors={sensors}
+                                            collisionDetection={closestCenter}
+                                            onDragEnd={handleDragEnd}
+                                        >
+                                            <SortableContext
+                                                items={sectionItems.map((item) => `${item.title}-${item.url}`)}
+                                                strategy={verticalListSortingStrategy}
+                                            >
+                                                <ul className="mb-4">
+                                                    {sectionItems.map((item, index) => (
+                                                        <SortableItem key={`${item.title}-${item.url}`} id={`${item.title}-${item.url}`}>
+                                                            <li className="flex justify-between items-center p-2 bg-white border rounded">
+                                                                <div>
+                                                                    <div className="font-medium">{item.title}</div>
+                                                                    <div className="text-sm text-blue-600">{item.url}</div>
+                                                                </div>
+                                                                <Button
+                                                                    type="button"
+                                                                    variant="ghost"
+                                                                    size="sm"
+                                                                    onClick={() => handleRemoveSectionItem(index)}
+                                                                    className="text-red-500 hover:text-red-700"
+                                                                >
+                                                                    Remove
+                                                                </Button>
+                                                            </li>
+                                                        </SortableItem>
+                                                    ))}
+                                                </ul>
+                                            </SortableContext>
+                                        </DndContext>
+                                    ) : (
+                                        <p className="text-gray-500 italic mb-4">No links</p>
+                                    )}
+
+                                    <div className="border-t pt-3">
+                                        <h5 className="font-medium mb-2">Add Item to Section</h5>
+                                        <div className="flex flex-col gap-2">
+                                            <Input
+                                                type="text"
+                                                placeholder="Title"
+                                                value={tempItemTitle}
+                                                onChange={(e) => setTempItemTitle(e.target.value)}
+                                            />
+                                            <Input
+                                                type="text"
+                                                placeholder="Russian Title"
+                                                value={tempItemRussianTitle}
+                                                onChange={(e) => setTempItemRussianTitle(e.target.value)}
+                                            />
+                                            <Input
+                                                type="text"
+                                                placeholder="Item URL"
+                                                value={tempItemUrl}
+                                                onChange={(e) => setTempItemUrl(e.target.value)}
+                                            />
+                                            <Button
+                                                type="button"
+                                                onClick={handleAddSectionItem}
+                                                size="sm"
+                                                className="self-start"
+                                            >
+                                                Add to Section
+                                            </Button>
+                                        </div>
+                                    </div>
+                                </div>
+
+                                                    <div className="flex items-center gap-0.5">
+                                                        <div className="mr-0.5 flex items-center gap-1">
+                                                            <Switch
+                                                                checked={visible}
+                                                                onCheckedChange={() => toggleVisibility(section.title, visible)}
+                                                                aria-label="Toggle visibility"
+                                                            />
+                                                            {visible ? (
+                                                                <Eye className="h-3.5 w-3.5 text-muted-foreground" />
+                                                            ) : (
+                                                                <EyeOff className="h-3.5 w-3.5 text-muted-foreground" />
+                                                            )}
+                                                        </div>
+
+                                                        <Button
+                                                            variant="ghost"
+                                                            size="icon"
+                                                            className="h-8 w-8"
+                                                            onClick={() =>
+                                                                navigate(`/admin/webbuilder/footer/edit/${encodeURIComponent(section.title)}`)
+                                                            }
+                                                            aria-label="Edit"
+                                                        >
+                                                            <Pencil className="h-4 w-4" />
+                                                        </Button>
+
+                                                        <Button
+                                                            variant="ghost"
+                                                            size="icon"
+                                                            className="h-8 w-8 text-destructive"
+                                                            aria-label="Remove"
+                                                            onClick={() => setToRemove(section.title)}
+                                                        >
+                                                            <Trash2 className="h-4 w-4" />
+                                                        </Button>
+                                                    </div>
+                                                </div>
+                                            </div>
+                                            <div className="flex gap-2">
+                                                <FooterVisibilityToggle section={item} onToggle={handleChangeVisibility} />
+                                                <Button
+                                                    variant="ghost"
+                                                    size="sm"
+                                                    onClick={() => handleEditSection(item)}
+                                                    className="text-blue-600 hover:text-blue-700"
+                                                >
+                                                    Edit
+                                                </Button>
+                                                <Button
+                                                    variant="ghost"
+                                                    size="sm"
+                                                    onClick={() => handleRemoveSection(item.title)}
+                                                    className="text-red-600 hover:text-red-700"
+                                                >
+                                                    Remove
+                                                </Button>
+                                            </div>
+                                        </li>
+                                    </SortableItem>
+                                ))}
+                            </ul>
+                        </SortableContext>
+                    </DndContext>
+                ) : (
+                    <p className="text-gray-500">No sections yet. Click "Add Section" to create one.</p>
+                )}
+            </div>
+
+            {footer && footer.items.length > 0 && (
+                <div className="flex gap-4 justify-start mt-6">
+                    <Button
+                        onClick={handleSaveChanges}
+                        disabled={!hasUnsavedChanges}
+                    >
+                        Save Changes
+                    </Button>
+                </div>
+            )}
+        </CardContent>
+    </Card>
                                 <DialogFooter>
                                     <Button type="submit" disabled={sectionItems.length === 0}>
                                         Add Section
@@ -861,21 +1267,6 @@
                                                             key={`${link.title}-${link.url}`}
                                                             id={`${link.title}-${link.url}`}
                                                         >
-<<<<<<< HEAD
-                                                            <Pencil className="h-4 w-4" />
-                                                        </Button>
-
-                                                        <Button
-                                                            variant="ghost"
-                                                            size="icon"
-                                                            className="h-8 w-8 text-destructive"
-                                                            aria-label="Remove"
-                                                            onClick={() => setToRemove(section.title)}
-                                                        >
-                                                            <Trash2 className="h-4 w-4" />
-                                                        </Button>
-                                                    </div>
-=======
                                                             <li className="flex justify-between items-center p-2 bg-white border rounded">
                                                                 <div>
                                                                     <div className="font-medium">{link.title}</div>
@@ -1011,7 +1402,6 @@
                                                     <span className="font-medium">{item.title}</span>
                                                     {('url' in item) && <span className="ml-2 text-sm text-gray-500">{(item as FooterItem).url}</span>}
                                                     {('items' in item) && <span className="ml-2 text-sm text-gray-500">{item.items.length} item{item.items.length == 1 ? "" : "s"}</span>}
->>>>>>> 2397204d
                                                 </div>
                                             </div>
                                             <div className="flex gap-2">
