--- conflicted
+++ resolved
@@ -760,11 +760,7 @@
               return (
                 <div key={ev.id} className="rounded-2xl shadow-md overflow-hidden bg-white flex flex-col h-full">
                   <div
-<<<<<<< HEAD
-                    className="h-40 w-full bg-cover bg-center"
-=======
                     className="h-100 w-full bg-cover bg-center"
->>>>>>> 334035b0
                     style={{
                       backgroundImage: bg,
                     }}
