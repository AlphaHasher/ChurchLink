--- conflicted
+++ resolved
@@ -20,11 +20,7 @@
   const checkSlugExists = async (slug: string): Promise<boolean> => {
     try {
       const response = await api.get(`/v1/pages/check-slug?slug=${slug}`);
-<<<<<<< HEAD
-      return response.data.exists;
-=======
       return !response.data.available;
->>>>>>> 83604c05
     } catch (err) {
       console.error("Error checking slug:", err);
       return false;
