--- conflicted
+++ resolved
@@ -103,13 +103,7 @@
             <TableCell className="font-medium">
                 <div className="flex items-center gap-2">
                     {bulletin.image_id && (
-<<<<<<< HEAD
                         <ImageIcon className="h-4 w-4 text-gray-400" title="Has image" />
-=======
-                        <div title="Has image">
-                            <ImageIcon className="h-4 w-4 text-gray-400" />
-                        </div>
->>>>>>> 9d40a6d5
                     )}
                     {bulletin.headline}
                 </div>
@@ -136,19 +130,19 @@
                     : '-'}
             </TableCell>
             <TableCell>
-                <EditBulletinDialog 
-                    bulletin={bulletin} 
-                    onSave={onRefresh} 
-                    permissions={permissions} 
+                <EditBulletinDialog
+                    bulletin={bulletin}
+                    onSave={onRefresh}
+                    permissions={permissions}
                 />
             </TableCell>
         </TableRow>
     );
 }
 
-export function BulletinsTable({ 
-    bulletins, 
-    permissions, 
+export function BulletinsTable({
+    bulletins,
+    permissions,
     onRefresh,
     onReorder,
 }: BulletinsTableProps) {
@@ -168,7 +162,7 @@
         setLocalBulletins(bulletins);
     }, [bulletins]);
 
-    const filtered = localBulletins.filter((b) => 
+    const filtered = localBulletins.filter((b) =>
         b.headline.toLowerCase().includes(search.toLowerCase()) ||
         (b.body && b.body.toLowerCase().includes(search.toLowerCase()))
     );
@@ -186,13 +180,13 @@
 
         // Perform arrayMove on the full list
         const reordered = arrayMove(localBulletins, oldIndex, newIndex);
-        
+
         // Update order field values to reflect new positions (0-indexed to match backend)
         const updatedBulletins = reordered.map((bulletin, index) => ({
             ...bulletin,
             order: index
         }));
-        
+
         // Immediately update UI with the full reordered list
         setLocalBulletins(updatedBulletins);
 
@@ -224,7 +218,7 @@
         <div className="container mx-start">
             <div className="flex items-center py-4">
                 <Input 
-                    placeholder="Search Headline or Body..." 
+                    placeholder="Search Headline or Body..."
                     value={search} 
                     onChange={(e) => setSearch(e.target.value)} 
                     className="max-w-sm" 
@@ -238,7 +232,7 @@
             </div>
 
             <div className="rounded-md border overflow-x-auto max-w-full">
-                <DndContext 
+                <DndContext
                     sensors={sensors}
                     collisionDetection={closestCenter}
                     onDragEnd={handleDragEnd}
@@ -257,14 +251,14 @@
                             </TableRow>
                         </TableHeader>
 
-                        <SortableContext 
+                        <SortableContext
                             items={filtered.map(b => b.id)}
                             strategy={verticalListSortingStrategy}
                         >
                             <TableBody>
                                 {filtered.length ? (
                                     filtered.map((bulletin) => (
-                                        <SortableRow 
+                                        <SortableRow
                                             key={bulletin.id}
                                             bulletin={bulletin}
                                             permissions={permissions}
