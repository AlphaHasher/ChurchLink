
import { AgGridReact } from 'ag-grid-react';
import { ColDef, ICellRendererParams } from 'ag-grid-community';
import 'ag-grid-community/styles/ag-theme-quartz.css';

// Register all community features
import { ModuleRegistry, AllCommunityModule } from 'ag-grid-community';
ModuleRegistry.registerModules([AllCommunityModule]);

import { Button } from "@/shared/components/ui/button"
import {
    DropdownMenu,
    DropdownMenuCheckboxItem,
    DropdownMenuContent,
    DropdownMenuTrigger,
} from "@/shared/components/ui/dropdown-menu"
import { Input } from "@/shared/components/ui/input"
import { ChevronDown } from "lucide-react"


import { UserPermMask } from "@/shared/types/UserInfo"
<<<<<<< HEAD
import { useState, useMemo, useCallback } from "react"

// Explicitly for type safety copy the permissionLabels
const userLabels: Record<string, string> = {
    name: 'Full Name',
    email: 'Email Address',
    admin: "Administrator",
    permissions_management: "Permissions Manager",
    event_editing: "Event Editor",
    event_management: "Event Manager",
    media_management: "Media Library Manager",
=======
import { permissionLabels } from "@/shared/types/AccountPermissions"
import { useState, useMemo, useCallback } from "react"

// Create user-specific labels by extending permission labels
const userLabels: Record<string, string> = {
    name: 'Full Name',
    email: 'Email Address',
    ...permissionLabels,
>>>>>>> 3ac7ec63
};

interface LogicalUserPermsTableProps {
    data: UserPermMask[];
}

const BooleanCellRenderer = (props: ICellRendererParams) => {
    const value = props.value;
    if (typeof value === "boolean") {
        return <div className="text-center">{value ? "✅Yes" : "❌No"}</div>;
    }
    return <div className="text-center">{value}</div>;
<<<<<<< HEAD
=======
};

// Generate column definitions dynamically from permission labels
const generateColumnDefs = (): ColDef[] => {
    const columns: ColDef[] = [];

    // Add name column (special case)
    columns.push({
        field: 'name',
        headerName: userLabels.name,
        sortable: true,
        filter: true,
        flex: 2,
        minWidth: 150,
        pinned: 'left',
    });

    // Add email column (special case)
    columns.push({
        field: 'email',
        headerName: userLabels.email,
        sortable: true,
        filter: true,
        flex: 2,
        minWidth: 200,
    });

    // Generate permission columns dynamically from permissionLabels
    Object.keys(permissionLabels).forEach((permissionKey) => {
        columns.push({
            field: permissionKey,
            headerName: userLabels[permissionKey],
            sortable: true,
            filter: true,
            flex: 1,
            minWidth: 120,
            cellRenderer: BooleanCellRenderer,
        });
    });

    return columns;
>>>>>>> 3ac7ec63
};

export function LogicalUserPermsTable({ data }: LogicalUserPermsTableProps) {
    const [gridApi, setGridApi] = useState<any>(null);
    const [columnApi, setColumnApi] = useState<any>(null);

<<<<<<< HEAD
    const columnDefs = useMemo<ColDef[]>(() => [
        {
            field: 'name',
            headerName: userLabels.name,
            sortable: true,
            filter: true,
            flex: 2,
            minWidth: 150,
            pinned: 'left',
        },
        {
            field: 'email',
            headerName: userLabels.email,
            sortable: true,
            filter: true,
            flex: 2,
            minWidth: 200,
        },
        {
            field: 'admin',
            headerName: userLabels.admin,
            sortable: true,
            filter: true,
            flex: 1,
            minWidth: 120,
            cellRenderer: BooleanCellRenderer,
        },
        {
            field: 'permissions_management',
            headerName: userLabels.permissions_management,
            sortable: true,
            filter: true,
            flex: 1,
            minWidth: 150,
            cellRenderer: BooleanCellRenderer,
        },
        {
            field: 'event_editing',
            headerName: userLabels.event_editing,
            sortable: true,
            filter: true,
            flex: 1,
            minWidth: 120,
            cellRenderer: BooleanCellRenderer,
        },
        {
            field: 'event_management',
            headerName: userLabels.event_management,
            sortable: true,
            filter: true,
            flex: 1,
            minWidth: 130,
            cellRenderer: BooleanCellRenderer,
        },
        {
            field: 'media_management',
            headerName: userLabels.media_management,
            sortable: true,
            filter: true,
            flex: 1,
            minWidth: 150,
            cellRenderer: BooleanCellRenderer,
        },
    ], []);
=======
    const columnDefs = useMemo<ColDef[]>(() => generateColumnDefs(), []);
>>>>>>> 3ac7ec63

    const defaultColDef: ColDef = {
        resizable: true,
    };

    const onGridReady = useCallback((params: any) => {
        setGridApi(params.api);
        setColumnApi(params.columnApi);
    }, []);

    const hideAllPermissions = useCallback(() => {
        if (columnApi) {
            const columns = columnApi.getColumns();
            columns.forEach((col: any) => {
<<<<<<< HEAD
                if (col.getColId() !== 'name' && col.getColId() !== 'email') {
=======
                // Hide all permission columns except name and email
                if (!['name', 'email'].includes(col.getColId())) {
>>>>>>> 3ac7ec63
                    columnApi.setColumnVisible(col.getColId(), false);
                }
            });
        }
    }, [columnApi]);

    const showAllPermissions = useCallback(() => {
        if (columnApi) {
            const columns = columnApi.getColumns();
            columns.forEach((col: any) => {
                columnApi.setColumnVisible(col.getColId(), true);
            });
        }
    }, [columnApi]);

    const toggleColumnVisibility = useCallback((columnId: string, visible: boolean) => {
        if (columnApi) {
            columnApi.setColumnVisible(columnId, visible);
        }
    }, [columnApi]);

    return (
        <div className="container mx-start">
            <div className="flex items-center py-4">
                {/* Search Input */}
                <Input
                    placeholder="Search Name..."
                    onChange={(event) => {
                        if (gridApi) {
                            gridApi.setQuickFilter(event.target.value);
                        }
                    }}
                    className="max-w-sm"
                />

                {/* Permission Focus Dropdown */}
                <DropdownMenu>
                    <DropdownMenuTrigger asChild>
                        <Button variant="outline" className="ml-4 !bg-white">
                            Permission Focus <ChevronDown />
                        </Button>
                    </DropdownMenuTrigger>
                    <DropdownMenuContent align="end">
                        <Button
                            variant="outline"
                            className="!bg-white text-black border border-gray-300 shadow-sm hover:bg-gray-100"
                            onClick={hideAllPermissions}
                        >
                            Hide All Permissions
                        </Button>
                        <Button
                            variant="outline"
                            className="!bg-white text-black border border-gray-300 shadow-sm hover:bg-gray-100"
                            onClick={showAllPermissions}
                        >
                            Show All Permissions
                        </Button>

<<<<<<< HEAD
                        {columnDefs
                            .filter((col) => col.field !== 'name' && col.field !== 'email')
                            .map((col) => (
                                <DropdownMenuCheckboxItem
                                    key={col.field}
                                    className="capitalize"
                                    checked={columnApi ? columnApi.getColumn(col.field)?.isVisible() : true}
                                    onCheckedChange={(value) => toggleColumnVisibility(col.field!, !!value)}
                                    onSelect={(event) => event.preventDefault()}
                                >
                                    {col.headerName}
=======
                        {Object.keys(permissionLabels).map((permissionKey) => {
                            const column = columnApi?.getColumn(permissionKey);
                            return (
                                <DropdownMenuCheckboxItem
                                    key={permissionKey}
                                    className="capitalize"
                                    checked={column ? column.isVisible() : true}
                                    onCheckedChange={(value) => toggleColumnVisibility(permissionKey, !!value)}
                                    onSelect={(event) => event.preventDefault()}
                                >
                                    {userLabels[permissionKey]}
>>>>>>> 3ac7ec63
                                </DropdownMenuCheckboxItem>
                            );
                        })}
                    </DropdownMenuContent>
                </DropdownMenu>
            </div>

            <div className="ag-theme-quartz" style={{ height: 600, width: '100%' }}>
                <AgGridReact
                    rowData={data}
                    columnDefs={columnDefs}
                    defaultColDef={defaultColDef}
                    onGridReady={onGridReady}
                    pagination={true}
                    paginationPageSize={10}
                    paginationPageSizeSelector={[10, 25, 50]}
                    animateRows={true}
                    enableCellTextSelection={true}
                />
            </div>
        </div>
    );


}

export default LogicalUserPermsTable;<|MERGE_RESOLUTION|>--- conflicted
+++ resolved
@@ -19,19 +19,6 @@
 
 
 import { UserPermMask } from "@/shared/types/UserInfo"
-<<<<<<< HEAD
-import { useState, useMemo, useCallback } from "react"
-
-// Explicitly for type safety copy the permissionLabels
-const userLabels: Record<string, string> = {
-    name: 'Full Name',
-    email: 'Email Address',
-    admin: "Administrator",
-    permissions_management: "Permissions Manager",
-    event_editing: "Event Editor",
-    event_management: "Event Manager",
-    media_management: "Media Library Manager",
-=======
 import { permissionLabels } from "@/shared/types/AccountPermissions"
 import { useState, useMemo, useCallback } from "react"
 
@@ -40,7 +27,6 @@
     name: 'Full Name',
     email: 'Email Address',
     ...permissionLabels,
->>>>>>> 3ac7ec63
 };
 
 interface LogicalUserPermsTableProps {
@@ -53,8 +39,6 @@
         return <div className="text-center">{value ? "✅Yes" : "❌No"}</div>;
     }
     return <div className="text-center">{value}</div>;
-<<<<<<< HEAD
-=======
 };
 
 // Generate column definitions dynamically from permission labels
@@ -96,81 +80,13 @@
     });
 
     return columns;
->>>>>>> 3ac7ec63
 };
 
 export function LogicalUserPermsTable({ data }: LogicalUserPermsTableProps) {
     const [gridApi, setGridApi] = useState<any>(null);
     const [columnApi, setColumnApi] = useState<any>(null);
 
-<<<<<<< HEAD
-    const columnDefs = useMemo<ColDef[]>(() => [
-        {
-            field: 'name',
-            headerName: userLabels.name,
-            sortable: true,
-            filter: true,
-            flex: 2,
-            minWidth: 150,
-            pinned: 'left',
-        },
-        {
-            field: 'email',
-            headerName: userLabels.email,
-            sortable: true,
-            filter: true,
-            flex: 2,
-            minWidth: 200,
-        },
-        {
-            field: 'admin',
-            headerName: userLabels.admin,
-            sortable: true,
-            filter: true,
-            flex: 1,
-            minWidth: 120,
-            cellRenderer: BooleanCellRenderer,
-        },
-        {
-            field: 'permissions_management',
-            headerName: userLabels.permissions_management,
-            sortable: true,
-            filter: true,
-            flex: 1,
-            minWidth: 150,
-            cellRenderer: BooleanCellRenderer,
-        },
-        {
-            field: 'event_editing',
-            headerName: userLabels.event_editing,
-            sortable: true,
-            filter: true,
-            flex: 1,
-            minWidth: 120,
-            cellRenderer: BooleanCellRenderer,
-        },
-        {
-            field: 'event_management',
-            headerName: userLabels.event_management,
-            sortable: true,
-            filter: true,
-            flex: 1,
-            minWidth: 130,
-            cellRenderer: BooleanCellRenderer,
-        },
-        {
-            field: 'media_management',
-            headerName: userLabels.media_management,
-            sortable: true,
-            filter: true,
-            flex: 1,
-            minWidth: 150,
-            cellRenderer: BooleanCellRenderer,
-        },
-    ], []);
-=======
     const columnDefs = useMemo<ColDef[]>(() => generateColumnDefs(), []);
->>>>>>> 3ac7ec63
 
     const defaultColDef: ColDef = {
         resizable: true,
@@ -185,12 +101,8 @@
         if (columnApi) {
             const columns = columnApi.getColumns();
             columns.forEach((col: any) => {
-<<<<<<< HEAD
-                if (col.getColId() !== 'name' && col.getColId() !== 'email') {
-=======
                 // Hide all permission columns except name and email
                 if (!['name', 'email'].includes(col.getColId())) {
->>>>>>> 3ac7ec63
                     columnApi.setColumnVisible(col.getColId(), false);
                 }
             });
@@ -249,19 +161,6 @@
                             Show All Permissions
                         </Button>
 
-<<<<<<< HEAD
-                        {columnDefs
-                            .filter((col) => col.field !== 'name' && col.field !== 'email')
-                            .map((col) => (
-                                <DropdownMenuCheckboxItem
-                                    key={col.field}
-                                    className="capitalize"
-                                    checked={columnApi ? columnApi.getColumn(col.field)?.isVisible() : true}
-                                    onCheckedChange={(value) => toggleColumnVisibility(col.field!, !!value)}
-                                    onSelect={(event) => event.preventDefault()}
-                                >
-                                    {col.headerName}
-=======
                         {Object.keys(permissionLabels).map((permissionKey) => {
                             const column = columnApi?.getColumn(permissionKey);
                             return (
@@ -273,7 +172,6 @@
                                     onSelect={(event) => event.preventDefault()}
                                 >
                                     {userLabels[permissionKey]}
->>>>>>> 3ac7ec63
                                 </DropdownMenuCheckboxItem>
                             );
                         })}
