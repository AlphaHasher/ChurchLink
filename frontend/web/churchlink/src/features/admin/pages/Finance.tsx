import React, { useEffect, useState } from "react";
import { Card, CardContent, CardDescription, CardHeader, CardTitle } from "@/shared/components/ui/card";
import { Button } from "@/shared/components/ui/button";
import { Badge } from "@/shared/components/ui/badge";
import { Input } from "@/shared/components/ui/input";
import { Select, SelectContent, SelectItem, SelectTrigger, SelectValue } from "@/shared/components/ui/select";
import { Tabs, TabsContent, TabsList, TabsTrigger } from "@/shared/components/ui/tabs";
import { Dialog, DialogContent, DialogDescription, DialogHeader, DialogTitle } from "@/shared/components/ui/Dialog";
import { Alert, AlertDescription } from "@/shared/components/ui/alert";
import { Separator } from "@/shared/components/ui/separator";
import {
  DollarSign,
  TrendingUp,
  TrendingDown,
  Calendar,
  Users,
  Download,
  Eye,
  BarChart3,
  Settings,
  RefreshCw,
  Search,
  Filter,
  ChevronLeft,
  ChevronRight
} from "lucide-react";
import api from "@/api/api";
import PayPalSettingsComponent from "../components/Finance/PayPalSettings";
<<<<<<< HEAD
Chart.register(CategoryScale, LinearScale, PointElement, LineElement, Title, Tooltip, Legend);
import { App, ConfigProvider, theme } from "antd";
=======
>>>>>>> 55f76eb6

// Types for the enhanced finance system
interface Transaction {
  transaction_id: string;
  user_email: string;
  user_name?: string;
  amount: number;
  currency: string;
  status: string;
  payment_method: string;
  payment_type: "donation" | "event_registration" | "form_submission";
  created_on: string;
  event_id?: string;
  event_name?: string;
  form_id?: string;
  form_name?: string;
  payer_info?: {
    first_name?: string;
    last_name?: string;
    email?: string;
  };
  metadata?: Record<string, any>;
}

interface FinancialSummary {
  total_revenue: number;
  total_transactions: number;
  revenue_by_type: {
    donations: number;
    event_registrations: number;
    form_submissions: number;
  };
  revenue_by_status: {
    completed: number;
    pending: number;
    failed: number;
    refunded: number;
  };
  period_comparison: {
    current_period: number;
    previous_period: number;
    percentage_change: number;
  };
  trending_data: Array<{
    date: string;
    revenue: number;
    transaction_count: number;
  }>;
}

interface EventAnalytics {
  total_events: number;
  total_revenue: number;
  average_ticket_price: number;
  top_events: Array<{
    event_id: string;
    event_name: string;
    revenue: number;
    registrations: number;
  }>;
}

interface FormAnalytics {
  total_forms: number;
  total_revenue: number;
  average_submission_value: number;
  top_forms: Array<{
    form_id: string;
    form_name: string;
    revenue: number;
    submissions: number;
  }>;
}

const FinancePage: React.FC = () => {
  // State management
  const [transactions, setTransactions] = useState<Transaction[]>([]);
  const [summary, setSummary] = useState<FinancialSummary | null>(null);
  const [eventAnalytics, setEventAnalytics] = useState<EventAnalytics | null>(null);
  const [formAnalytics, setFormAnalytics] = useState<FormAnalytics | null>(null);
  const [loading, setLoading] = useState(true);
  const [error, setError] = useState<string | null>(null);
  const [selectedTransaction, setSelectedTransaction] = useState<Transaction | null>(null);
  const [showTransactionModal, setShowTransactionModal] = useState(false);
  const [activeTab, setActiveTab] = useState("overview");

  // Filter and pagination state
  const [filters, setFilters] = useState({
    payment_type: "all",
    status: "all",
    user_email: "",
    start_date: "",
    end_date: "",
    event_id: "",
    form_id: ""
  });
  const [pagination, setPagination] = useState({
    skip: 0,
    limit: 20,
    total: 0
  });

  // Fetch financial summary
  const fetchSummary = async () => {
    try {
      const response = await api.get("/v1/finance/analytics/summary");

      // Transform backend response to match frontend expectations
      const backendData = response.data;

      // Calculate revenue by type from payment type data
      const revenueByType = {
        donations: 0,
        event_registrations: 0,
        form_submissions: 0
      };

      // Calculate revenue by status from status data
      const revenueByStatus = {
        completed: 0,
        pending: 0,
        failed: 0,
        refunded: 0
      };

      // Process payment type data
      if (backendData.summary?.by_payment_type) {
        backendData.summary.by_payment_type.forEach((item: any) => {
          const paymentType = item.payment_type || 'unknown';
          if (paymentType === 'donation') {
            revenueByType.donations += item.total_amount || 0;
          } else if (paymentType === 'event_registration') {
            revenueByType.event_registrations += item.total_amount || 0;
          } else if (paymentType === 'form_submission') {
            revenueByType.form_submissions += item.total_amount || 0;
          }
        });
      }

      // Process status data
      if (backendData.summary?.by_status) {
        backendData.summary.by_status.forEach((item: any) => {
          const status = item.status || 'unknown';
          if (status in revenueByStatus) {
            revenueByStatus[status as keyof typeof revenueByStatus] = item.total_amount || 0;
          }
        });
      }

      // Transform time series data
      const trendingData = (backendData.summary?.time_series || []).map((item: any) => ({
        date: item.period || '',
        revenue: item.total_amount || 0,
        transaction_count: item.transaction_count || 0
      }));

      // Create transformed summary matching FinancialSummary interface
      const transformedSummary: FinancialSummary = {
        total_revenue: backendData.summary?.overall?.total_revenue || 0,
        total_transactions: backendData.summary?.overall?.total_transactions || 0,
        revenue_by_type: revenueByType,
        revenue_by_status: revenueByStatus,
        period_comparison: {
          current_period: backendData.summary?.overall?.total_revenue || 0,
          previous_period: 0, // Not available from backend yet
          percentage_change: 0 // Not available from backend yet
        },
        trending_data: trendingData
      };

      setSummary(transformedSummary);
    } catch (err: any) {
      console.error("Failed to fetch financial summary:", err);
      setError("Failed to load financial summary");
    }
  };

  // Fetch transactions with filters and pagination
  const fetchTransactions = async () => {
    try {
      const params = new URLSearchParams();
      params.append("skip", pagination.skip.toString());
      params.append("limit", pagination.limit.toString());

      Object.entries(filters).forEach(([key, value]) => {
        if (value && value !== "all") params.append(key, value);
      });

      const response = await api.get(`/v1/finance/transactions?${params}`);
      setTransactions(response.data.transactions || []);
      setPagination(prev => ({
        ...prev,
        total: response.data.total || 0
      }));
    } catch (err: any) {
      console.error("Failed to fetch transactions:", err);
      setError("Failed to load transactions");
    }
  };

  // Fetch event analytics
  const fetchEventAnalytics = async () => {
    try {
      const response = await api.get("/v1/finance/analytics/events");
      setEventAnalytics(response.data);
    } catch (err: any) {
      console.error("Failed to fetch event analytics:", err);
    }
  };

  // Fetch form analytics
  const fetchFormAnalytics = async () => {
    try {
      const response = await api.get("/v1/finance/analytics/forms");
      setFormAnalytics(response.data);
    } catch (err: any) {
      console.error("Failed to fetch form analytics:", err);
    }
  };

  // Initial data fetch
  useEffect(() => {
    const fetchData = async () => {
      setLoading(true);
      setError(null);

      try {
        await Promise.all([
          fetchSummary(),
          fetchTransactions(),
          fetchEventAnalytics(),
          fetchFormAnalytics()
        ]);
      } catch (err) {
        setError("Failed to load dashboard data");
      } finally {
        setLoading(false);
      }
    };

    fetchData();
  }, []);

  // Refetch transactions when filters or pagination change
  useEffect(() => {
    if (!loading) {
      fetchTransactions();
    }
  }, [filters, pagination.skip]);

  // Format currency
  const formatCurrency = (amount: number, currency: string = "USD") => {
    return new Intl.NumberFormat('en-US', {
      style: 'currency',
      currency: currency
    }).format(amount);
  };

  // Format date
  const formatDate = (dateString: string) => {
    return new Date(dateString).toLocaleDateString('en-US', {
      year: 'numeric',
      month: 'short',
      day: 'numeric',
      hour: '2-digit',
      minute: '2-digit'
    });
  };

  // Get status badge variant
  const getStatusBadge = (status: string): "default" | "secondary" | "destructive" | "outline" => {
    const variants = {
      completed: "default" as const,
      pending: "secondary" as const,
      failed: "destructive" as const,
      refunded: "outline" as const
    };
    return variants[status as keyof typeof variants] || "outline";
  };

  // Get payment type badge variant
  const getPaymentTypeBadge = (type: string): "default" | "secondary" | "outline" => {
    const variants = {
      donation: "default" as const,
      event_registration: "secondary" as const,
      form_submission: "outline" as const
    };
    return variants[type as keyof typeof variants] || "outline";
  };

  // Calculate percentage change indicator
  const getChangeIndicator = (change: number) => {
    if (change > 0) {
      return <TrendingUp className="h-4 w-4 text-green-600" />;
    } else if (change < 0) {
      return <TrendingDown className="h-4 w-4 text-red-600" />;
    }
    return null;
  };

  // Handle transaction detail view
  const viewTransactionDetail = async (transaction: Transaction) => {
    try {
      const response = await api.get(`/v1/finance/transactions/${transaction.transaction_id}`);
      setSelectedTransaction(response.data);
      setShowTransactionModal(true);
    } catch (err) {
      console.error("Failed to fetch transaction detail:", err);
      setSelectedTransaction(transaction);
      setShowTransactionModal(true);
    }
  };

  // Export transactions to CSV
  const exportTransactions = () => {
    const csvData = [
      ['Transaction ID', 'User Email', 'Name', 'Amount', 'Currency', 'Status', 'Payment Type', 'Date', 'Event/Form'],
      ...transactions.map(t => [
        t.transaction_id,
        t.user_email,
        t.user_name || t.payer_info?.first_name + ' ' + t.payer_info?.last_name || '',
        t.amount.toString(),
        t.currency,
        t.status,
        t.payment_type,
        formatDate(t.created_on),
        t.event_name || t.form_name || ''
      ])
    ];

    const csvContent = csvData.map(row =>
      row.map(field => `"${field}"`).join(',')
    ).join('\n');

    const blob = new Blob([csvContent], { type: 'text/csv;charset=utf-8;' });
    const link = document.createElement('a');
    const url = URL.createObjectURL(blob);
    link.setAttribute('href', url);
    link.setAttribute('download', `transactions_${new Date().toISOString().split('T')[0]}.csv`);
    link.style.visibility = 'hidden';
    document.body.appendChild(link);
    link.click();
    document.body.removeChild(link);
  };

  // Handle filter changes
  const updateFilter = (key: string, value: string) => {
    setFilters(prev => ({ ...prev, [key]: value }));
    setPagination(prev => ({ ...prev, skip: 0 })); // Reset to first page
  };

  // Handle pagination
  const goToPage = (direction: 'next' | 'prev') => {
    setPagination(prev => ({
      ...prev,
      skip: direction === 'next'
        ? Math.min(prev.skip + prev.limit, prev.total - prev.limit)
        : Math.max(prev.skip - prev.limit, 0)
    }));
  };

  if (loading) {
    return (
      <div className="flex items-center justify-center h-64">
        <RefreshCw className="h-8 w-8 animate-spin" />
        <span className="ml-2">Loading financial data...</span>
      </div>
    );
  }

  if (error) {
    return (
      <Alert variant="destructive">
        <AlertDescription>{error}</AlertDescription>
      </Alert>
    );
  }

  return (
    <div className="p-6 space-y-6">
      {/* Header */}
      <div className="flex justify-between items-center">
        <div>
          <h1 className="text-3xl font-bold">Finance Dashboard</h1>
          <p className="text-gray-600">Comprehensive financial analytics and transaction management</p>
        </div>
        <div className="flex space-x-2">
          <Button onClick={() => window.location.reload()} variant="outline">
            <RefreshCw className="h-4 w-4 mr-2" />
            Refresh
          </Button>
          <Button onClick={exportTransactions}>
            <Download className="h-4 w-4 mr-2" />
            Export Data
          </Button>
        </div>
      </div>

      <Tabs value={activeTab} onValueChange={setActiveTab} className="w-full">
        <TabsList className="grid w-full grid-cols-4">
          <TabsTrigger value="overview">Overview</TabsTrigger>
          <TabsTrigger value="transactions">Transactions</TabsTrigger>
          <TabsTrigger value="analytics">Analytics</TabsTrigger>
          <TabsTrigger value="settings">
            <Settings className="h-4 w-4 mr-2" />
            Settings
          </TabsTrigger>
        </TabsList>

        {/* Overview Tab */}
        <TabsContent value="overview" className="space-y-6">
          {/* Summary Cards */}
          {summary && (
            <div className="grid grid-cols-1 md:grid-cols-2 lg:grid-cols-4 gap-6">
              <Card>
                <CardHeader className="flex flex-row items-center justify-between space-y-0 pb-2">
                  <CardTitle className="text-sm font-medium">Total Revenue</CardTitle>
                  <DollarSign className="h-4 w-4 text-muted-foreground" />
                </CardHeader>
                <CardContent>
                  <div className="text-2xl font-bold">{formatCurrency(summary.total_revenue)}</div>
                  <div className="flex items-center text-xs text-muted-foreground">
                    {summary.period_comparison && typeof summary.period_comparison.percentage_change === 'number' ? (
                      <>
                        {getChangeIndicator(summary.period_comparison.percentage_change)}
                        <span className="ml-1">
                          {summary.period_comparison.percentage_change > 0 ? '+' : ''}
                          {summary.period_comparison.percentage_change.toFixed(1)}% from last period
                        </span>
                      </>
                    ) : (
                      <span className="ml-1">No comparison data available</span>
                    )}
                  </div>
                </CardContent>
              </Card>

              <Card>
                <CardHeader className="flex flex-row items-center justify-between space-y-0 pb-2">
                  <CardTitle className="text-sm font-medium">Total Transactions</CardTitle>
                  <BarChart3 className="h-4 w-4 text-muted-foreground" />
                </CardHeader>
                <CardContent>
                  <div className="text-2xl font-bold">{summary.total_transactions}</div>
                  <p className="text-xs text-muted-foreground">Across all payment types</p>
                </CardContent>
              </Card>

              <Card>
                <CardHeader className="flex flex-row items-center justify-between space-y-0 pb-2">
                  <CardTitle className="text-sm font-medium">Event Revenue</CardTitle>
                  <Calendar className="h-4 w-4 text-muted-foreground" />
                </CardHeader>
                <CardContent>
                  <div className="text-2xl font-bold">{formatCurrency(summary.revenue_by_type.event_registrations)}</div>
                  <p className="text-xs text-muted-foreground">From event registrations</p>
                </CardContent>
              </Card>

              <Card>
                <CardHeader className="flex flex-row items-center justify-between space-y-0 pb-2">
                  <CardTitle className="text-sm font-medium">Donations</CardTitle>
                  <Users className="h-4 w-4 text-muted-foreground" />
                </CardHeader>
                <CardContent>
                  <div className="text-2xl font-bold">{formatCurrency(summary.revenue_by_type.donations)}</div>
                  <p className="text-xs text-muted-foreground">Direct donations</p>
                </CardContent>
              </Card>
            </div>
          )}

          {/* Revenue Breakdown */}
          {summary && (
            <div className="grid grid-cols-1 lg:grid-cols-2 gap-6">
              <Card>
                <CardHeader>
                  <CardTitle>Revenue by Payment Type</CardTitle>
                </CardHeader>
                <CardContent className="space-y-4">
                  <div className="flex justify-between items-center">
                    <span>Donations</span>
                    <span className="font-medium">{formatCurrency(summary.revenue_by_type.donations)}</span>
                  </div>
                  <div className="flex justify-between items-center">
                    <span>Event Registrations</span>
                    <span className="font-medium">{formatCurrency(summary.revenue_by_type.event_registrations)}</span>
                  </div>
                  <div className="flex justify-between items-center">
                    <span>Form Submissions</span>
                    <span className="font-medium">{formatCurrency(summary.revenue_by_type.form_submissions)}</span>
                  </div>
                </CardContent>
              </Card>

              <Card>
                <CardHeader>
                  <CardTitle>Revenue by Status</CardTitle>
                </CardHeader>
                <CardContent className="space-y-4">
                  <div className="flex justify-between items-center">
                    <span className="flex items-center">
                      <Badge variant="default" className="mr-2">Completed</Badge>
                    </span>
                    <span className="font-medium">{formatCurrency(summary.revenue_by_status.completed)}</span>
                  </div>
                  <div className="flex justify-between items-center">
                    <span className="flex items-center">
                      <Badge variant="secondary" className="mr-2">Pending</Badge>
                    </span>
                    <span className="font-medium">{formatCurrency(summary.revenue_by_status.pending)}</span>
                  </div>
                  <div className="flex justify-between items-center">
                    <span className="flex items-center">
                      <Badge variant="destructive" className="mr-2">Failed</Badge>
                    </span>
                    <span className="font-medium">{formatCurrency(summary.revenue_by_status.failed)}</span>
                  </div>
                  <div className="flex justify-between items-center">
                    <span className="flex items-center">
                      <Badge variant="outline" className="mr-2">Refunded</Badge>
                    </span>
                    <span className="font-medium">{formatCurrency(summary.revenue_by_status.refunded)}</span>
                  </div>
                </CardContent>
              </Card>
            </div>
          )}
        </TabsContent>

        {/* Transactions Tab */}
        <TabsContent value="transactions" className="space-y-6">
          <Card>
            <CardHeader>
              <CardTitle>Transaction Management</CardTitle>
              <CardDescription>View and manage all payment transactions</CardDescription>
            </CardHeader>
            <CardContent>
              {/* Filters */}
              <div className="grid grid-cols-1 md:grid-cols-4 gap-4 mb-6">
                <div className="relative">
                  <Search className="absolute left-2 top-2.5 h-4 w-4 text-muted-foreground" />
                  <Input
                    placeholder="Search by email..."
                    value={filters.user_email}
                    onChange={(e) => updateFilter('user_email', e.target.value)}
                    className="pl-8"
                  />
                </div>

                <Select value={filters.payment_type} onValueChange={(value) => updateFilter('payment_type', value)}>
                  <SelectTrigger>
                    <SelectValue placeholder="Payment Type" />
                  </SelectTrigger>
                  <SelectContent>
                    <SelectItem value="all">All Types</SelectItem>
                    <SelectItem value="donation">Donations</SelectItem>
                    <SelectItem value="event_registration">Event Registrations</SelectItem>
                    <SelectItem value="form_submission">Form Submissions</SelectItem>
                  </SelectContent>
                </Select>

                <Select value={filters.status} onValueChange={(value) => updateFilter('status', value)}>
                  <SelectTrigger>
                    <SelectValue placeholder="Status" />
                  </SelectTrigger>
                  <SelectContent>
                    <SelectItem value="all">All Statuses</SelectItem>
                    <SelectItem value="completed">Completed</SelectItem>
                    <SelectItem value="pending">Pending</SelectItem>
                    <SelectItem value="failed">Failed</SelectItem>
                    <SelectItem value="refunded">Refunded</SelectItem>
                  </SelectContent>
                </Select>

                <Button variant="outline" onClick={() => setFilters({
                  payment_type: "all",
                  status: "all",
                  user_email: "",
                  start_date: "",
                  end_date: "",
                  event_id: "",
                  form_id: ""
                })}>
                  <Filter className="h-4 w-4 mr-2" />
                  Clear Filters
                </Button>
              </div>

              {/* Transactions Table */}
              <div className="border rounded-lg">
                <div className="overflow-x-auto">
                  <table className="w-full">
                    <thead className="border-b">
                      <tr>
                        <th className="text-left p-4 font-medium">Transaction ID</th>
                        <th className="text-left p-4 font-medium">User</th>
                        <th className="text-left p-4 font-medium">Amount</th>
                        <th className="text-left p-4 font-medium">Type</th>
                        <th className="text-left p-4 font-medium">Status</th>
                        <th className="text-left p-4 font-medium">Date</th>
                        <th className="text-left p-4 font-medium">Actions</th>
                      </tr>
                    </thead>
                    <tbody>
                      {transactions.map((transaction) => (
                        <tr key={transaction.transaction_id} className="border-b hover:bg-muted/50">
                          <td className="p-4 font-mono text-sm">{transaction.transaction_id}</td>
                          <td className="p-4">
                            <div>
                              <p className="font-medium">{transaction.user_name || 'Unknown'}</p>
                              <p className="text-sm text-muted-foreground">{transaction.user_email}</p>
                            </div>
                          </td>
                          <td className="p-4 font-semibold">{formatCurrency(transaction.amount, transaction.currency)}</td>
                          <td className="p-4">
                            <Badge variant={getPaymentTypeBadge(transaction.payment_type)}>
                              {transaction.payment_type.replace('_', ' ')}
                            </Badge>
                          </td>
                          <td className="p-4">
                            <Badge variant={getStatusBadge(transaction.status)}>
                              {transaction.status}
                            </Badge>
                          </td>
                          <td className="p-4 text-sm">{formatDate(transaction.created_on)}</td>
                          <td className="p-4">
                            <Button
                              variant="ghost"
                              size="sm"
                              onClick={() => viewTransactionDetail(transaction)}
                            >
                              <Eye className="h-4 w-4" />
                            </Button>
                          </td>
                        </tr>
                      ))}
                    </tbody>
                  </table>
                </div>

                {/* Pagination */}
                <div className="flex items-center justify-between p-4 border-t">
                  <div className="text-sm text-muted-foreground">
                    Showing {pagination.skip + 1} to {Math.min(pagination.skip + pagination.limit, pagination.total)} of {pagination.total} transactions
                  </div>
                  <div className="flex space-x-2">
                    <Button
                      variant="outline"
                      size="sm"
                      onClick={() => goToPage('prev')}
                      disabled={pagination.skip === 0}
                    >
                      <ChevronLeft className="h-4 w-4" />
                      Previous
                    </Button>
                    <Button
                      variant="outline"
                      size="sm"
                      onClick={() => goToPage('next')}
                      disabled={pagination.skip + pagination.limit >= pagination.total}
                    >
                      Next
                      <ChevronRight className="h-4 w-4" />
                    </Button>
                  </div>
                </div>
              </div>
            </CardContent>
          </Card>
        </TabsContent>

        {/* Analytics Tab */}
        <TabsContent value="analytics" className="space-y-6">
          <div className="grid grid-cols-1 lg:grid-cols-2 gap-6">
            {/* Event Analytics */}
            {eventAnalytics && (
              <Card>
                <CardHeader>
                  <CardTitle>Event Revenue Analytics</CardTitle>
                  <CardDescription>Performance metrics for event registrations</CardDescription>
                </CardHeader>
                <CardContent className="space-y-4">
                  <div className="grid grid-cols-2 gap-4">
                    <div>
                      <p className="text-sm font-medium text-muted-foreground">Total Events</p>
                      <p className="text-2xl font-bold">{eventAnalytics.total_events}</p>
                    </div>
                    <div>
                      <p className="text-sm font-medium text-muted-foreground">Total Revenue</p>
                      <p className="text-2xl font-bold">{formatCurrency(eventAnalytics.total_revenue)}</p>
                    </div>
                  </div>

                  <Separator />

                  <div>
                    <p className="text-sm font-medium mb-2">Top Events by Revenue</p>
                    <div className="space-y-2">
                      {eventAnalytics.top_events && eventAnalytics.top_events.length > 0 ? (
                        eventAnalytics.top_events.slice(0, 5).map((event) => (
                          <div key={event.event_id} className="flex justify-between items-center">
                            <span className="text-sm">{event.event_name}</span>
                            <span className="font-medium">{formatCurrency(event.revenue)}</span>
                          </div>
                        ))
                      ) : (
                        <p className="text-sm text-muted-foreground">No event data available</p>
                      )}
                    </div>
                  </div>
                </CardContent>
              </Card>
            )}

            {/* Form Analytics */}
            {formAnalytics && (
              <Card>
                <CardHeader>
                  <CardTitle>Form Revenue Analytics</CardTitle>
                  <CardDescription>Performance metrics for form submissions</CardDescription>
                </CardHeader>
                <CardContent className="space-y-4">
                  <div className="grid grid-cols-2 gap-4">
                    <div>
                      <p className="text-sm font-medium text-muted-foreground">Total Forms</p>
                      <p className="text-2xl font-bold">{formAnalytics.total_forms}</p>
                    </div>
                    <div>
                      <p className="text-sm font-medium text-muted-foreground">Total Revenue</p>
                      <p className="text-2xl font-bold">{formatCurrency(formAnalytics.total_revenue)}</p>
                    </div>
                  </div>

                  <Separator />

                  <div>
                    <p className="text-sm font-medium mb-2">Top Forms by Revenue</p>
                    <div className="space-y-2">
                      {formAnalytics.top_forms && formAnalytics.top_forms.length > 0 ? (
                        formAnalytics.top_forms.slice(0, 5).map((form) => (
                          <div key={form.form_id} className="flex justify-between items-center">
                            <span className="text-sm">{form.form_name}</span>
                            <span className="font-medium">{formatCurrency(form.revenue)}</span>
                          </div>
                        ))
                      ) : (
                        <p className="text-sm text-muted-foreground">No form data available</p>
                      )}
                    </div>
                  </div>
                </CardContent>
              </Card>
            )}
          </div>
        </TabsContent>

        {/* Settings Tab */}
        <TabsContent value="settings">
          <PayPalSettingsComponent />
        </TabsContent>
      </Tabs>

      {/* Transaction Detail Modal */}
      <Dialog open={showTransactionModal} onOpenChange={setShowTransactionModal}>
        <DialogContent className="max-w-2xl">
          <DialogHeader>
            <DialogTitle>Transaction Details</DialogTitle>
            <DialogDescription>
              Complete information for transaction {selectedTransaction?.transaction_id}
            </DialogDescription>
          </DialogHeader>

          {selectedTransaction && (
            <div className="space-y-4">
              <div className="grid grid-cols-2 gap-4">
                <div>
                  <p className="text-sm font-medium text-muted-foreground">Transaction ID</p>
                  <p className="font-mono">{selectedTransaction.transaction_id}</p>
                </div>
                <div>
                  <p className="text-sm font-medium text-muted-foreground">Amount</p>
                  <p className="font-semibold">{formatCurrency(selectedTransaction.amount, selectedTransaction.currency)}</p>
                </div>
              </div>

              <div className="grid grid-cols-2 gap-4">
                <div>
                  <p className="text-sm font-medium text-muted-foreground">User Email</p>
                  <p>{selectedTransaction.user_email}</p>
                </div>
                <div>
                  <p className="text-sm font-medium text-muted-foreground">User Name</p>
                  <p>{selectedTransaction.user_name || 'Not provided'}</p>
                </div>
              </div>

              <div className="grid grid-cols-2 gap-4">
                <div>
                  <p className="text-sm font-medium text-muted-foreground">Payment Type</p>
                  <Badge variant={getPaymentTypeBadge(selectedTransaction.payment_type)}>
                    {selectedTransaction.payment_type.replace('_', ' ')}
                  </Badge>
                </div>
                <div>
                  <p className="text-sm font-medium text-muted-foreground">Status</p>
                  <Badge variant={getStatusBadge(selectedTransaction.status)}>
                    {selectedTransaction.status}
                  </Badge>
                </div>
              </div>

              <div className="grid grid-cols-2 gap-4">
                <div>
                  <p className="text-sm font-medium text-muted-foreground">Payment Method</p>
                  <p>{selectedTransaction.payment_method}</p>
                </div>
                <div>
                  <p className="text-sm font-medium text-muted-foreground">Date</p>
                  <p>{formatDate(selectedTransaction.created_on)}</p>
                </div>
              </div>

              {(selectedTransaction.event_name || selectedTransaction.form_name) && (
                <div>
                  <p className="text-sm font-medium text-muted-foreground">Related To</p>
                  <p>{selectedTransaction.event_name || selectedTransaction.form_name}</p>
                </div>
              )}

              {selectedTransaction.metadata && Object.keys(selectedTransaction.metadata).length > 0 && (
                <div>
                  <p className="text-sm font-medium text-muted-foreground">Additional Information</p>
                  <div className="bg-muted/50 p-3 rounded text-sm">
                    <pre>{JSON.stringify(selectedTransaction.metadata, null, 2)}</pre>
                  </div>
                </div>
              )}
            </div>
          )}
        </DialogContent>
      </Dialog>
    </div>
  );
};

const FinanceRoute: React.FC = () => {
  const [isDark, setIsDark] = React.useState(
    typeof document !== "undefined" &&
      document.documentElement.classList.contains("dark")
  );

  React.useEffect(() => {
    const element = document.documentElement;
    const observer = new MutationObserver(() => {
      setIsDark(element.classList.contains("dark"));
    });
    observer.observe(element, { attributes: true, attributeFilter: ["class"] });
    return () => observer.disconnect();
  }, []);

  return (
    <ConfigProvider
      theme={{
        algorithm: isDark ? theme.darkAlgorithm : theme.defaultAlgorithm,
        cssVar: true,
        token: isDark
          ? {
              colorBgContainer: "#12171f",
              colorBgElevated: "#12171f",
              colorBorder: "#2a3340",
              colorSplit: "#202734",
              colorText: "#e6edf3",
              colorTextSecondary: "#9aa7b3",
              colorPrimary: "#2e7cf6",
              borderRadius: 10,
            }
          : { borderRadius: 10 },
      }}
    >
      <App>
        <FinancePage />
      </App>
    </ConfigProvider>
  );
};
export default FinanceRoute;<|MERGE_RESOLUTION|>--- conflicted
+++ resolved
@@ -26,11 +26,7 @@
 } from "lucide-react";
 import api from "@/api/api";
 import PayPalSettingsComponent from "../components/Finance/PayPalSettings";
-<<<<<<< HEAD
-Chart.register(CategoryScale, LinearScale, PointElement, LineElement, Title, Tooltip, Legend);
 import { App, ConfigProvider, theme } from "antd";
-=======
->>>>>>> 55f76eb6
 
 // Types for the enhanced finance system
 interface Transaction {
