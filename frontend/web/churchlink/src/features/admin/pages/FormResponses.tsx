--- conflicted
+++ resolved
@@ -1,587 +1,582 @@
-import { useCallback, useEffect, useMemo, useRef, useState } from 'react';
-import { useLocation, useNavigate } from 'react-router-dom';
-
-import FormsTabs from '@/features/admin/components/Forms/FormsTabs';
-import api from '@/api/api';
-import { fetchUserInfoByUId } from '@/helpers/UserHelper';
-import { Button } from '@/shared/components/ui/button';
-import { Card, CardContent, CardHeader, CardTitle } from '@/shared/components/ui/card';
-import { ArrowLeft, RefreshCcw, Download } from 'lucide-react';
-import { fetchResponsesAndDownloadCsv } from '@/shared/utils/csvExport';
-import { Skeleton } from '@/shared/components/ui/skeleton';
-import {
-  Sidebar,
-  SidebarContent,
-  SidebarGroup,
-  SidebarGroupContent,
-  SidebarHeader,
-  SidebarInput,
-  SidebarInset,
-  SidebarMenu,
-  SidebarMenuButton,
-  SidebarMenuItem,
-  SidebarMenuSkeleton,
-  SidebarProvider,
-} from '@/shared/components/ui/sidebar';
-
-const useQuery = () => new URLSearchParams(useLocation().search);
-
-
-const FormResponses = () => {
-  const navigate = useNavigate();
-  const query = useQuery();
-  const formId = query.get('formId') || '';
-
-<<<<<<< HEAD
-  const [formMeta, setFormMeta] = useState<{ title: string; description?: string; data?: any[] } | null>(null);
-  const [responses, setResponses] = useState<{ 
-    submitted_at: string; 
-    user_id?: string; 
-    response: Record<string, any>; 
-    id?: string; 
-    _id?: string;
-    payment_info?: {
-      transaction_id: string;
-      amount: number;
-      status: string;
-      payment_method: string;
-      payer_name?: string;
-      payer_email?: string;
-      payment_time?: string;
-      order_id?: string;
-    };
-  }[]>([]);
-=======
-  const [formMeta, setFormMeta] = useState<{
-    title: string;
-    description?: string;
-    data?: any[];
-    defaultLocale?: string;
-    locales?: string[];
-  } | null>(null);
-  const [responses, setResponses] = useState<{ submitted_at: string; user_id?: string; response: Record<string, any>; id?: string; _id?: string }[]>([]);
->>>>>>> 719bd572
-  const [userInfo, setUserInfo] = useState<Record<string, { name: string; email: string }>>({});
-  const [loading, setLoading] = useState(false);
-  const [error, setError] = useState<string | null>(null);
-  const [searchTerm, setSearchTerm] = useState('');
-  const [selectedResponseKey, setSelectedResponseKey] = useState<string | null>(null);
-  const userInfoRef = useRef(userInfo);
-
-  useEffect(() => {
-    userInfoRef.current = userInfo;
-  }, [userInfo]);
-
-  useEffect(() => {
-    const fetchMeta = async () => {
-      if (!formId) return;
-      try {
-        const resp = await api.get(`/v1/forms/${formId}`);
-        const meta = {
-          title: resp.data?.title || 'Form',
-          description: resp.data?.description,
-          data: resp.data?.data,
-          defaultLocale: resp.data?.defaultLocale || resp.data?.default_locale,
-          locales: resp.data?.locales,
-        };
-        setFormMeta(meta);
-      } catch (e) {
-        // ignore
-      }
-    };
-    fetchMeta();
-  }, [formId]);
-
-  const preloadUserInfo = useCallback(async (userIds: string[]) => {
-    const idsToFetch = userIds.filter((id) => !userInfoRef.current[id]);
-    if (idsToFetch.length === 0) return;
-
-    const infoPromises = idsToFetch.map(async (uid) => {
-      try {
-        const userData = await fetchUserInfoByUId(uid);
-        if (userData) {
-          const name = userData.first_name && userData.last_name
-            ? `${userData.first_name} ${userData.last_name}`
-            : userData.first_name || userData.last_name || uid;
-          const email = userData.email || '';
-          return { uid, name, email };
-        }
-        return { uid, name: uid, email: '' };
-      } catch (error) {
-        console.error(`Failed to fetch info for user ${uid}:`, error);
-        return { uid, name: uid, email: '' };
-      }
-    });
-
-    try {
-      const results = await Promise.all(infoPromises);
-      const newUserInfo = results.reduce((acc, { uid, name, email }) => {
-        acc[uid] = { name, email };
-        return acc;
-      }, {} as Record<string, { name: string; email: string }>);
-
-      setUserInfo((prev) => ({ ...prev, ...newUserInfo }));
-    } catch (error) {
-      console.error('Error preloading user info:', error);
-    }
-  }, []);
-
-  const fetchResponses = useCallback(async () => {
-    if (!formId) return;
-    setLoading(true);
-    setError(null);
-    try {
-      const resp = await api.get(`/v1/forms/${formId}/responses`);
-      let fetched = resp.data?.items || [];
-      if (!Array.isArray(fetched)) fetched = [];
-      setResponses(fetched);
-
-      const uniqueUserIds = [...new Set(fetched.map((item: any) => item.user_id).filter(Boolean))] as string[];
-      if (uniqueUserIds.length > 0) {
-        preloadUserInfo(uniqueUserIds);
-      }
-    } catch (e: any) {
-      const detail = e?.response?.data?.detail;
-      const msg = typeof detail === 'string' ? detail : detail ? JSON.stringify(detail) : 'Failed to load responses';
-      setError(msg);
-    } finally {
-      setLoading(false);
-    }
-  }, [formId, preloadUserInfo]);
-
-  useEffect(() => {
-    fetchResponses();
-  }, [fetchResponses]);
-
-  const formatDate = (iso?: string) => {
-    if (!iso) return '—';
-    try {
-      const d = new Date(iso);
-      return d.toLocaleString();
-    } catch {
-      return iso;
-    }
-  };
-
-  const formatSidebarDate = (iso?: string) => {
-    if (!iso) return '—';
-    try {
-      const d = new Date(iso);
-      return d.toLocaleString('en-US', { month: 'short', day: '2-digit' });
-    } catch {
-      return iso;
-    }
-  };
-
-  const exportCsv = async () => {
-    if (!formId) return;
-    try {
-      await fetchResponsesAndDownloadCsv(formId, {
-        existingColumns: [],
-        limit: 500,
-        filename: `${formMeta?.title || 'responses'}.csv`,
-      });
-    } catch (e) {
-      // ignore
-    }
-  };
-
-  const responseItems = useMemo(() => {
-    return responses.map((response, index) => {
-      const userId = response.user_id;
-      const userData = userId ? userInfo[userId] : null;
-      const name = userData?.name || (userId ? 'Loading...' : 'Anonymous');
-      const email = userData?.email || '';
-      const key = response.id || response._id || `${userId || 'anonymous'}-${response.submitted_at || index}-${index}`;
-      const hasPayment = !!response.payment_info;
-
-      return {
-        key,
-        name,
-        email,
-        submitted: response.submitted_at,
-        submittedLabel: formatSidebarDate(response.submitted_at),
-        response,
-        hasPayment,
-      };
-    });
-  }, [responses, userInfo]);
-
-  const filteredResponseItems = useMemo(() => {
-    const term = searchTerm.trim().toLowerCase();
-    if (!term) return responseItems;
-
-    return responseItems.filter((item) => {
-      return (
-        item.name.toLowerCase().includes(term) ||
-        (item.email && item.email.toLowerCase().includes(term))
-      );
-    });
-  }, [responseItems, searchTerm]);
-
-  useEffect(() => {
-    if (filteredResponseItems.length === 0) {
-      if (selectedResponseKey !== null) {
-        setSelectedResponseKey(null);
-      }
-      return;
-    }
-
-    const exists = filteredResponseItems.some((item) => item.key === selectedResponseKey);
-    if (!exists) {
-      setSelectedResponseKey(filteredResponseItems[0].key);
-    }
-  }, [filteredResponseItems, selectedResponseKey]);
-
-  const selectedItem = filteredResponseItems.find((item) => item.key === selectedResponseKey) ||
-    responseItems.find((item) => item.key === selectedResponseKey) ||
-    (filteredResponseItems.length > 0 ? filteredResponseItems[0] : null);
-
-  const getFieldLabel = (field: any): string => {
-    if (!field) return 'Field';
-    const nameCandidate = field?.name;
-    if (typeof nameCandidate === 'string') {
-      const trimmedName = nameCandidate.trim();
-      if (trimmedName.length > 0) {
-        return trimmedName;
-      }
-    }
-
-    const fallbackCandidates = [field?.id, field?.key, field?.fieldKey];
-    for (const candidate of fallbackCandidates) {
-      if (typeof candidate === 'string') {
-        const trimmed = candidate.trim();
-        if (trimmed.length > 0) {
-          return trimmed;
-        }
-      }
-    }
-    return 'Field';
-  };
-
-  const getFieldValueFromResponse = (field: any, responseData: Record<string, any>) => {
-    if (!field || !responseData) return undefined;
-    const candidates = [field?.name, field?.key, field?.id, field?.fieldKey];
-    for (const candidate of candidates) {
-      if (typeof candidate === 'string' && candidate in responseData) {
-        return responseData[candidate];
-      }
-    }
-    return undefined;
-  };
-
-  const formatDateString = (raw: unknown): string | null => {
-    if (typeof raw !== 'string') return null;
-    const trimmed = raw.trim();
-    if (!trimmed) return null;
-    const isoParts = trimmed.split('-');
-    if (isoParts.length === 3 && isoParts[0].length === 4) {
-      const [yearStr, monthStr, dayStr] = isoParts;
-      const year = Number(yearStr);
-      const month = Number(monthStr);
-      const day = Number(dayStr);
-      if (!Number.isNaN(year) && !Number.isNaN(month) && !Number.isNaN(day)) {
-        const date = new Date(year, month - 1, day);
-        return date.toLocaleDateString(undefined, {
-          year: 'numeric',
-          month: 'short',
-          day: '2-digit',
-        });
-      }
-    }
-    const parsed = Date.parse(trimmed);
-    if (!Number.isNaN(parsed)) {
-      return new Date(parsed).toLocaleDateString(undefined, {
-        year: 'numeric',
-        month: 'short',
-        day: '2-digit',
-      });
-    }
-    return trimmed;
-  };
-
-  const formatDateRangeValue = (value: any): string => {
-    if (!value || typeof value !== 'object') return '—';
-    const fromRaw = value.from ?? value.start ?? value.begin;
-    const toRaw = value.to ?? value.end ?? value.finish;
-    const from = formatDateString(fromRaw) ?? '';
-    const to = formatDateString(toRaw) ?? '';
-    if (from && to) return `${from} – ${to}`;
-    if (from) return from;
-    if (to) return to;
-    return '—';
-  };
-
-  const formatTimeString = (raw: unknown): string => {
-    if (typeof raw !== 'string') return raw == null ? '—' : String(raw);
-    const trimmed = raw.trim();
-    if (!trimmed) return '—';
-  const match = /^([01]?\d|2[0-3]):([0-5]\d)(?::([0-5]\d))?$/.exec(trimmed);
-    if (!match) return trimmed;
-    let hour = Number(match[1]);
-    const minute = match[2];
-    if (Number.isNaN(hour)) return trimmed;
-    const period = hour >= 12 ? 'PM' : 'AM';
-    hour = hour % 12;
-    if (hour === 0) hour = 12;
-    return `${hour}:${minute} ${period}`;
-  };
-
-  const formatArrayValue = (values: any[]): string => {
-    const formatted = values
-      .map((item) => {
-        if (item == null) return '';
-        if (typeof item === 'string' || typeof item === 'number' || typeof item === 'boolean') {
-          return String(item);
-        }
-        if (typeof item === 'object') {
-          if ('label' in item && item.label) return String(item.label);
-          if ('value' in item && item.value) return String(item.value);
-          return JSON.stringify(item);
-        }
-        return '';
-      })
-      .filter((segment) => segment.trim().length > 0);
-    return formatted.length > 0 ? formatted.join(', ') : '—';
-  };
-
-  const formatFieldValue = (field: any, rawValue: any): string => {
-    if (rawValue === null || rawValue === undefined || rawValue === '') {
-      return '—';
-    }
-
-    if (typeof rawValue === 'boolean') {
-      return rawValue ? 'Yes' : 'No';
-    }
-
-    if (field?.type === 'time') {
-      return formatTimeString(rawValue);
-    }
-
-    if (field?.type === 'date') {
-      if (field?.mode === 'range') {
-        return formatDateRangeValue(rawValue);
-      }
-      if (typeof rawValue === 'string') {
-        return formatDateString(rawValue) ?? '—';
-      }
-    }
-
-    if (Array.isArray(rawValue)) {
-      return formatArrayValue(rawValue);
-    }
-
-    if (typeof rawValue === 'object') {
-      if (field?.type === 'date' && field?.mode === 'range') {
-        return formatDateRangeValue(rawValue);
-      }
-      return JSON.stringify(rawValue, null, 2);
-    }
-
-    return String(rawValue);
-  };
-
-  const renderFieldRows = () => {
-    if (!selectedItem || !formMeta?.data) return null;
-
-    return formMeta.data
-      .filter((field: any) => field && field.type !== 'static' && field.type !== 'price')
-      .map((field: any, index: number) => {
-        const fieldKey = field.id || field.name || index;
-        const responseData = selectedItem.response?.response || {};
-        const rawValue = getFieldValueFromResponse(field, responseData);
-        const displayValue = formatFieldValue(field, rawValue);
-        const label = getFieldLabel(field);
-
-        return (
-          <div
-            key={fieldKey}
-            className="grid grid-cols-1 gap-2 border-b py-3 last:border-b-0 sm:grid-cols-[minmax(0,220px)_1fr] sm:gap-6"
-          >
-            <div className="text-sm font-medium text-muted-foreground">{label}</div>
-            <div className="text-sm whitespace-pre-wrap break-words">{displayValue}</div>
-          </div>
-        );
-      });
-  };
-
-  return (
-    <div className="p-6">
-      <div className="flex items-center justify-between">
-        <div className="flex items-center gap-2">
-          <Button variant="ghost" onClick={() => navigate('/admin/forms/manage-forms')} title="Back to Manage Forms">
-            <ArrowLeft className="mr-1 h-4 w-4" /> Back
-          </Button>
-          <h1 className="mb-4 text-2xl font-semibold">Form Responses</h1>
-        </div>
-        <div className="flex items-center gap-2">
-          <Button variant="outline" size="sm" onClick={fetchResponses} title="Refresh">
-            <RefreshCcw className="h-4 w-4" />
-          </Button>
-          <Button variant="outline" size="sm" onClick={exportCsv} title="Export responses as CSV">
-            <Download className="h-4 w-4" />
-          </Button>
-        </div>
-      </div>
-
-      <FormsTabs />
-
-      <div className="mt-4 space-y-4">
-        <Card>
-          <CardHeader>
-            <CardTitle>
-              {formMeta ? (
-                <div className="flex flex-col gap-2 sm:flex-row sm:items-center sm:justify-between">
-                  <div>
-                    <div className="font-medium">{formMeta.title}</div>
-                    {formMeta.description ? (
-                      <div className="text-sm text-muted-foreground">{formMeta.description}</div>
-                    ) : null}
-                  </div>
-                  <div className="text-sm text-muted-foreground">
-                    {responses.length === 0
-                      ? 'No responses'
-                      : `${responses.length} response${responses.length === 1 ? '' : 's'}`}
-                  </div>
-                </div>
-              ) : (
-                <div className="w-full space-y-2">
-                  <Skeleton className="h-6 w-1/3" />
-                  <Skeleton className="h-4 w-1/2" />
-                </div>
-              )}
-            </CardTitle>
-          </CardHeader>
-          <CardContent>
-            {error && <div className="mb-3 text-sm text-destructive">{error}</div>}
-
-            {loading ? (
-              <div className="flex flex-col gap-4 md:flex-row">
-                <div className="w-full space-y-3 md:w-72">
-                  <Skeleton className="h-8 w-full" />
-                  {Array.from({ length: 5 }).map((_, idx) => (
-                    <SidebarMenuSkeleton key={idx} />
-                  ))}
-                </div>
-                <div className="flex-1 space-y-3">
-                  <Skeleton className="h-6 w-1/3" />
-                  <Skeleton className="h-32 w-full" />
-                </div>
-              </div>
-            ) : responses.length === 0 ? (
-              <div className="rounded-lg border bg-muted/20 p-6 text-sm text-muted-foreground">
-                No responses found.
-              </div>
-            ) : (
-              <div className="rounded-lg border">
-                <SidebarProvider className="flex h-full min-h-[420px] min-h-0">
-                  <Sidebar
-                    collapsible="none"
-                    className="w-72 border-r bg-muted/30"
-                  >
-                    <SidebarHeader className="gap-2">
-                      <SidebarInput
-                        value={searchTerm}
-                        onChange={(event) => setSearchTerm(event.target.value)}
-                        placeholder="Search responses"
-                        className="h-9"
-                      />
-                      <div className="px-2 text-xs text-muted-foreground">
-                        Showing {filteredResponseItems.length} of {responseItems.length}
-                      </div>
-                    </SidebarHeader>
-                    <SidebarContent>
-                      <SidebarGroup>
-                        <SidebarGroupContent>
-                          {filteredResponseItems.length === 0 ? (
-                            <div className="px-3 py-6 text-sm text-muted-foreground">
-                              No matches found.
-                            </div>
-                          ) : (
-                            <SidebarMenu>
-                              {filteredResponseItems.map((item) => (
-                                <SidebarMenuItem key={item.key}>
-                                  <SidebarMenuButton
-                                    isActive={item.key === selectedResponseKey}
-                                    onClick={() => setSelectedResponseKey(item.key)}
-                                    className="items-center justify-between gap-2"
-                                    size="lg"
-                                  >
-                                    <div className="flex items-center gap-2 truncate">
-                                      <span className="truncate font-medium">{item.name}</span>
-                                      {item.hasPayment && (
-                                        <span className="text-green-600 text-xs">💰</span>
-                                      )}
-                                    </div>
-                                    <span className="ml-2 shrink-0 text-right text-xs text-muted-foreground">
-                                      {item.submittedLabel}
-                                    </span>
-                                  </SidebarMenuButton>
-                                </SidebarMenuItem>
-                              ))}
-                            </SidebarMenu>
-                          )}
-                        </SidebarGroupContent>
-                      </SidebarGroup>
-                    </SidebarContent>
-                  </Sidebar>
-                  <SidebarInset className="flex-1 overflow-y-auto bg-background p-6">
-                    {selectedItem ? (
-                      <div className="space-y-6">
-                        <div className="space-y-2">
-                          <div className="text-xl font-semibold">{selectedItem.name}</div>
-                          {selectedItem.email ? (
-                            <div className="text-sm text-muted-foreground">{selectedItem.email}</div>
-                          ) : null}
-                          <div className="text-sm text-muted-foreground">
-                            Submitted on {formatDate(selectedItem.submitted)}
-                          </div>
-                          
-                          {/* Payment Information */}
-                          {selectedItem.response.payment_info && (
-                            <div className="mt-4 rounded-lg border bg-green-50 p-4">
-                              <div className="text-sm font-medium text-green-800 mb-2">💰 Payment Information</div>
-                              <div className="space-y-1 text-sm text-green-700">
-                                <div><strong>Amount:</strong> ${selectedItem.response.payment_info.amount}</div>
-                                <div><strong>Status:</strong> {selectedItem.response.payment_info.status}</div>
-                                <div><strong>Method:</strong> {selectedItem.response.payment_info.payment_method}</div>
-                                {selectedItem.response.payment_info.payer_name && (
-                                  <div><strong>Payer:</strong> {selectedItem.response.payment_info.payer_name}</div>
-                                )}
-                                {selectedItem.response.payment_info.payer_email && (
-                                  <div><strong>Email:</strong> {selectedItem.response.payment_info.payer_email}</div>
-                                )}
-                                <div><strong>Transaction ID:</strong> {selectedItem.response.payment_info.transaction_id}</div>
-                                {selectedItem.response.payment_info.payment_time && (
-                                  <div><strong>Payment Time:</strong> {formatDate(selectedItem.response.payment_info.payment_time)}</div>
-                                )}
-                              </div>
-                            </div>
-                          )}
-                        </div>
-                        <div className="space-y-2">
-                          {renderFieldRows() || (
-                            <div className="rounded-md border bg-muted/10 p-4 text-sm text-muted-foreground">
-                              No fields to display for this response.
-                            </div>
-                          )}
-                        </div>
-                      </div>
-                    ) : (
-                      <div className="flex h-full items-center justify-center text-sm text-muted-foreground">
-                        Select a response from the list.
-                      </div>
-                    )}
-                  </SidebarInset>
-                </SidebarProvider>
-              </div>
-            )}
-          </CardContent>
-        </Card>
-      </div>
-    </div>
-  );
-};
-
-export default FormResponses;
-
+import { useCallback, useEffect, useMemo, useRef, useState } from 'react';
+import { useLocation, useNavigate } from 'react-router-dom';
+
+import FormsTabs from '@/features/admin/components/Forms/FormsTabs';
+import api from '@/api/api';
+import { fetchUserInfoByUId } from '@/helpers/UserHelper';
+import { Button } from '@/shared/components/ui/button';
+import { Card, CardContent, CardHeader, CardTitle } from '@/shared/components/ui/card';
+import { ArrowLeft, RefreshCcw, Download } from 'lucide-react';
+import { fetchResponsesAndDownloadCsv } from '@/shared/utils/csvExport';
+import { Skeleton } from '@/shared/components/ui/skeleton';
+import {
+  Sidebar,
+  SidebarContent,
+  SidebarGroup,
+  SidebarGroupContent,
+  SidebarHeader,
+  SidebarInput,
+  SidebarInset,
+  SidebarMenu,
+  SidebarMenuButton,
+  SidebarMenuItem,
+  SidebarMenuSkeleton,
+  SidebarProvider,
+} from '@/shared/components/ui/sidebar';
+
+const useQuery = () => new URLSearchParams(useLocation().search);
+
+
+const FormResponses = () => {
+  const navigate = useNavigate();
+  const query = useQuery();
+  const formId = query.get('formId') || '';
+
+  const [responses, setResponses] = useState<{ 
+    submitted_at: string; 
+    user_id?: string; 
+    response: Record<string, any>; 
+    id?: string; 
+    _id?: string;
+    payment_info?: {
+      transaction_id: string;
+      amount: number;
+      status: string;
+      payment_method: string;
+      payer_name?: string;
+      payer_email?: string;
+      payment_time?: string;
+      order_id?: string;
+    };
+  }[]>([]);
+  const [formMeta, setFormMeta] = useState<{
+    title: string;
+    description?: string;
+    data?: any[];
+    defaultLocale?: string;
+    locales?: string[];
+  } | null>(null);
+  const [userInfo, setUserInfo] = useState<Record<string, { name: string; email: string }>>({});
+  const [loading, setLoading] = useState(false);
+  const [error, setError] = useState<string | null>(null);
+  const [searchTerm, setSearchTerm] = useState('');
+  const [selectedResponseKey, setSelectedResponseKey] = useState<string | null>(null);
+  const userInfoRef = useRef(userInfo);
+
+  useEffect(() => {
+    userInfoRef.current = userInfo;
+  }, [userInfo]);
+
+  useEffect(() => {
+    const fetchMeta = async () => {
+      if (!formId) return;
+      try {
+        const resp = await api.get(`/v1/forms/${formId}`);
+        const meta = {
+          title: resp.data?.title || 'Form',
+          description: resp.data?.description,
+          data: resp.data?.data,
+          defaultLocale: resp.data?.defaultLocale || resp.data?.default_locale,
+          locales: resp.data?.locales,
+        };
+        setFormMeta(meta);
+      } catch (e) {
+        // ignore
+      }
+    };
+    fetchMeta();
+  }, [formId]);
+
+  const preloadUserInfo = useCallback(async (userIds: string[]) => {
+    const idsToFetch = userIds.filter((id) => !userInfoRef.current[id]);
+    if (idsToFetch.length === 0) return;
+
+    const infoPromises = idsToFetch.map(async (uid) => {
+      try {
+        const userData = await fetchUserInfoByUId(uid);
+        if (userData) {
+          const name = userData.first_name && userData.last_name
+            ? `${userData.first_name} ${userData.last_name}`
+            : userData.first_name || userData.last_name || uid;
+          const email = userData.email || '';
+          return { uid, name, email };
+        }
+        return { uid, name: uid, email: '' };
+      } catch (error) {
+        console.error(`Failed to fetch info for user ${uid}:`, error);
+        return { uid, name: uid, email: '' };
+      }
+    });
+
+    try {
+      const results = await Promise.all(infoPromises);
+      const newUserInfo = results.reduce((acc, { uid, name, email }) => {
+        acc[uid] = { name, email };
+        return acc;
+      }, {} as Record<string, { name: string; email: string }>);
+
+      setUserInfo((prev) => ({ ...prev, ...newUserInfo }));
+    } catch (error) {
+      console.error('Error preloading user info:', error);
+    }
+  }, []);
+
+  const fetchResponses = useCallback(async () => {
+    if (!formId) return;
+    setLoading(true);
+    setError(null);
+    try {
+      const resp = await api.get(`/v1/forms/${formId}/responses`);
+      let fetched = resp.data?.items || [];
+      if (!Array.isArray(fetched)) fetched = [];
+      setResponses(fetched);
+
+      const uniqueUserIds = [...new Set(fetched.map((item: any) => item.user_id).filter(Boolean))] as string[];
+      if (uniqueUserIds.length > 0) {
+        preloadUserInfo(uniqueUserIds);
+      }
+    } catch (e: any) {
+      const detail = e?.response?.data?.detail;
+      const msg = typeof detail === 'string' ? detail : detail ? JSON.stringify(detail) : 'Failed to load responses';
+      setError(msg);
+    } finally {
+      setLoading(false);
+    }
+  }, [formId, preloadUserInfo]);
+
+  useEffect(() => {
+    fetchResponses();
+  }, [fetchResponses]);
+
+  const formatDate = (iso?: string) => {
+    if (!iso) return '—';
+    try {
+      const d = new Date(iso);
+      return d.toLocaleString();
+    } catch {
+      return iso;
+    }
+  };
+
+  const formatSidebarDate = (iso?: string) => {
+    if (!iso) return '—';
+    try {
+      const d = new Date(iso);
+      return d.toLocaleString('en-US', { month: 'short', day: '2-digit' });
+    } catch {
+      return iso;
+    }
+  };
+
+  const exportCsv = async () => {
+    if (!formId) return;
+    try {
+      await fetchResponsesAndDownloadCsv(formId, {
+        existingColumns: [],
+        limit: 500,
+        filename: `${formMeta?.title || 'responses'}.csv`,
+      });
+    } catch (e) {
+      // ignore
+    }
+  };
+
+  const responseItems = useMemo(() => {
+    return responses.map((response, index) => {
+      const userId = response.user_id;
+      const userData = userId ? userInfo[userId] : null;
+      const name = userData?.name || (userId ? 'Loading...' : 'Anonymous');
+      const email = userData?.email || '';
+      const key = response.id || response._id || `${userId || 'anonymous'}-${response.submitted_at || index}-${index}`;
+      const hasPayment = !!response.payment_info;
+
+      return {
+        key,
+        name,
+        email,
+        submitted: response.submitted_at,
+        submittedLabel: formatSidebarDate(response.submitted_at),
+        response,
+        hasPayment,
+      };
+    });
+  }, [responses, userInfo]);
+
+  const filteredResponseItems = useMemo(() => {
+    const term = searchTerm.trim().toLowerCase();
+    if (!term) return responseItems;
+
+    return responseItems.filter((item) => {
+      return (
+        item.name.toLowerCase().includes(term) ||
+        (item.email && item.email.toLowerCase().includes(term))
+      );
+    });
+  }, [responseItems, searchTerm]);
+
+  useEffect(() => {
+    if (filteredResponseItems.length === 0) {
+      if (selectedResponseKey !== null) {
+        setSelectedResponseKey(null);
+      }
+      return;
+    }
+
+    const exists = filteredResponseItems.some((item) => item.key === selectedResponseKey);
+    if (!exists) {
+      setSelectedResponseKey(filteredResponseItems[0].key);
+    }
+  }, [filteredResponseItems, selectedResponseKey]);
+
+  const selectedItem = filteredResponseItems.find((item) => item.key === selectedResponseKey) ||
+    responseItems.find((item) => item.key === selectedResponseKey) ||
+    (filteredResponseItems.length > 0 ? filteredResponseItems[0] : null);
+
+  const getFieldLabel = (field: any): string => {
+    if (!field) return 'Field';
+    const nameCandidate = field?.name;
+    if (typeof nameCandidate === 'string') {
+      const trimmedName = nameCandidate.trim();
+      if (trimmedName.length > 0) {
+        return trimmedName;
+      }
+    }
+
+    const fallbackCandidates = [field?.id, field?.key, field?.fieldKey];
+    for (const candidate of fallbackCandidates) {
+      if (typeof candidate === 'string') {
+        const trimmed = candidate.trim();
+        if (trimmed.length > 0) {
+          return trimmed;
+        }
+      }
+    }
+    return 'Field';
+  };
+
+  const getFieldValueFromResponse = (field: any, responseData: Record<string, any>) => {
+    if (!field || !responseData) return undefined;
+    const candidates = [field?.name, field?.key, field?.id, field?.fieldKey];
+    for (const candidate of candidates) {
+      if (typeof candidate === 'string' && candidate in responseData) {
+        return responseData[candidate];
+      }
+    }
+    return undefined;
+  };
+
+  const formatDateString = (raw: unknown): string | null => {
+    if (typeof raw !== 'string') return null;
+    const trimmed = raw.trim();
+    if (!trimmed) return null;
+    const isoParts = trimmed.split('-');
+    if (isoParts.length === 3 && isoParts[0].length === 4) {
+      const [yearStr, monthStr, dayStr] = isoParts;
+      const year = Number(yearStr);
+      const month = Number(monthStr);
+      const day = Number(dayStr);
+      if (!Number.isNaN(year) && !Number.isNaN(month) && !Number.isNaN(day)) {
+        const date = new Date(year, month - 1, day);
+        return date.toLocaleDateString(undefined, {
+          year: 'numeric',
+          month: 'short',
+          day: '2-digit',
+        });
+      }
+    }
+    const parsed = Date.parse(trimmed);
+    if (!Number.isNaN(parsed)) {
+      return new Date(parsed).toLocaleDateString(undefined, {
+        year: 'numeric',
+        month: 'short',
+        day: '2-digit',
+      });
+    }
+    return trimmed;
+  };
+
+  const formatDateRangeValue = (value: any): string => {
+    if (!value || typeof value !== 'object') return '—';
+    const fromRaw = value.from ?? value.start ?? value.begin;
+    const toRaw = value.to ?? value.end ?? value.finish;
+    const from = formatDateString(fromRaw) ?? '';
+    const to = formatDateString(toRaw) ?? '';
+    if (from && to) return `${from} – ${to}`;
+    if (from) return from;
+    if (to) return to;
+    return '—';
+  };
+
+  const formatTimeString = (raw: unknown): string => {
+    if (typeof raw !== 'string') return raw == null ? '—' : String(raw);
+    const trimmed = raw.trim();
+    if (!trimmed) return '—';
+  const match = /^([01]?\d|2[0-3]):([0-5]\d)(?::([0-5]\d))?$/.exec(trimmed);
+    if (!match) return trimmed;
+    let hour = Number(match[1]);
+    const minute = match[2];
+    if (Number.isNaN(hour)) return trimmed;
+    const period = hour >= 12 ? 'PM' : 'AM';
+    hour = hour % 12;
+    if (hour === 0) hour = 12;
+    return `${hour}:${minute} ${period}`;
+  };
+
+  const formatArrayValue = (values: any[]): string => {
+    const formatted = values
+      .map((item) => {
+        if (item == null) return '';
+        if (typeof item === 'string' || typeof item === 'number' || typeof item === 'boolean') {
+          return String(item);
+        }
+        if (typeof item === 'object') {
+          if ('label' in item && item.label) return String(item.label);
+          if ('value' in item && item.value) return String(item.value);
+          return JSON.stringify(item);
+        }
+        return '';
+      })
+      .filter((segment) => segment.trim().length > 0);
+    return formatted.length > 0 ? formatted.join(', ') : '—';
+  };
+
+  const formatFieldValue = (field: any, rawValue: any): string => {
+    if (rawValue === null || rawValue === undefined || rawValue === '') {
+      return '—';
+    }
+
+    if (typeof rawValue === 'boolean') {
+      return rawValue ? 'Yes' : 'No';
+    }
+
+    if (field?.type === 'time') {
+      return formatTimeString(rawValue);
+    }
+
+    if (field?.type === 'date') {
+      if (field?.mode === 'range') {
+        return formatDateRangeValue(rawValue);
+      }
+      if (typeof rawValue === 'string') {
+        return formatDateString(rawValue) ?? '—';
+      }
+    }
+
+    if (Array.isArray(rawValue)) {
+      return formatArrayValue(rawValue);
+    }
+
+    if (typeof rawValue === 'object') {
+      if (field?.type === 'date' && field?.mode === 'range') {
+        return formatDateRangeValue(rawValue);
+      }
+      return JSON.stringify(rawValue, null, 2);
+    }
+
+    return String(rawValue);
+  };
+
+  const renderFieldRows = () => {
+    if (!selectedItem || !formMeta?.data) return null;
+
+    return formMeta.data
+      .filter((field: any) => field && field.type !== 'static' && field.type !== 'price')
+      .map((field: any, index: number) => {
+        const fieldKey = field.id || field.name || index;
+        const responseData = selectedItem.response?.response || {};
+        const rawValue = getFieldValueFromResponse(field, responseData);
+        const displayValue = formatFieldValue(field, rawValue);
+        const label = getFieldLabel(field);
+
+        return (
+          <div
+            key={fieldKey}
+            className="grid grid-cols-1 gap-2 border-b py-3 last:border-b-0 sm:grid-cols-[minmax(0,220px)_1fr] sm:gap-6"
+          >
+            <div className="text-sm font-medium text-muted-foreground">{label}</div>
+            <div className="text-sm whitespace-pre-wrap break-words">{displayValue}</div>
+          </div>
+        );
+      });
+  };
+
+  return (
+    <div className="p-6">
+      <div className="flex items-center justify-between">
+        <div className="flex items-center gap-2">
+          <Button variant="ghost" onClick={() => navigate('/admin/forms/manage-forms')} title="Back to Manage Forms">
+            <ArrowLeft className="mr-1 h-4 w-4" /> Back
+          </Button>
+          <h1 className="mb-4 text-2xl font-semibold">Form Responses</h1>
+        </div>
+        <div className="flex items-center gap-2">
+          <Button variant="outline" size="sm" onClick={fetchResponses} title="Refresh">
+            <RefreshCcw className="h-4 w-4" />
+          </Button>
+          <Button variant="outline" size="sm" onClick={exportCsv} title="Export responses as CSV">
+            <Download className="h-4 w-4" />
+          </Button>
+        </div>
+      </div>
+
+      <FormsTabs />
+
+      <div className="mt-4 space-y-4">
+        <Card>
+          <CardHeader>
+            <CardTitle>
+              {formMeta ? (
+                <div className="flex flex-col gap-2 sm:flex-row sm:items-center sm:justify-between">
+                  <div>
+                    <div className="font-medium">{formMeta.title}</div>
+                    {formMeta.description ? (
+                      <div className="text-sm text-muted-foreground">{formMeta.description}</div>
+                    ) : null}
+                  </div>
+                  <div className="text-sm text-muted-foreground">
+                    {responses.length === 0
+                      ? 'No responses'
+                      : `${responses.length} response${responses.length === 1 ? '' : 's'}`}
+                  </div>
+                </div>
+              ) : (
+                <div className="w-full space-y-2">
+                  <Skeleton className="h-6 w-1/3" />
+                  <Skeleton className="h-4 w-1/2" />
+                </div>
+              )}
+            </CardTitle>
+          </CardHeader>
+          <CardContent>
+            {error && <div className="mb-3 text-sm text-destructive">{error}</div>}
+
+            {loading ? (
+              <div className="flex flex-col gap-4 md:flex-row">
+                <div className="w-full space-y-3 md:w-72">
+                  <Skeleton className="h-8 w-full" />
+                  {Array.from({ length: 5 }).map((_, idx) => (
+                    <SidebarMenuSkeleton key={idx} />
+                  ))}
+                </div>
+                <div className="flex-1 space-y-3">
+                  <Skeleton className="h-6 w-1/3" />
+                  <Skeleton className="h-32 w-full" />
+                </div>
+              </div>
+            ) : responses.length === 0 ? (
+              <div className="rounded-lg border bg-muted/20 p-6 text-sm text-muted-foreground">
+                No responses found.
+              </div>
+            ) : (
+              <div className="rounded-lg border">
+                <SidebarProvider className="flex h-full min-h-[420px] min-h-0">
+                  <Sidebar
+                    collapsible="none"
+                    className="w-72 border-r bg-muted/30"
+                  >
+                    <SidebarHeader className="gap-2">
+                      <SidebarInput
+                        value={searchTerm}
+                        onChange={(event) => setSearchTerm(event.target.value)}
+                        placeholder="Search responses"
+                        className="h-9"
+                      />
+                      <div className="px-2 text-xs text-muted-foreground">
+                        Showing {filteredResponseItems.length} of {responseItems.length}
+                      </div>
+                    </SidebarHeader>
+                    <SidebarContent>
+                      <SidebarGroup>
+                        <SidebarGroupContent>
+                          {filteredResponseItems.length === 0 ? (
+                            <div className="px-3 py-6 text-sm text-muted-foreground">
+                              No matches found.
+                            </div>
+                          ) : (
+                            <SidebarMenu>
+                              {filteredResponseItems.map((item) => (
+                                <SidebarMenuItem key={item.key}>
+                                  <SidebarMenuButton
+                                    isActive={item.key === selectedResponseKey}
+                                    onClick={() => setSelectedResponseKey(item.key)}
+                                    className="items-center justify-between gap-2"
+                                    size="lg"
+                                  >
+                                    <div className="flex items-center gap-2 truncate">
+                                      <span className="truncate font-medium">{item.name}</span>
+                                      {item.hasPayment && (
+                                        <span className="text-green-600 text-xs">💰</span>
+                                      )}
+                                    </div>
+                                    <span className="ml-2 shrink-0 text-right text-xs text-muted-foreground">
+                                      {item.submittedLabel}
+                                    </span>
+                                  </SidebarMenuButton>
+                                </SidebarMenuItem>
+                              ))}
+                            </SidebarMenu>
+                          )}
+                        </SidebarGroupContent>
+                      </SidebarGroup>
+                    </SidebarContent>
+                  </Sidebar>
+                  <SidebarInset className="flex-1 overflow-y-auto bg-background p-6">
+                    {selectedItem ? (
+                      <div className="space-y-6">
+                        <div className="space-y-2">
+                          <div className="text-xl font-semibold">{selectedItem.name}</div>
+                          {selectedItem.email ? (
+                            <div className="text-sm text-muted-foreground">{selectedItem.email}</div>
+                          ) : null}
+                          <div className="text-sm text-muted-foreground">
+                            Submitted on {formatDate(selectedItem.submitted)}
+                          </div>
+                          
+                          {/* Payment Information */}
+                          {selectedItem.response.payment_info && (
+                            <div className="mt-4 rounded-lg border bg-green-50 p-4">
+                              <div className="text-sm font-medium text-green-800 mb-2">💰 Payment Information</div>
+                              <div className="space-y-1 text-sm text-green-700">
+                                <div><strong>Amount:</strong> ${selectedItem.response.payment_info.amount}</div>
+                                <div><strong>Status:</strong> {selectedItem.response.payment_info.status}</div>
+                                <div><strong>Method:</strong> {selectedItem.response.payment_info.payment_method}</div>
+                                {selectedItem.response.payment_info.payer_name && (
+                                  <div><strong>Payer:</strong> {selectedItem.response.payment_info.payer_name}</div>
+                                )}
+                                {selectedItem.response.payment_info.payer_email && (
+                                  <div><strong>Email:</strong> {selectedItem.response.payment_info.payer_email}</div>
+                                )}
+                                <div><strong>Transaction ID:</strong> {selectedItem.response.payment_info.transaction_id}</div>
+                                {selectedItem.response.payment_info.payment_time && (
+                                  <div><strong>Payment Time:</strong> {formatDate(selectedItem.response.payment_info.payment_time)}</div>
+                                )}
+                              </div>
+                            </div>
+                          )}
+                        </div>
+                        <div className="space-y-2">
+                          {renderFieldRows() || (
+                            <div className="rounded-md border bg-muted/10 p-4 text-sm text-muted-foreground">
+                              No fields to display for this response.
+                            </div>
+                          )}
+                        </div>
+                      </div>
+                    ) : (
+                      <div className="flex h-full items-center justify-center text-sm text-muted-foreground">
+                        Select a response from the list.
+                      </div>
+                    )}
+                  </SidebarInset>
+                </SidebarProvider>
+              </div>
+            )}
+          </CardContent>
+        </Card>
+      </div>
+    </div>
+  );
+};
+
+export default FormResponses;
+