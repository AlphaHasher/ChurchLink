--- conflicted
+++ resolved
@@ -1,649 +1,709 @@
-// features/admin/pages/FormResponses.tsx
-import { useCallback, useEffect, useMemo, useRef, useState } from 'react';
-import { useLocation, useNavigate } from 'react-router-dom';
-
-import FormsTabs from '@/features/admin/components/Forms/FormsTabs';
-import api from '@/api/api';
-import { fetchUserInfoByUId } from '@/helpers/UserHelper';
-import { Button } from '@/shared/components/ui/button';
-import { Card, CardContent, CardHeader, CardTitle } from '@/shared/components/ui/card';
-import { ArrowLeft, RefreshCcw, Download } from 'lucide-react';
-import { fetchResponsesAndDownloadCsv } from '@/shared/utils/csvExport';
-import { Skeleton } from '@/shared/components/ui/skeleton';
-import {
-  Sidebar,
-  SidebarContent,
-  SidebarGroup,
-  SidebarGroupContent,
-  SidebarHeader,
-  SidebarInput,
-  SidebarInset,
-  SidebarMenu,
-  SidebarMenuButton,
-  SidebarMenuItem,
-  SidebarMenuSkeleton,
-  SidebarProvider,
-} from '@/shared/components/ui/sidebar';
-
-const useQuery = () => new URLSearchParams(useLocation().search);
-
-// Matches server response payment shape
-type PaymentDetails = {
-  payment_type: 'free' | 'paypal' | 'door';
-  price: number;
-  payment_complete: boolean;
-  transaction_id: string | null;
-  currency?: string | null;
-  captured_amount?: number | null;
-};
-
-type ResponseItem = {
-  submitted_at: string;
-  user_id?: string;
-  response: Record<string, any>; // dynamic answers; includes payment
-  id?: string;
-  _id?: string;
-};
-
-const FormResponses = () => {
-  const navigate = useNavigate();
-  const query = useQuery();
-  const formId = query.get('formId') || '';
-
-  const [responses, setResponses] = useState<ResponseItem[]>([]);
-  const [formMeta, setFormMeta] = useState<{
-    title: string;
-    description?: string;
-    data?: any[];
-    supported_locales?: string[];
-  } | null>(null);
-  const [userInfo, setUserInfo] = useState<Record<string, { name: string; email: string }>>({});
-  const [loading, setLoading] = useState(false);
-  const [error, setError] = useState<string | null>(null);
-  const [searchTerm, setSearchTerm] = useState('');
-  const [selectedResponseKey, setSelectedResponseKey] = useState<string | null>(null);
-  const userInfoRef = useRef(userInfo);
-
-  useEffect(() => {
-    userInfoRef.current = userInfo;
-  }, [userInfo]);
-
-  useEffect(() => {
-    const fetchMeta = async () => {
-      if (!formId) return;
-      try {
-        const resp = await api.get(`/v1/forms/${formId}`);
-        const meta = {
-          title: resp.data?.title || 'Form',
-          description: resp.data?.description,
-          data: resp.data?.data,
-          supported_locales: resp.data?.supported_locales,
-        };
-        setFormMeta(meta);
-      } catch {
-        // ignore
-      }
-    };
-    fetchMeta();
-  }, [formId]);
-
-  const preloadUserInfo = useCallback(async (userIds: string[]) => {
-    const idsToFetch = userIds.filter((id) => !userInfoRef.current[id]);
-    if (idsToFetch.length === 0) return;
-
-    const infoPromises = idsToFetch.map(async (uid) => {
-      try {
-        const userData = await fetchUserInfoByUId(uid);
-        if (userData) {
-          const name =
-            userData.first_name && userData.last_name
-              ? `${userData.first_name} ${userData.last_name}`
-              : userData.first_name || userData.last_name || uid;
-          const email = userData.email || '';
-          return { uid, name, email };
-        }
-        return { uid, name: uid, email: '' };
-      } catch (error) {
-        console.error(`Failed to fetch info for user ${uid}:`, error);
-        return { uid, name: uid, email: '' };
-      }
-    });
-
-    try {
-      const results = await Promise.all(infoPromises);
-      const newUserInfo = results.reduce((acc, { uid, name, email }) => {
-        acc[uid] = { name, email };
-        return acc;
-      }, {} as Record<string, { name: string; email: string }>);
-
-      setUserInfo((prev) => ({ ...prev, ...newUserInfo }));
-    } catch (error) {
-      console.error('Error preloading user info:', error);
-    }
-  }, []);
-
-  const fetchResponses = useCallback(async () => {
-    if (!formId) return;
-    setLoading(true);
-    setError(null);
-    try {
-      const resp = await api.get(`/v1/forms/${formId}/responses`);
-      let fetched = resp.data?.items || [];
-      if (!Array.isArray(fetched)) fetched = [];
-      setResponses(fetched as ResponseItem[]);
-
-      const uniqueUserIds = [...new Set(fetched.map((item: any) => item.user_id).filter(Boolean))] as string[];
-      if (uniqueUserIds.length > 0) {
-        preloadUserInfo(uniqueUserIds);
-      }
-    } catch (e: any) {
-      const detail = e?.response?.data?.detail;
-      const msg = typeof detail === 'string' ? detail : detail ? JSON.stringify(detail) : 'Failed to load responses';
-      setError(msg);
-    } finally {
-      setLoading(false);
-    }
-  }, [formId, preloadUserInfo]);
-
-  useEffect(() => {
-    fetchResponses();
-  }, [fetchResponses]);
-
-  const formatDate = (iso?: string) => {
-    if (!iso) return '—';
-    try {
-      const d = new Date(iso);
-      return d.toLocaleString();
-    } catch {
-      return iso;
-    }
-  };
-
-  const formatSidebarDate = (iso?: string) => {
-    if (!iso) return '—';
-    try {
-      const d = new Date(iso);
-      return d.toLocaleString('en-US', { month: 'short', day: '2-digit' });
-    } catch {
-      return iso;
-    }
-  };
-
-  const exportCsv = async () => {
-    if (!formId) return;
-    try {
-      await fetchResponsesAndDownloadCsv(formId, {
-        existingColumns: [],
-        limit: 500,
-        filename: `${formMeta?.title || 'responses'}.csv`,
-      });
-    } catch {
-      // ignore
-    }
-  };
-
-  // Build sidebar items with "Payment Due" red pill only when incomplete
-  const responseItems = useMemo(() => {
-    return responses.map((response, index) => {
-      const userId = (response as any).user_id;
-      const userData = userId ? userInfo[userId] : null;
-      const name = userData?.name || (userId ? 'Loading...' : 'Anonymous');
-      const email = userData?.email || '';
-      const key =
-        (response as any).id || (response as any)._id || `${userId || 'anonymous'}-${response.submitted_at || index}-${index}`;
-
-      const payment: PaymentDetails | undefined =
-        (response as any).payment || (response.response as any)?.payment;
-
-      // Incomplete when not free and !payment_complete (PayPal not captured, or door unpaid)
-      const paymentDue = !!payment && payment.payment_type !== 'free' && !payment.payment_complete;
-
-      return {
-        key,
-        name,
-        email,
-        submitted: response.submitted_at,
-        submittedLabel: formatSidebarDate(response.submitted_at),
-        response,
-        payment,
-        paymentDue,
-      };
-    });
-  }, [responses, userInfo]);
-
-  const filteredResponseItems = useMemo(() => {
-    const term = (searchTerm || '').trim().toLowerCase();
-    if (!term) return responseItems;
-
-    return responseItems.filter((item) => {
-      return item.name.toLowerCase().includes(term) || (item.email && item.email.toLowerCase().includes(term));
-    });
-  }, [responseItems, searchTerm]);
-
-  useEffect(() => {
-    if (filteredResponseItems.length === 0) {
-      if (selectedResponseKey !== null) {
-        setSelectedResponseKey(null);
-      }
-      return;
-    }
-
-    const exists = filteredResponseItems.some((item) => item.key === selectedResponseKey);
-    if (!exists) {
-      setSelectedResponseKey(filteredResponseItems[0].key);
-    }
-  }, [filteredResponseItems, selectedResponseKey]);
-
-  const selectedItem =
-    filteredResponseItems.find((item) => item.key === selectedResponseKey) ||
-    responseItems.find((item) => item.key === selectedResponseKey) ||
-    (filteredResponseItems.length > 0 ? filteredResponseItems[0] : null);
-
-  const getFieldLabel = (field: any): string => {
-    if (!field) return 'Field';
-    const nameCandidate = field?.name;
-    if (typeof nameCandidate === 'string') {
-      const trimmedName = nameCandidate.trim();
-      if (trimmedName.length > 0) {
-        return trimmedName;
-      }
-    }
-
-    const fallbackCandidates = [field?.id, field?.key, field?.fieldKey];
-    for (const candidate of fallbackCandidates) {
-      if (typeof candidate === 'string') {
-        const trimmed = candidate.trim();
-        if (trimmed.length > 0) {
-          return trimmed;
-        }
-      }
-    }
-    return 'Field';
-  };
-
-  const getFieldValueFromResponse = (field: any, responseData: Record<string, any>) => {
-    if (!field || !responseData) return undefined;
-    const candidates = [field?.name, field?.key, field?.id, field?.fieldKey];
-    for (const candidate of candidates) {
-      if (typeof candidate === 'string' && candidate in responseData) {
-        return responseData[candidate];
-      }
-    }
-    return undefined;
-  };
-
-  const formatDateString = (raw: unknown): string | null => {
-    if (typeof raw !== 'string') return null;
-    const trimmed = raw.trim();
-    if (!trimmed) return null;
-    const isoParts = trimmed.split('-');
-    if (isoParts.length === 3 && isoParts[0].length === 4) {
-      const [yearStr, monthStr, dayStr] = isoParts;
-      const year = Number(yearStr);
-      const month = Number(monthStr);
-      const day = Number(dayStr);
-      if (!Number.isNaN(year) && !Number.isNaN(month) && !Number.isNaN(day)) {
-        const date = new Date(year, month - 1, day);
-        return date.toLocaleDateString(undefined, {
-          year: 'numeric',
-          month: 'short',
-          day: '2-digit',
-        });
-      }
-    }
-    const parsed = Date.parse(trimmed);
-    if (!Number.isNaN(parsed)) {
-      return new Date(parsed).toLocaleDateString(undefined, {
-        year: 'numeric',
-        month: 'short',
-        day: '2-digit',
-      });
-    }
-    return trimmed;
-  };
-
-  const formatDateRangeValue = (value: any): string => {
-    if (!value || typeof value !== 'object') return '—';
-    const fromRaw = value.from ?? value.start ?? value.begin;
-    const toRaw = value.to ?? value.end ?? value.finish;
-    const from = formatDateString(fromRaw) ?? '';
-    const to = formatDateString(toRaw) ?? '';
-    if (from && to) return `${from} – ${to}`;
-    if (from) return from;
-    if (to) return to;
-    return '—';
-  };
-
-  const formatTimeString = (raw: unknown): string => {
-    if (typeof raw !== 'string') return raw == null ? '—' : String(raw);
-    const trimmed = raw.trim();
-    if (!trimmed) return '—';
-    const match = /^([01]?\d|2[0-3]):([0-5]\d)(?::([0-5]\d))?$/.exec(trimmed);
-    if (!match) return trimmed;
-    let hour = Number(match[1]);
-    const minute = match[2];
-    if (Number.isNaN(hour)) return trimmed;
-    const period = hour >= 12 ? 'PM' : 'AM';
-    hour = hour % 12;
-    if (hour === 0) hour = 12;
-    return `${hour}:${minute} ${period}`;
-  };
-
-  const formatArrayValue = (values: any[]): string => {
-    const formatted = values
-      .map((item) => {
-        if (item == null) return '';
-        if (typeof item === 'string' || typeof item === 'number' || typeof item === 'boolean') {
-          return String(item);
-        }
-        if (typeof item === 'object') {
-          if ('label' in item && item.label) return String(item.label);
-          if ('value' in item && item.value) return String(item.value);
-          return JSON.stringify(item);
-        }
-        return '';
-      })
-      .filter((segment) => segment.trim().length > 0);
-    return formatted.length > 0 ? formatted.join(', ') : '—';
-  };
-
-  const formatFieldValue = (field: any, rawValue: any): string => {
-    if (rawValue === null || rawValue === undefined || rawValue === '') {
-      return '—';
-    }
-
-    if (typeof rawValue === 'boolean') {
-      if (field?.type === 'switch') {
-        if (rawValue) {
-          return field.onText || 'Yes';
-        } else {
-          return field.offText || 'No';
-        }
-      }
-      return rawValue ? 'Yes' : 'No';
-    }
-
-    if (field?.type === 'time') {
-      return formatTimeString(rawValue);
-    }
-
-    if (field?.type === 'date') {
-      if (field?.mode === 'range') {
-        return formatDateRangeValue(rawValue);
-      }
-      if (typeof rawValue === 'string') {
-        return formatDateString(rawValue) ?? '—';
-      }
-    }
-
-    if (Array.isArray(rawValue)) {
-      return formatArrayValue(rawValue);
-    }
-
-    if (typeof rawValue === 'object') {
-      if (field?.type === 'date' && field?.mode === 'range') {
-        return formatDateRangeValue(rawValue);
-      }
-      return JSON.stringify(rawValue, null, 2);
-    }
-
-    return String(rawValue);
-  };
-
-  const renderFieldRows = () => {
-    if (!selectedItem || !formMeta?.data) return null;
-
-    return formMeta.data
-      .filter((field: any) => field && field.type !== 'static' && field.type !== 'price')
-      .map((field: any, index: number) => {
-        const fieldKey = field.id || field.name || index;
-        const responseData = (selectedItem.response as any)?.response || {};
-        const rawValue = getFieldValueFromResponse(field, responseData);
-        const displayValue = formatFieldValue(field, rawValue);
-        const label = getFieldLabel(field);
-
-        return (
-          <div
-            key={fieldKey}
-            className="grid grid-cols-1 gap-2 border-b py-3 last:border-b-0 sm:grid-cols-[minmax(0,220px)_1fr] sm:gap-6"
-          >
-            <div className="text-sm font-medium text-muted-foreground">{label}</div>
-            <div className="text-sm whitespace-pre-wrap break-words">{displayValue}</div>
-          </div>
-        );
-      });
-  };
-
-  // Payment badges inspired by the event table pills (soft bg + strong text)
-  const SoftPill = ({ className, children }: { className: string; children: React.ReactNode }) => (
-    <span className={`inline-flex items-center rounded-full px-2 py-0.5 text-xs font-medium ${className}`}>{children}</span>
-  );
-
-  const PaymentTypeBadge = ({ p }: { p: PaymentDetails }) => {
-    if (p.payment_type === 'free') {
-      return <SoftPill className="bg-emerald-50 text-emerald-700">FREE</SoftPill>;
-    }
-    if (p.payment_type === 'paypal') {
-      return <SoftPill className="bg-blue-50 text-blue-700">PayPal</SoftPill>;
-    }
-    return <SoftPill className="bg-amber-50 text-amber-700">At The Door</SoftPill>;
-  };
-
-  const PaymentStatusBadge = ({ p }: { p: PaymentDetails }) => {
-    const complete = p.payment_type === 'free' || p.payment_complete === true;
-    return complete ? (
-      <SoftPill className="bg-emerald-50 text-emerald-700">Complete</SoftPill>
-    ) : (
-      <SoftPill className="bg-rose-50 text-rose-700">Payment Due</SoftPill>
-    );
-  };
-
-  const PaymentCard = ({ p }: { p: PaymentDetails }) => {
-    const priceStr =
-      p.payment_type === 'free'
-        ? 'FREE'
-        : new Intl.NumberFormat(undefined, {
-          style: 'currency',
-          currency: (p.currency ?? 'USD') as any,
-        }).format(p.price ?? 0);
-
-    return (
-      <div className="rounded-lg border bg-card text-card-foreground p-4">
-        <div className="mb-3 text-sm font-semibold">Submission Payment Details</div>
-
-        {/* Responsive: stacks at <640px, 3 columns at >=640px */}
-        <div className="grid grid-cols-1 gap-4 sm:grid-cols-3">
-          <div className="flex min-w-0 flex-col gap-1">
-            <div className="text-xs uppercase text-muted-foreground">Payment Type</div>
-            <div className="mt-1"><PaymentTypeBadge p={p} /></div>
-          </div>
-
-          <div className="flex min-w-0 flex-col gap-1">
-            <div className="text-xs uppercase text-muted-foreground">Payment Price</div>
-            <div className="mt-1 truncate text-sm font-medium">{priceStr}</div>
-          </div>
-
-          <div className="flex min-w-0 flex-col gap-1">
-            <div className="text-xs uppercase text-muted-foreground">Payment Status</div>
-            <div className="mt-1"><PaymentStatusBadge p={p} /></div>
-          </div>
-        </div>
-
-        {p.transaction_id && (
-          <div className="mt-3 overflow-hidden text-ellipsis whitespace-nowrap text-xs text-muted-foreground">
-            Transaction ID: <span className="font-mono">{p.transaction_id}</span>
-          </div>
-        )}
-      </div>
-    );
-  };
-
-  return (
-<<<<<<< HEAD
-    <div className="p-4 sm:p-6">
-      <div className="flex flex-col gap-2 sm:flex-row sm:items-center sm:justify-between">
-=======
-    <div>
-      <div className="flex items-center justify-between">
->>>>>>> 7e75fa6b
-        <div className="flex items-center gap-2">
-          <Button variant="ghost" onClick={() => navigate('/admin/forms/manage-forms')} title="Back to Manage Forms">
-            <ArrowLeft className="mr-1 h-4 w-4" /> Back
-          </Button>
-          <h1 className="text-2xl font-semibold leading-tight">Form Responses</h1>
-        </div>
-        <div className="flex items-center gap-2">
-          <Button variant="outline" size="sm" onClick={fetchResponses} title="Refresh">
-            <RefreshCcw className="h-4 w-4" />
-          </Button>
-          <Button variant="outline" size="sm" onClick={exportCsv} title="Export responses as CSV">
-            <Download className="h-4 w-4" />
-          </Button>
-        </div>
-      </div>
-
-      <FormsTabs />
-
-      <div className="mt-4 space-y-4">
-        <Card>
-          <CardHeader>
-            <CardTitle>
-              {formMeta ? (
-                <div className="flex flex-col gap-2 sm:flex-row sm:items-center sm:justify-between">
-                  <div className="min-w-0">
-                    <div className="truncate font-medium">{formMeta.title}</div>
-                    {formMeta.description ? (
-                      <div className="truncate text-sm text-muted-foreground">{formMeta.description}</div>
-                    ) : null}
-                  </div>
-                  <div className="text-sm text-muted-foreground">
-                    {responses.length === 0 ? 'No responses' : `${responses.length} response${responses.length === 1 ? '' : 's'}`}
-                  </div>
-                </div>
-              ) : (
-                <div className="w-full space-y-2">
-                  <Skeleton className="h-6 w-1/3" />
-                  <Skeleton className="h-4 w-1/2" />
-                </div>
-              )}
-            </CardTitle>
-          </CardHeader>
-          <CardContent>
-            {error && <div className="mb-3 text-sm text-destructive">{error}</div>}
-
-            {loading ? (
-              <div className="flex flex-col gap-4 md:flex-row">
-                <div className="w-full space-y-3 md:w-80">
-                  <Skeleton className="h-10 w-full" />
-                  {Array.from({ length: 5 }).map((_, idx) => (
-                    <SidebarMenuSkeleton key={idx} />
-                  ))}
-                </div>
-                <div className="flex-1 space-y-3">
-                  <Skeleton className="h-7 w-1/3" />
-                  <Skeleton className="h-32 w-full" />
-                </div>
-              </div>
-            ) : responses.length === 0 ? (
-              <div className="rounded-lg border bg-muted/20 p-6 text-sm text-muted-foreground">
-                No responses found.
-              </div>
-            ) : (
-              <div className="rounded-lg border">
-                <SidebarProvider className="flex h-full min-h-[420px]">
-                  {/* LEFT: Sidebar */}
-                  <Sidebar collapsible="none" className="w-full max-w-[22rem] border-r bg-muted/30">
-                    <SidebarHeader className="gap-2">
-                      <SidebarInput
-                        value={searchTerm}
-                        onChange={(event) => setSearchTerm(event.target.value)}
-                        placeholder="Search responses"
-                        className="h-10"
-                      />
-                      <div className="px-2 text-xs text-muted-foreground">
-                        Showing {filteredResponseItems.length} of {responseItems.length}
-                      </div>
-                    </SidebarHeader>
-                    <SidebarContent>
-                      <SidebarGroup>
-                        <SidebarGroupContent>
-                          {filteredResponseItems.length === 0 ? (
-                            <div className="px-3 py-6 text-sm text-muted-foreground">No matches found.</div>
-                          ) : (
-                            <SidebarMenu>
-                              {filteredResponseItems.map((item) => (
-                                <SidebarMenuItem key={item.key}>
-                                  <SidebarMenuButton
-                                    isActive={item.key === selectedResponseKey}
-                                    onClick={() => setSelectedResponseKey(item.key)}
-                                    className="items-center justify-between gap-2"
-                                    size="lg"
-                                  >
-                                    <div className="flex min-w-0 items-center gap-2">
-                                      <span className="truncate font-medium">{item.name}</span>
-                                      {/* Sidebar Payment Due pill next to the name */}
-                                      {item.paymentDue && (
-                                        <SoftPill className="bg-rose-50 text-rose-700">Payment Due</SoftPill>
-                                      )}
-                                    </div>
-                                    <span className="ml-2 shrink-0 text-right text-xs text-muted-foreground">
-                                      {item.submittedLabel}
-                                    </span>
-                                  </SidebarMenuButton>
-                                </SidebarMenuItem>
-                              ))}
-                            </SidebarMenu>
-                          )}
-                        </SidebarGroupContent>
-                      </SidebarGroup>
-                    </SidebarContent>
-                  </Sidebar>
-
-                  {/* RIGHT: Details */}
-                  <SidebarInset className="flex-1 overflow-y-auto bg-background p-4 sm:p-6">
-                    {selectedItem ? (
-                      <div className="space-y-6">
-                        {/* Default block: name / email / submitted */}
-                        <div className="space-y-1">
-                          <div className="truncate text-xl font-semibold">{selectedItem.name}</div>
-                          {selectedItem.email ? (
-                            <div className="truncate text-sm text-muted-foreground">{selectedItem.email}</div>
-                          ) : null}
-                          <div className="text-sm text-muted-foreground">
-                            Submitted on {formatDate(selectedItem.submitted)}
-                          </div>
-
-                          {/* Payment details card (always present) */}
-                          {(() => {
-                            const p = (selectedItem.response as any)?.payment as PaymentDetails | undefined;
-                            if (!p) return null;
-                            return <div className="mt-4"><PaymentCard p={p} /></div>;
-                          })()}
-                        </div>
-
-                        {/* Answer fields */}
-                        <div className="space-y-2">
-                          {renderFieldRows() || (
-                            <div className="rounded-md border bg-muted/10 p-4 text-sm text-muted-foreground">
-                              No fields to display for this response.
-                            </div>
-                          )}
-                        </div>
-                      </div>
-                    ) : (
-                      <div className="flex h-full items-center justify-center text-sm text-muted-foreground">
-                        Select a response from the list.
-                      </div>
-                    )}
-                  </SidebarInset>
-                </SidebarProvider>
-              </div>
-            )}
-          </CardContent>
-        </Card>
-      </div>
-    </div>
-  );
-};
-
-export default FormResponses;
+// features/admin/pages/FormResponses.tsx
+import { useCallback, useEffect, useMemo, useRef, useState } from 'react';
+import { useLocation, useNavigate } from 'react-router-dom';
+
+import FormsTabs from '@/features/admin/components/Forms/FormsTabs';
+import api from '@/api/api';
+import { fetchUserInfoByUId } from '@/helpers/UserHelper';
+import { Button } from '@/shared/components/ui/button';
+import { Card, CardContent, CardHeader, CardTitle } from '@/shared/components/ui/card';
+import { ArrowLeft, RefreshCcw, Download } from 'lucide-react';
+import { fetchResponsesAndDownloadCsv } from '@/shared/utils/csvExport';
+import { Skeleton } from '@/shared/components/ui/skeleton';
+import {
+  Sidebar,
+  SidebarContent,
+  SidebarGroup,
+  SidebarGroupContent,
+  SidebarHeader,
+  SidebarInput,
+  SidebarInset,
+  SidebarMenu,
+  SidebarMenuButton,
+  SidebarMenuItem,
+  SidebarMenuSkeleton,
+  SidebarProvider,
+} from '@/shared/components/ui/sidebar';
+import { adminMarkFormResponsePaid } from '@/helpers/FormSubmissionHelper';
+
+const useQuery = () => new URLSearchParams(useLocation().search);
+
+// Matches server response payment shape
+type PaymentDetails = {
+  payment_type: 'free' | 'paypal' | 'door';
+  price: number;
+  payment_complete: boolean;
+  transaction_id: string | null;
+  currency?: string | null;
+  captured_amount?: number | null;
+};
+
+type ResponseItem = {
+  submitted_at: string;
+  user_id?: string;
+  response: Record<string, any>; // dynamic answers; includes payment
+  id?: string;
+  _id?: string;
+};
+
+const FormResponses = () => {
+  const navigate = useNavigate();
+  const query = useQuery();
+  const formId = query.get('formId') || '';
+
+  const [responses, setResponses] = useState<ResponseItem[]>([]);
+  const [formMeta, setFormMeta] = useState<{
+    title: string;
+    description?: string;
+    data?: any[];
+    supported_locales?: string[];
+  } | null>(null);
+  const [userInfo, setUserInfo] = useState<Record<string, { name: string; email: string }>>({});
+  const [loading, setLoading] = useState(false);
+  const [error, setError] = useState<string | null>(null);
+  const [searchTerm, setSearchTerm] = useState('');
+  const [selectedResponseKey, setSelectedResponseKey] = useState<string | null>(null);
+  const [markingPaid, setMarkingPaid] = useState(false);
+  const userInfoRef = useRef(userInfo);
+
+  useEffect(() => {
+    userInfoRef.current = userInfo;
+  }, [userInfo]);
+
+  useEffect(() => {
+    const fetchMeta = async () => {
+      if (!formId) return;
+      try {
+        const resp = await api.get(`/v1/forms/${formId}`);
+        const meta = {
+          title: resp.data?.title || 'Form',
+          description: resp.data?.description,
+          data: resp.data?.data,
+          supported_locales: resp.data?.supported_locales,
+        };
+        setFormMeta(meta);
+      } catch {
+        // ignore
+      }
+    };
+    fetchMeta();
+  }, [formId]);
+
+  const preloadUserInfo = useCallback(async (userIds: string[]) => {
+    const idsToFetch = userIds.filter((id) => !userInfoRef.current[id]);
+    if (idsToFetch.length === 0) return;
+
+    const infoPromises = idsToFetch.map(async (uid) => {
+      try {
+        const userData = await fetchUserInfoByUId(uid);
+        if (userData) {
+          const name =
+            userData.first_name && userData.last_name
+              ? `${userData.first_name} ${userData.last_name}`
+              : userData.first_name || userData.last_name || uid;
+          const email = userData.email || '';
+          return { uid, name, email };
+        }
+        return { uid, name: uid, email: '' };
+      } catch (error) {
+        console.error(`Failed to fetch info for user ${uid}:`, error);
+        return { uid, name: uid, email: '' };
+      }
+    });
+
+    try {
+      const results = await Promise.all(infoPromises);
+      const newUserInfo = results.reduce((acc, { uid, name, email }) => {
+        acc[uid] = { name, email };
+        return acc;
+      }, {} as Record<string, { name: string; email: string }>);
+
+      setUserInfo((prev) => ({ ...prev, ...newUserInfo }));
+    } catch (error) {
+      console.error('Error preloading user info:', error);
+    }
+  }, []);
+
+  const fetchResponses = useCallback(async () => {
+    if (!formId) return;
+    setLoading(true);
+    setError(null);
+    try {
+      const resp = await api.get(`/v1/forms/${formId}/responses`);
+      let fetched = resp.data?.items || [];
+      if (!Array.isArray(fetched)) fetched = [];
+      setResponses(fetched as ResponseItem[]);
+
+      const uniqueUserIds = [...new Set(fetched.map((item: any) => item.user_id).filter(Boolean))] as string[];
+      if (uniqueUserIds.length > 0) {
+        preloadUserInfo(uniqueUserIds);
+      }
+    } catch (e: any) {
+      const detail = e?.response?.data?.detail;
+      const msg = typeof detail === 'string' ? detail : detail ? JSON.stringify(detail) : 'Failed to load responses';
+      setError(msg);
+    } finally {
+      setLoading(false);
+    }
+  }, [formId, preloadUserInfo]);
+
+  useEffect(() => {
+    fetchResponses();
+  }, [fetchResponses]);
+
+  const formatDate = (iso?: string) => {
+    if (!iso) return '—';
+    try {
+      const d = new Date(iso);
+      return d.toLocaleString();
+    } catch {
+      return iso;
+    }
+  };
+
+  const formatSidebarDate = (iso?: string) => {
+    if (!iso) return '—';
+    try {
+      const d = new Date(iso);
+      return d.toLocaleString('en-US', { month: 'short', day: '2-digit' });
+    } catch {
+      return iso;
+    }
+  };
+
+  const exportCsv = async () => {
+    if (!formId) return;
+    try {
+      await fetchResponsesAndDownloadCsv(formId, {
+        existingColumns: [],
+        limit: 500,
+        filename: `${formMeta?.title || 'responses'}.csv`,
+      });
+    } catch {
+      // ignore
+    }
+  };
+
+  // Build sidebar items with "Payment Due" red pill only when incomplete
+  const responseItems = useMemo(() => {
+    return responses.map((response, index) => {
+      const userId = (response as any).user_id;
+      const userData = userId ? userInfo[userId] : null;
+      const name = userData?.name || (userId ? 'Loading...' : 'Anonymous');
+      const email = userData?.email || '';
+      const key =
+        (response as any).id || (response as any)._id || `${userId || 'anonymous'}-${response.submitted_at || index}-${index}`;
+
+      const payment: PaymentDetails | undefined =
+        (response as any).payment || (response.response as any)?.payment;
+
+      // Incomplete when not free and !payment_complete (PayPal not captured, or door unpaid)
+      const paymentDue = !!payment && payment.payment_type !== 'free' && !payment.payment_complete;
+
+      return {
+        key,
+        name,
+        email,
+        submitted: response.submitted_at,
+        submittedLabel: formatSidebarDate(response.submitted_at),
+        response,
+        payment,
+        paymentDue,
+      };
+    });
+  }, [responses, userInfo]);
+
+  const filteredResponseItems = useMemo(() => {
+    const term = (searchTerm || '').trim().toLowerCase();
+    if (!term) return responseItems;
+
+    return responseItems.filter((item) => {
+      return item.name.toLowerCase().includes(term) || (item.email && item.email.toLowerCase().includes(term));
+    });
+  }, [responseItems, searchTerm]);
+
+  useEffect(() => {
+    if (filteredResponseItems.length === 0) {
+      if (selectedResponseKey !== null) {
+        setSelectedResponseKey(null);
+      }
+      return;
+    }
+
+    const exists = filteredResponseItems.some((item) => item.key === selectedResponseKey);
+    if (!exists) {
+      setSelectedResponseKey(filteredResponseItems[0].key);
+    }
+  }, [filteredResponseItems, selectedResponseKey]);
+
+  const selectedItem =
+    filteredResponseItems.find((item) => item.key === selectedResponseKey) ||
+    responseItems.find((item) => item.key === selectedResponseKey) ||
+    (filteredResponseItems.length > 0 ? filteredResponseItems[0] : null);
+
+  const handleMarkPaid = async () => {
+    if (!formId) return;
+    if (!selectedItem || !selectedItem.submitted) return;
+
+    try {
+      setMarkingPaid(true);
+      const result = await adminMarkFormResponsePaid(formId, selectedItem.submitted);
+      if (!result.success) {
+        setError(result.msg || 'Failed to mark response as paid.');
+        return;
+      }
+      // Refresh the list so the badge/card updates
+      await fetchResponses();
+    } catch (err: any) {
+      console.error('Failed to mark response paid', err);
+      const detail =
+        err?.response?.data?.detail ||
+        err?.message ||
+        'Failed to mark response as paid.';
+      setError(detail);
+    } finally {
+      setMarkingPaid(false);
+    }
+  };
+
+  const getFieldLabel = (field: any): string => {
+    if (!field) return 'Field';
+    const nameCandidate = field?.name;
+    if (typeof nameCandidate === 'string') {
+      const trimmedName = nameCandidate.trim();
+      if (trimmedName.length > 0) {
+        return trimmedName;
+      }
+    }
+
+    const fallbackCandidates = [field?.id, field?.key, field?.fieldKey];
+    for (const candidate of fallbackCandidates) {
+      if (typeof candidate === 'string') {
+        const trimmed = candidate.trim();
+        if (trimmed.length > 0) {
+          return trimmed;
+        }
+      }
+    }
+    return 'Field';
+  };
+
+  const getFieldValueFromResponse = (field: any, responseData: Record<string, any>) => {
+    if (!field || !responseData) return undefined;
+    const candidates = [field?.name, field?.key, field?.id, field?.fieldKey];
+    for (const candidate of candidates) {
+      if (typeof candidate === 'string' && candidate in responseData) {
+        return responseData[candidate];
+      }
+    }
+    return undefined;
+  };
+
+  const formatDateString = (raw: unknown): string | null => {
+    if (typeof raw !== 'string') return null;
+    const trimmed = raw.trim();
+    if (!trimmed) return null;
+    const isoParts = trimmed.split('-');
+    if (isoParts.length === 3 && isoParts[0].length === 4) {
+      const [yearStr, monthStr, dayStr] = isoParts;
+      const year = Number(yearStr);
+      const month = Number(monthStr);
+      const day = Number(dayStr);
+      if (!Number.isNaN(year) && !Number.isNaN(month) && !Number.isNaN(day)) {
+        const date = new Date(year, month - 1, day);
+        return date.toLocaleDateString(undefined, {
+          year: 'numeric',
+          month: 'short',
+          day: '2-digit',
+        });
+      }
+    }
+    const parsed = Date.parse(trimmed);
+    if (!Number.isNaN(parsed)) {
+      return new Date(parsed).toLocaleDateString(undefined, {
+        year: 'numeric',
+        month: 'short',
+        day: '2-digit',
+      });
+    }
+    return trimmed;
+  };
+
+  const formatDateRangeValue = (value: any): string => {
+    if (!value || typeof value !== 'object') return '—';
+    const fromRaw = value.from ?? value.start ?? value.begin;
+    const toRaw = value.to ?? value.end ?? value.finish;
+    const from = formatDateString(fromRaw) ?? '';
+    const to = formatDateString(toRaw) ?? '';
+    if (from && to) return `${from} – ${to}`;
+    if (from) return from;
+    if (to) return to;
+    return '—';
+  };
+
+  const formatTimeString = (raw: unknown): string => {
+    if (typeof raw !== 'string') return raw == null ? '—' : String(raw);
+    const trimmed = raw.trim();
+    if (!trimmed) return '—';
+    const match = /^([01]?\d|2[0-3]):([0-5]\d)(?::([0-5]\d))?$/.exec(trimmed);
+    if (!match) return trimmed;
+    let hour = Number(match[1]);
+    const minute = match[2];
+    if (Number.isNaN(hour)) return trimmed;
+    const period = hour >= 12 ? 'PM' : 'AM';
+    hour = hour % 12;
+    if (hour === 0) hour = 12;
+    return `${hour}:${minute} ${period}`;
+  };
+
+  const formatArrayValue = (values: any[]): string => {
+    const formatted = values
+      .map((item) => {
+        if (item == null) return '';
+        if (typeof item === 'string' || typeof item === 'number' || typeof item === 'boolean') {
+          return String(item);
+        }
+        if (typeof item === 'object') {
+          if ('label' in item && item.label) return String(item.label);
+          if ('value' in item && item.value) return String(item.value);
+          return JSON.stringify(item);
+        }
+        return '';
+      })
+      .filter((segment) => segment.trim().length > 0);
+    return formatted.length > 0 ? formatted.join(', ') : '—';
+  };
+
+  const formatFieldValue = (field: any, rawValue: any): string => {
+    if (rawValue === null || rawValue === undefined || rawValue === '') {
+      return '—';
+    }
+
+    if (typeof rawValue === 'boolean') {
+      if (field?.type === 'switch') {
+        if (rawValue) {
+          return field.onText || 'Yes';
+        } else {
+          return field.offText || 'No';
+        }
+      }
+      return rawValue ? 'Yes' : 'No';
+    }
+
+    if (field?.type === 'time') {
+      return formatTimeString(rawValue);
+    }
+
+    if (field?.type === 'date') {
+      if (field?.mode === 'range') {
+        return formatDateRangeValue(rawValue);
+      }
+      if (typeof rawValue === 'string') {
+        return formatDateString(rawValue) ?? '—';
+      }
+    }
+
+    if (Array.isArray(rawValue)) {
+      return formatArrayValue(rawValue);
+    }
+
+    if (typeof rawValue === 'object') {
+      if (field?.type === 'date' && field?.mode === 'range') {
+        return formatDateRangeValue(rawValue);
+      }
+      return JSON.stringify(rawValue, null, 2);
+    }
+
+    return String(rawValue);
+  };
+
+  const renderFieldRows = () => {
+    if (!selectedItem || !formMeta?.data) return null;
+
+    return formMeta.data
+      .filter((field: any) => field && field.type !== 'static' && field.type !== 'price')
+      .map((field: any, index: number) => {
+        const fieldKey = field.id || field.name || index;
+        const responseData = (selectedItem.response as any)?.response || {};
+        const rawValue = getFieldValueFromResponse(field, responseData);
+        const displayValue = formatFieldValue(field, rawValue);
+        const label = getFieldLabel(field);
+
+        return (
+          <div
+            key={fieldKey}
+            className="grid grid-cols-1 gap-2 border-b py-3 last:border-b-0 sm:grid-cols-[minmax(0,220px)_1fr] sm:gap-6"
+          >
+            <div className="text-sm font-medium text-muted-foreground">{label}</div>
+            <div className="text-sm whitespace-pre-wrap break-words">{displayValue}</div>
+          </div>
+        );
+      });
+  };
+
+  // Payment badges inspired by the event table pills (soft bg + strong text)
+  const SoftPill = ({ className, children }: { className: string; children: React.ReactNode }) => (
+    <span className={`inline-flex items-center rounded-full px-2 py-0.5 text-xs font-medium ${className}`}>{children}</span>
+  );
+
+  const PaymentTypeBadge = ({ p }: { p: PaymentDetails }) => {
+    if (p.payment_type === 'free') {
+      return <SoftPill className="bg-emerald-50 text-emerald-700">FREE</SoftPill>;
+    }
+    if (p.payment_type === 'paypal') {
+      return <SoftPill className="bg-blue-50 text-blue-700">PayPal</SoftPill>;
+    }
+    return <SoftPill className="bg-amber-50 text-amber-700">At The Door</SoftPill>;
+  };
+
+  const PaymentStatusBadge = ({ p }: { p: PaymentDetails }) => {
+    const complete = p.payment_type === 'free' || p.payment_complete === true;
+    return complete ? (
+      <SoftPill className="bg-emerald-50 text-emerald-700">Complete</SoftPill>
+    ) : (
+      <SoftPill className="bg-rose-50 text-rose-700">Payment Due</SoftPill>
+    );
+  };
+
+  const PaymentCard = ({
+    p,
+    onMarkPaid,
+    markPaidBusy,
+  }: {
+    p: PaymentDetails;
+    onMarkPaid?: () => void;
+    markPaidBusy?: boolean;
+  }) => {
+    const priceStr =
+      p.payment_type === 'free'
+        ? 'FREE'
+        : new Intl.NumberFormat(undefined, {
+          style: 'currency',
+          currency: (p.currency ?? 'USD') as any,
+        }).format(p.price ?? 0);
+
+    const canMarkPaid = !!onMarkPaid && p.payment_type !== 'free' && !p.payment_complete;
+
+    return (
+      <div className="rounded-lg border bg-card text-card-foreground p-4">
+        <div className="mb-3 flex items-center justify-between gap-2 text-sm font-semibold">
+          <span>Submission Payment Details</span>
+          {canMarkPaid && (
+            <Button
+              size="sm"
+              variant="outline"
+              disabled={markPaidBusy}
+              onClick={onMarkPaid}
+            >
+              {markPaidBusy ? 'Marking…' : 'Mark Paid'}
+            </Button>
+          )}
+        </div>
+
+        {/* Responsive: stacks at <640px, 3 columns at >=640px */}
+        <div className="grid grid-cols-1 gap-4 sm:grid-cols-3">
+          <div className="flex min-w-0 flex-col gap-1">
+            <div className="text-xs uppercase text-muted-foreground">Payment Type</div>
+            <div className="mt-1">
+              <PaymentTypeBadge p={p} />
+            </div>
+          </div>
+
+          <div className="flex min-w-0 flex-col gap-1">
+            <div className="text-xs uppercase text-muted-foreground">Payment Price</div>
+            <div className="mt-1 truncate text-sm font-medium">{priceStr}</div>
+          </div>
+
+          <div className="flex min-w-0 flex-col gap-1">
+            <div className="text-xs uppercase text-muted-foreground">Payment Status</div>
+            <div className="mt-1">
+              <PaymentStatusBadge p={p} />
+            </div>
+          </div>
+        </div>
+
+        {p.transaction_id && (
+          <div className="mt-3 overflow-hidden text-ellipsis whitespace-nowrap text-xs text-muted-foreground">
+            Transaction ID: <span className="font-mono">{p.transaction_id}</span>
+          </div>
+        )}
+      </div>
+    );
+  };
+
+  return (
+    <div className="p-4 sm:p-6">
+      <div className="flex flex-col gap-2 sm:flex-row sm:items-center sm:justify-between">
+        <div className="flex items-center gap-2">
+          <Button variant="ghost" onClick={() => navigate('/admin/forms/manage-forms')} title="Back to Manage Forms">
+            <ArrowLeft className="mr-1 h-4 w-4" /> Back
+          </Button>
+          <h1 className="text-2xl font-semibold leading-tight">Form Responses</h1>
+        </div>
+        <div className="flex items-center gap-2">
+          <Button variant="outline" size="sm" onClick={fetchResponses} title="Refresh">
+            <RefreshCcw className="h-4 w-4" />
+          </Button>
+          <Button variant="outline" size="sm" onClick={exportCsv} title="Export responses as CSV">
+            <Download className="h-4 w-4" />
+          </Button>
+        </div>
+      </div>
+
+      <FormsTabs />
+
+      <div className="mt-4 space-y-4">
+        <Card>
+          <CardHeader>
+            <CardTitle>
+              {formMeta ? (
+                <div className="flex flex-col gap-2 sm:flex-row sm:items-center sm:justify-between">
+                  <div className="min-w-0">
+                    <div className="truncate font-medium">{formMeta.title}</div>
+                    {formMeta.description ? (
+                      <div className="truncate text-sm text-muted-foreground">{formMeta.description}</div>
+                    ) : null}
+                  </div>
+                  <div className="text-sm text-muted-foreground">
+                    {responses.length === 0 ? 'No responses' : `${responses.length} response${responses.length === 1 ? '' : 's'}`}
+                  </div>
+                </div>
+              ) : (
+                <div className="w-full space-y-2">
+                  <Skeleton className="h-6 w-1/3" />
+                  <Skeleton className="h-4 w-1/2" />
+                </div>
+              )}
+            </CardTitle>
+          </CardHeader>
+          <CardContent>
+            {error && <div className="mb-3 text-sm text-destructive">{error}</div>}
+
+            {loading ? (
+              <div className="flex flex-col gap-4 md:flex-row">
+                <div className="w-full space-y-3 md:w-80">
+                  <Skeleton className="h-10 w-full" />
+                  {Array.from({ length: 5 }).map((_, idx) => (
+                    <SidebarMenuSkeleton key={idx} />
+                  ))}
+                </div>
+                <div className="flex-1 space-y-3">
+                  <Skeleton className="h-7 w-1/3" />
+                  <Skeleton className="h-32 w-full" />
+                </div>
+              </div>
+            ) : responses.length === 0 ? (
+              <div className="rounded-lg border bg-muted/20 p-6 text-sm text-muted-foreground">
+                No responses found.
+              </div>
+            ) : (
+              <div className="rounded-lg border">
+                <SidebarProvider className="flex h-full min-h-[420px]">
+                  {/* LEFT: Sidebar */}
+                  <Sidebar collapsible="none" className="w-full max-w-[22rem] border-r bg-muted/30">
+                    <SidebarHeader className="gap-2">
+                      <SidebarInput
+                        value={searchTerm}
+                        onChange={(event) => setSearchTerm(event.target.value)}
+                        placeholder="Search responses"
+                        className="h-10"
+                      />
+                      <div className="px-2 text-xs text-muted-foreground">
+                        Showing {filteredResponseItems.length} of {responseItems.length}
+                      </div>
+                    </SidebarHeader>
+                    <SidebarContent>
+                      <SidebarGroup>
+                        <SidebarGroupContent>
+                          {filteredResponseItems.length === 0 ? (
+                            <div className="px-3 py-6 text-sm text-muted-foreground">No matches found.</div>
+                          ) : (
+                            <SidebarMenu>
+                              {filteredResponseItems.map((item) => (
+                                <SidebarMenuItem key={item.key}>
+                                  <SidebarMenuButton
+                                    isActive={item.key === selectedResponseKey}
+                                    onClick={() => setSelectedResponseKey(item.key)}
+                                    className="items-center justify-between gap-2"
+                                    size="lg"
+                                  >
+                                    <div className="flex min-w-0 items-center gap-2">
+                                      <span className="truncate font-medium">{item.name}</span>
+                                      {/* Sidebar Payment Due pill next to the name */}
+                                      {item.paymentDue && (
+                                        <SoftPill className="bg-rose-50 text-rose-700">Payment Due</SoftPill>
+                                      )}
+                                    </div>
+                                    <span className="ml-2 shrink-0 text-right text-xs text-muted-foreground">
+                                      {item.submittedLabel}
+                                    </span>
+                                  </SidebarMenuButton>
+                                </SidebarMenuItem>
+                              ))}
+                            </SidebarMenu>
+                          )}
+                        </SidebarGroupContent>
+                      </SidebarGroup>
+                    </SidebarContent>
+                  </Sidebar>
+
+                  {/* RIGHT: Details */}
+                  <SidebarInset className="flex-1 overflow-y-auto bg-background p-4 sm:p-6">
+                    {selectedItem ? (
+                      <div className="space-y-6">
+                        {/* Default block: name / email / submitted */}
+                        <div className="space-y-1">
+                          <div className="truncate text-xl font-semibold">{selectedItem.name}</div>
+                          {selectedItem.email ? (
+                            <div className="truncate text-sm text-muted-foreground">{selectedItem.email}</div>
+                          ) : null}
+                          <div className="text-sm text-muted-foreground">
+                            Submitted on {formatDate(selectedItem.submitted)}
+                          </div>
+
+                          {/* Payment details card (always present) */}
+                          {selectedItem && (() => {
+                            const p =
+                              (selectedItem as any).payment as PaymentDetails | undefined ||
+                              (selectedItem.response as any)?.payment;
+
+                            if (!p) return null;
+
+                            return (
+                              <div className="mt-4">
+                                <PaymentCard
+                                  p={p}
+                                  onMarkPaid={handleMarkPaid}
+                                  markPaidBusy={markingPaid}
+                                />
+                              </div>
+                            );
+                          })()}
+                        </div>
+
+                        {/* Answer fields */}
+                        <div className="space-y-2">
+                          {renderFieldRows() || (
+                            <div className="rounded-md border bg-muted/10 p-4 text-sm text-muted-foreground">
+                              No fields to display for this response.
+                            </div>
+                          )}
+                        </div>
+                      </div>
+                    ) : (
+                      <div className="flex h-full items-center justify-center text-sm text-muted-foreground">
+                        Select a response from the list.
+                      </div>
+                    )}
+                  </SidebarInset>
+                </SidebarProvider>
+              </div>
+            )}
+          </CardContent>
+        </Card>
+      </div>
+    </div>
+  );
+};
+
+export default FormResponses;