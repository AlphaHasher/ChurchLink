import { signOut } from "firebase/auth";
import { auth } from "@/lib/firebase";
import { processFetchedUserData } from "./DataFunctions";
<<<<<<< HEAD
import api from "../api/api";
=======
import { confirmAuth } from "./AuthPackaging";
import { MyPermsRequest } from "@/types/MyPermsRequest";



const API_BASE = import.meta.env.VITE_API_HOST;
const API_USERS = "/api/v1/users";
>>>>>>> c6951984

export const processMongoVerification = async () => {
    try {
        const res = await api.post("/v1/users/sync-user");

        if (res.data.verified) {
            return true;
        }
        else {
            return false;
        }
    } catch (err) {
        return false;
    }
};

export const verifyAndSyncUser = async (onError: (msg: string) => void) => {
    try {

        const verified = await processMongoVerification();

        if (!verified) {
            await signOut(auth); // force logout
            onError("Account verification failed. Please contact support.");
            return false;
        }

        return true;
    }
    catch {
        await signOut(auth); // force logout
        onError("Account verification failed. Please contact support.");
        return false;
    }

};

export const fetchUsers = async () => {
    try {
        const res = await api.get("/v1/users/get-users");
        return processFetchedUserData(res.data.users);
    } catch (err) {
        console.error("Failed to fetch users:", err);
        return [];
    }
};



export const getMyPermissions = async (options?: MyPermsRequest) => {
    try {

        // Provide default values if options is not passed
        const defaultOptions: MyPermsRequest = {
            user_assignable_roles: false,
            event_editor_roles: false,
            user_role_ids: false,
        };

        const idToken = await confirmAuth();

        const res = await fetch(`${API_BASE}${API_USERS}/get-my-permissions`, {
            method: "POST",
            headers: {
                Authorization: `Bearer ${idToken}`,
                "Content-Type": "application/json",
            },
            body: JSON.stringify(options ?? defaultOptions),
        });

        if (!res.ok) throw new Error("Failed to get user perms");

        const data = await res.json();
        return data;
    } catch (err) {
        console.error("Failed to get user perms:", err);
        return null;
    }
};<|MERGE_RESOLUTION|>--- conflicted
+++ resolved
@@ -1,17 +1,7 @@
 import { signOut } from "firebase/auth";
 import { auth } from "@/lib/firebase";
 import { processFetchedUserData } from "./DataFunctions";
-<<<<<<< HEAD
 import api from "../api/api";
-=======
-import { confirmAuth } from "./AuthPackaging";
-import { MyPermsRequest } from "@/types/MyPermsRequest";
-
-
-
-const API_BASE = import.meta.env.VITE_API_HOST;
-const API_USERS = "/api/v1/users";
->>>>>>> c6951984
 
 export const processMongoVerification = async () => {
     try {
@@ -90,4 +80,37 @@
         console.error("Failed to get user perms:", err);
         return null;
     }
+};
+
+
+
+export const getMyPermissions = async (options?: MyPermsRequest) => {
+    try {
+
+        // Provide default values if options is not passed
+        const defaultOptions: MyPermsRequest = {
+            user_assignable_roles: false,
+            event_editor_roles: false,
+            user_role_ids: false,
+        };
+
+        const idToken = await confirmAuth();
+
+        const res = await fetch(`${API_BASE}${API_USERS}/get-my-permissions`, {
+            method: "POST",
+            headers: {
+                Authorization: `Bearer ${idToken}`,
+                "Content-Type": "application/json",
+            },
+            body: JSON.stringify(options ?? defaultOptions),
+        });
+
+        if (!res.ok) throw new Error("Failed to get user perms");
+
+        const data = await res.json();
+        return data;
+    } catch (err) {
+        console.error("Failed to get user perms:", err);
+        return null;
+    }
 };