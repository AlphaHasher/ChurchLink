import { AccountPermissions, PermMask, PermComp } from "@/types/AccountPermissions";
import { BaseUserMask, UserInfo, UserPermMask } from "@/types/UserInfo";
import { ChurchEvent } from "@/types/ChurchEvent";

// Function to transform a UserInfo type object to a UserPermMask
const transformToUserPermMask = (user: UserInfo, allPerms: AccountPermissions[]): UserPermMask => {
    // Collect ALL of the Roles that the user actually has.
    const roles = allPerms.filter(role => roleIdListToRoleStringList(allPerms, user.permissions).includes(role.name));

    // Initialize a collection of Permissions with all perm bools to false
    const permissions: PermMask = Object.keys(allPerms[0]).reduce((acc, key) => {
        // Type casting here to ensure `key` is a valid key of PermMask
        if (key !== "name") {  // Skip the "name" key since it's not part of PermMask
            acc[key as keyof PermMask] = false;
        }
        return acc;
    }, {} as PermMask);

    // Perform the logical OR operation on each permission field for the selected roles
    roles.forEach(role => {
        Object.keys(role).forEach((key) => {
            if (key !== "name") {
                permissions[key as keyof PermMask] = permissions[key as keyof PermMask] || Boolean(role[key as keyof AccountPermissions]);
            }
        });
    });

    // Return the transformed data as UserPermMask
    return {
        name: `${user.firstName} ${user.lastName}`,
        email: user.email,
        ...permissions,
    };
};

// Function to apply the UserPermMask transformation
export function applyUserPermLogicMask(inputData: UserInfo[], allPerms: AccountPermissions[]) {
    // Filter users with permissions and transform them into UserPermMask
    const initialData = inputData.filter(user => user.permissions.length > 0);
    const data = initialData.map(user => transformToUserPermMask(user, allPerms));
    return data;
};

//Function to apply the RoleMemberMask transformation
export function applyRoleMemberMask(inputData: UserInfo[], allPerms: AccountPermissions[], roleID: string) {
    return inputData
        .filter(user => roleIdListToRoleStringList(allPerms, user.permissions).includes(roleID))
        .map(user => ({
            name: `${user.firstName} ${user.lastName}`,
            email: user.email
        }));
};

//Function to apply the BaseUserMask transformation
export function applyBaseUserMask(inputData: UserInfo[], perms: AccountPermissions[]) {
    return inputData
        .map(user => ({
            uid: user.uid,
            name: `${user.firstName} ${user.lastName}`,
            email: user.email,
            dateOfBirth: user.dateOfBirth.toISOString().split('T')[0].replace(/-/g, '/'), // Convert Date to YYYY/MM/DD
            permissions: user.permissions.length > 0 ? roleIdListToRoleStringList(perms, user.permissions).join(', ') : 'N/A' // Convert to CSV or 'N/A'
        }));
};

//Functions to get every single role name in an array
export function getRoleOptions(inputData: AccountPermissions[]): string[] {
    return inputData.map(permission => permission.name);
};

//Functions to recover role string array from string
export function recoverRoleArray(inputData: BaseUserMask): string[] {
    const permissions = inputData.permissions;

    // If permissions contain "N/A", return an empty array
    if (permissions === "N/A") {
        return [];
    }

    // Otherwise, split the permissions string into an array by ", " separator
    return permissions.split(", ").filter(Boolean);  // filter(Boolean) removes any empty strings
};


export function createPermComps(startRoles: string[], endRoles: string[], roleDefs: AccountPermissions[]): PermComp[] {
    // Helper function to get permissions dynamically from the roleDefs
    const getPermissionsForRoles = (roles: string[]): PermMask => {
        // Initialize the permissions with all fields set to false
        const permissions: PermMask = Object.keys(roleDefs[0]).reduce((acc, key) => {
            // Skip the "name" field as it's not part of PermMask
            if (key !== "name") {
                acc[key as keyof PermMask] = false;
            }
            return acc;
        }, {} as PermMask);

        // For each role in the roles array, check if the role has permissions
        roles.forEach((role) => {
            const roleDef = roleDefs.find((def) => def.name === role);
            if (roleDef) {
                // Perform OR operation on each permission field for the found role
                Object.keys(roleDef).forEach((key) => {
                    if (key !== "name") {
                        permissions[key as keyof PermMask] = permissions[key as keyof PermMask] || Boolean(roleDef[key as keyof AccountPermissions]);
                    }
                });
            }
        });

        return permissions;
    };

    // Create PermComp for startRoles (Before)
    const startComp: PermComp = {
        status: "Before",
        roles: startRoles.join(", "),
        ...getPermissionsForRoles(startRoles),
    };

    // Create PermComp for endRoles (After)
    const endComp: PermComp = {
        status: "After",
        roles: endRoles.join(", "),
        ...getPermissionsForRoles(endRoles),
    };

    return [startComp, endComp];
};


// Helper function to convert the fetched data from backend to a UserInfo[]
export function processFetchedUserData(users: any[]): UserInfo[] {
    return users.map(user => ({
        uid: user.uid || "Unknown",
        firstName: user.first_name || "Unknown",
        lastName: user.last_name || "Unknown",
        email: user.email || "No email",
        dateOfBirth: new Date("2000-01-01"),
        permissions: user.roles || [],
    }));
};

// Helper function to convert the fetched data from backend to an AccountPermissions[]
export function processFetchedPermData(perms: any[]): AccountPermissions[] {
    return perms.map((perm) => ({
        _id: perm._id,
        name: perm.name,
        ...perm.permissions, // spreads the boolean fields directly
    }));
};

<<<<<<< HEAD
export function processFetchedEventData(events: any[]): ChurchEvent[] {
    return events as ChurchEvent[];
};


=======
>>>>>>> 33e73349
// Helper function to convert list of role names to role ids
export function roleStringListToRoleIdList(
    perms: AccountPermissions[],
    roles: string[]
): string[] {
    return roles
        .map(roleName => {
            const match = perms.find(perm => perm.name === roleName);
            return match?._id || null;
        })
        .filter((_id): _id is string => _id !== null); // filter out nulls, ensure it's string[]
};

// Helper function to convert list of role ids to role names
export function roleIdListToRoleStringList(
    perms: AccountPermissions[],
    ids: string[]
): string[] {
    return ids
        .map(id => {
            const match = perms.find(perm => perm._id === id);
            return match?.name || null;
        })
        .filter((name): name is string => name !== null); // filter out nulls, ensure it's string[]
};<|MERGE_RESOLUTION|>--- conflicted
+++ resolved
@@ -5,6 +5,7 @@
 // Function to transform a UserInfo type object to a UserPermMask
 const transformToUserPermMask = (user: UserInfo, allPerms: AccountPermissions[]): UserPermMask => {
     // Collect ALL of the Roles that the user actually has.
+    const roles = allPerms.filter(role => roleIdListToRoleStringList(allPerms, user.permissions).includes(role.name));
     const roles = allPerms.filter(role => roleIdListToRoleStringList(allPerms, user.permissions).includes(role.name));
 
     // Initialize a collection of Permissions with all perm bools to false
@@ -149,14 +150,11 @@
     }));
 };
 
-<<<<<<< HEAD
 export function processFetchedEventData(events: any[]): ChurchEvent[] {
     return events as ChurchEvent[];
 };
 
 
-=======
->>>>>>> 33e73349
 // Helper function to convert list of role names to role ids
 export function roleStringListToRoleIdList(
     perms: AccountPermissions[],
