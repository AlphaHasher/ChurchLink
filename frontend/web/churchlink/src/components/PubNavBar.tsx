import { useState, useEffect } from "react";
import HeaderDove from "@/assets/HeaderDove";
import {
    NavigationMenu,
    NavigationMenuItem,
    NavigationMenuList,
} from "@/components/ui/navigation-menu";
import { Link } from "react-router-dom";
<<<<<<< HEAD
import { SidebarTrigger } from "./ui/sidebar";
=======
>>>>>>> 33e73349
import axios from "axios";

interface HeaderLink {
    title: string;
    russian_title: string;
    url: string;
    visible?: boolean;
    type?: string;
}

interface HeaderDropdown {
    title: string;
    russian_title: string;
    items: HeaderLink[];
    visible?: boolean;
    type?: string;
}

type HeaderItem = HeaderLink | HeaderDropdown;

interface Header {
    items: HeaderItem[];
}

export default function PubNavBar() {
    const [headerItems, setHeaderItems] = useState<HeaderItem[]>([]);
    const [loading, setLoading] = useState(true);
    const [activeDropdown, setActiveDropdown] = useState<string | null>(null);

    const is_russian = false

    useEffect(() => {
        const fetchHeaderItems = async () => {
            try {
                const response = await axios.get<Header>("/api/header");
                setHeaderItems(response.data.items);
            } catch (error) {
                console.error("Failed to fetch header items:", error);
            } finally {
                setLoading(false);
            }
        };

        fetchHeaderItems();
    }, []);

    return (
        <NavigationMenu className="flex p-5 bg-[#000000] justify-between align-center text-white w-full! max-w-screen! max-h-max">
            <div className="h-38 w-full lg:h-30 flex flex-row justify-between align-center">
                <NavigationMenuList className="flex gap-4 justify-between xl:pl-8">
                    <Link to="/">
                        <HeaderDove className="w-60 xs:w-70 sm:w-90 lg:w-70 lg:h-30 h-40 max-w-[70vw]" />
                    </Link>
                </NavigationMenuList>
                <NavigationMenuList className="lg:flex flex-wrap gap-4 justify-end h-28 xl:pr-8 align-center">
                    {!loading && headerItems.map((item) => (
                        <NavigationMenuItem
                            className="hidden lg:block hover:bg-gray-400/20! p-2 text-white! hover:text-white rounded-lg xl:text-xl!"
                            key={item.title}
                        >
                            {'url' in item ? (
                                <Link className="text-white! rounded-lg" to={"/" + item.url}>
                                    {is_russian ? item.russian_title : item.title}
                                </Link>
                            ) : (
                                <div className="relative"
                                     onMouseEnter={() => setActiveDropdown(item.title)}
                                     onMouseLeave={() => setActiveDropdown(null)}>
                                    <span className="cursor-pointer">{item.title}</span>
                                    <div className={`absolute ${activeDropdown === item.title ? 'block' : 'hidden'} top-full left-0 bg-black p-2 rounded-lg z-10 min-w-[150px]`}>
                                        {item.items.filter(subItem => subItem.visible !== false).map(subItem => (
                                            <Link
                                                key={`${item.title}-${subItem.title}`}
                                                to={"/" + subItem.url}
                                                className="block py-1 px-2 hover:bg-gray-700 rounded whitespace-nowrap"
                                            >
                                                {is_russian ? subItem.russian_title : subItem.title}
                                            </Link>
                                        ))}
                                    </div>
                                </div>
                            )}
                        </NavigationMenuItem>
                    ))}

                    {/* Login button - separate from NavigationMenuItem */}
                    <div className="hidden lg:flex items-center ml-4">
                        <Link
                            to="/auth/login"
                            className="block bg-black hover:bg-gray-700 px-4 py-2 rounded-lg text-white font-medium"
                        >
                            Login
                        </Link>
                    </div>
                </NavigationMenuList>
            </div>
        </NavigationMenu>
    );
}<|MERGE_RESOLUTION|>--- conflicted
+++ resolved
@@ -6,10 +6,7 @@
     NavigationMenuList,
 } from "@/components/ui/navigation-menu";
 import { Link } from "react-router-dom";
-<<<<<<< HEAD
-import { SidebarTrigger } from "./ui/sidebar";
-=======
->>>>>>> 33e73349
+
 import axios from "axios";
 
 interface HeaderLink {
