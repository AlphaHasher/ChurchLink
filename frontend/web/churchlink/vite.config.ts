--- conflicted
+++ resolved
@@ -1,56 +1,45 @@
-import { defineConfig, loadEnv } from 'vite'
-import react from '@vitejs/plugin-react-swc'
-import tailwindcss from '@tailwindcss/vite'
-import path from 'path'
-
-// https://vite.dev/config/
-<<<<<<< HEAD
-export default defineConfig({
-  plugins: [
-    react(),
-    tailwindcss(),
-  ],
-  resolve: {
-    alias: {
-      "@": path.resolve(__dirname, "./src"),
-      "@sections": path.resolve(__dirname, "./src/features/admin/components/WebBuilder/sections"),
-=======
-export default defineConfig(({ mode }) => {
-  const env = loadEnv(mode, process.cwd(), '')
-
-  const apiHost = env.VITE_API_HOST
-  const allowedHosts = (env.VITE_ALLOWED_HOSTS)
-    .split(',')
-    .map(h => h.trim())
-
-  return {
-    plugins: [
-      react(),
-      tailwindcss(),
-    ],
-    resolve: {
-      alias: {
-        "@": path.resolve(__dirname, "./src"),
-      },
-      dedupe: ["react", "react-dom"],
->>>>>>> bf1ff186
-    },
-    server: {
-      port: 3000,
-      host: '0.0.0.0',
-      allowedHosts,
-      proxy: {
-        '/api': {
-          target: apiHost,
-          changeOrigin: true,
-          rewrite: (path) => path.replace(/^\/api/, '/api'),
-        },
-      },
-    },
-    preview: {
-      port: 3000,
-      host: '0.0.0.0',
-      allowedHosts,
-    },
-  }
-})
+import { defineConfig, loadEnv } from 'vite'
+import react from '@vitejs/plugin-react-swc'
+import tailwindcss from '@tailwindcss/vite'
+import path from 'path'
+
+// https://vite.dev/config/
+export default defineConfig(({ mode }) => {
+  const env = loadEnv(mode, process.cwd(), '')
+
+  const apiHost = env.VITE_API_HOST
+  const allowedHosts = (env.VITE_ALLOWED_HOSTS)
+    .split(',')
+    .map(h => h.trim())
+
+  return {
+    plugins: [
+      react(),
+      tailwindcss(),
+    ],
+    resolve: {
+      alias: {
+        "@": path.resolve(__dirname, "./src"),
+      "@sections": path.resolve(__dirname, "./src/features/admin/components/WebBuilder/sections"),
+      },
+      dedupe: ["react", "react-dom"],
+    },
+    server: {
+      port: 3000,
+      host: '0.0.0.0',
+      allowedHosts,
+      proxy: {
+        '/api': {
+          target: apiHost,
+          changeOrigin: true,
+          rewrite: (path) => path.replace(/^\/api/, '/api'),
+        },
+      },
+    },
+    preview: {
+      port: 3000,
+      host: '0.0.0.0',
+      allowedHosts,
+    },
+  }
+})